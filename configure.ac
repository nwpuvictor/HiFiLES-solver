#####################################################
# \file configure.ac
# \brief autoconf file for HiFiLES
# \author - Original code: SD++ developed by Patrice Castonguay, Antony Jameson,
#                          Peter Vincent, David Williams (alphabetical by surname).
#         - Current development: Aerospace Computing Laboratory (ACL) directed
#                                by Prof. Jameson. (Aero/Astro Dept. Stanford University).
# \version 1.0.0
# \date Created on 3/14/14
#       Modified on 4/1/14
#
# HiFiLES (High Fidelity Large Eddy Simulation).
# Copyright (C) 2013 Aerospace Computing Laboratory.
#####################################################
AC_INIT([HiFiLES], [1.0.0], [HiFiLES-dev@lists.stanford.edu],
        [HiFiLES], [http://hifiles.stanford.edu])
AC_PREREQ([2.59])
# AC_CONFIG_MACRO_DIR([m4])
#AM_INIT_AUTOMAKE([subdir-objects foreign])
AM_INIT_AUTOMAKE([foreign])
m4_ifdef([AM_SILENT_RULES], [AM_SILENT_RULES(yes)])

top_dir=`pwd`
AC_SUBST([top_dir])

# --------------------------------------------------------------
# Build up contributed packages that we will build from source
# --------------------------------------------------------------
hifiles_externals_INCLUDES=""
hifiles_externals_LIBS=""

# Tecplot
# CONFIGURE_TECIO
# if (test $enabletecio = yes); then
#   hifiles_externals_INCLUDES="$TECIO_INCLUDE $hifiles_externals_INCLUDES"
#   hifiles_externals_LIBS="$TECIO_LIB $hifiles_externals_LIBS"
# else
#   hifiles_externals_INCLUDES="-DNO_TECIO $hifiles_externals_INCLUDES"
# fi
# AM_CONDITIONAL(BUILD_TECIO, test x$enabletecio = xyes)
# AC_CONFIG_FILES([externals/tecio/Makefile])

# Metis
# CONFIGURE_METIS
# if (test $enablemetis = yes); then
#   su2_externals_INCLUDES="$METIS_INCLUDE $su2_externals_INCLUDES"
#   su2_externals_LIBS="$METIS_LIB $su2_externals_LIBS"
# else
#   su2_externals_INCLUDES="-DNO_METIS $su2_externals_INCLUDES"
# fi
# AM_CONDITIONAL(BUILD_METIS, test x$enablemetis = xyes)
# AC_CONFIG_FILES([externals/metis/Makefile])
# 
# 
# AC_SUBST([hifiles_externals_INCLUDES])
# AC_SUBST([hifiles_externals_LIBS])

# --------------------------------------------------------------
# optional bindings
# --------------------------------------------------------------
AC_ARG_WITH(CUDA,
    AS_HELP_STRING([--with-CUDA[=ARG]], [Build GPU version with NVidia CUDA compiler, ARG = CUDA compiler]), 
    [with_CUDA=$withval], [with_CUDA="no"])
AC_ARG_WITH(CUDA-lib,
    AS_HELP_STRING([--with-CUDA-lib[=ARG]], [CUDA library directory, ARG = path to libcuda.a]), 
    [with_CUDA_lib=$withval], [with_CUDA_lib="no"])
AC_ARG_WITH(CUDA-include,
    AS_HELP_STRING([--with-CUDA-include[=ARG]], [CUDA include directory, ARG = path to cuda.h]), 
    [with_CUDA_include=$withval], [with_CUDA_include="no"])

AC_ARG_WITH(MPI,
    AS_HELP_STRING([--with-MPI[=ARG]], [Build parallel version with MPI tools, ARG = MPI C++ compiler]), 
    [with_MPI=$withval], [with_MPI="no"])

AC_ARG_WITH(Tecio-lib,
    AS_HELP_STRING([--with-Tecio-lib[=ARG]], [Tecio library directory, ARG = path to libtecio.a]), 
    [with_Tecio_lib=$withval], [with_Tecio_lib="no"])
AC_ARG_WITH(Tecio-include,
    AS_HELP_STRING([--with-Tecio-include[=ARG]], [Tecio include directory, ARG = path to TECIO.h]), 
    [with_Tecio_include=$withval], [with_Tecio_include="no"])

AC_ARG_WITH(ParMetis-lib,
   	AS_HELP_STRING([--with-ParMetis-lib[=ARG]], [ParMetis library directory, ARG = path to libparmetis.a]), 
    [with_ParMetis_lib=$withval], [with_ParMetis_lib="no"])
AC_ARG_WITH(ParMetis-include,
   	AS_HELP_STRING([--with-ParMetis-include[=ARG]], [ParMetis include directory, ARG = path to parmetis.h]), 
    [with_ParMetis_include=$withval], [with_ParMetis_include="no"])

AC_ARG_WITH(Metis-lib,
   	AS_HELP_STRING([--with-Metis-lib[=ARG]], [Metis library directory, ARG = path to libmetis.a]), 
    [with_Metis_lib=$withval], [with_Metis_lib="no"])
AC_ARG_WITH(Metis-include,
   	AS_HELP_STRING([--with-Metis-include[=ARG]], [Metis include directory, ARG = path to metis.h]), 
    [with_Metis_include=$withval], [with_Metis_include="no"]) 

AC_ARG_WITH(BLAS,
    AS_HELP_STRING([--with-BLAS[=ARG]], [Build using support for a BLAS variant, ARG = BLAS library to use]), 
    [with_BLAS=$withval], [with_BLAS="no"])
AC_ARG_WITH(BLAS-lib,
    AS_HELP_STRING([--with-BLAS-lib[=ARG]], [BLAS library directory, ARG = path to libcblas.a]), 
    [with_BLAS_lib=$withval], [with_BLAS_lib="no"])
AC_ARG_WITH(BLAS-include,
    AS_HELP_STRING([--with-BLAS-include[=ARG]], [BLAS include directory, ARG = path to cblas.h]), 
    [with_BLAS_include=$withval], [with_BLAS_include="no"])

AC_ARG_WITH(CXX,
    AS_HELP_STRING([--with-CXX[=ARG]], [Optional: Specify C++ compiler, ARG = C++ compiler]), [with_CXX=$withval], [with_CXX="GCC"])
    
########################### CUDA (GPU-Enabled)
# check if we're building GPU or CPU version
# first, check for [a] CUDA library in the given directory
CUDAlib=libcublas.so
CUDAheader=cuda.h
have_CUDA="no"

if test "$with_CUDA" != "no"
then
    AC_CHECK_FILE([$with_CUDA_lib/$CUDAlib],[have_CUDA="yes"],[have_CUDA="no"])
	if test "$have_CUDA" == "no"
	then
		AC_MSG_ERROR([GPU build requested but CUDA library files not found.])
	fi
fi

# next, check for CUDA header
if test "$have_CUDA" != "no"
then
    if test "$with_CUDA_include" != "no"
    then
        AC_CHECK_FILE([$with_CUDA_include/$CUDAheader],[have_CUDA="yes"],[have_CUDA="no"])
 	    if test "$have_CUDA" == "no"
	    then
	    	AC_MSG_ERROR([GPU build requested but CUDA header file not found.])
	    fi    
	else
	    have_CUDA="no"
	fi
fi

if test "$have_CUDA" != "no"
then
  	AM_CONDITIONAL(BUILD_GPU,true)
	NVCCFLAGS="-D_GPU -I"$with_CUDA_include	
	CUDA_CXX="-D_GPU -I"$with_CUDA_include
    ARCH=`uname -m`
    if [[ $ARCH == "x86_64" ]];
    then
      SUFFIX="64"
    else
      SUFFIX=""
    fi
	CUDA_LDFLAGS="-L$with_CUDA_lib"
	CUDA_LIBS="-lcudart -lcublas -lcusparse -lm"
    NVCC=$with_CUDA
else
	AM_CONDITIONAL(BUILD_GPU,false)
	CUDA_CXX="-D_CPU"
	CUDA_LDFLAGS=
	CUDA_LIBS=
fi
AC_SUBST([NVCC])
AC_SUBST([CUDA_LIBS])
AC_SUBST([CUDA_LDFLAGS])
AC_SUBST([CUDA_CXX])
AC_SUBST([NVCCFLAGS])

########################### ParMETIS & METIS
# check for lib
ParMETISlib=libparmetis.a
ParMETISheader=parmetis.h
METISlib=libmetis.a
METISheader=metis.h
ParMETISversion=
have_ParMetis="no"

# check for library
if test "$with_ParMetis_lib" != "no" 
then
    # Optional value for separate Metis library file location
    if test "$with_Metis_lib" == "no"
    then
        with_Metis_lib=$with_ParMetis_lib
    fi    
    
  	AC_CHECK_FILE([$with_ParMetis_lib/$ParMETISlib],[have_ParMetis="yes"],[have_ParMetis="no"])   
	if test "$have_ParMetis" == "no"
	then
		AC_MSG_ERROR([ParMETIS requested but ParMETIS library file not found.])
	fi
	
	AC_CHECK_FILE([$with_ParMetis_lib/$METISlib],[have_ParMetis="yes"],[have_ParMetis="no"])   
	if test "$have_ParMetis" == "no"
	then
		AC_MSG_ERROR([ParMETIS requested but METIS library file not found.])
	fi
		
	AC_CHECK_FILE([$with_Metis_lib/$METISlib],[have_ParMetis="yes"],[have_ParMetis="no"])   
	if test "$have_ParMetis" == "no"
	then
		AC_MSG_ERROR([ParMETIS requested but METIS library file not found.])
	fi
fi

# check for header
if test "$have_ParMetis" != "no"
then
	if test "$with_ParMetis_include" != "no"
	then
	    # Optional value for separate Metis header file location
	    if test "$with_Metis_include" == "no"
        then
            with_Metis_include=$with_ParMetis_include
        fi  
    
<<<<<<< HEAD
	AC_CHECK_FILE([$with_ParMetis_include/$ParMETISheader],[have_ParMetis="yes"],[have_ParMetis="no"]) 
  	if test "$have_ParMetis" == "no"
	then
	    AC_MSG_ERROR([ParMETIS requested but ParMETIS header file not found.])
	fi
		
	AC_CHECK_FILE([$with_ParMetis_include/$METISheader],[have_ParMetis="yes"],[have_ParMetis="no"]) 
				
	AC_CHECK_FILE([$with_Metis_include/$METISheader],[have_ParMetis="yes"],[have_ParMetis="no"]) 
	if test "$have_ParMetis" == "no"
	then
	    AC_MSG_ERROR([ParMETIS requested but METIS header file not found.])
	fi
=======
		AC_CHECK_FILE([$with_ParMetis_include/$ParMETISheader],[have_ParMetis="yes"],[have_ParMetis="no"]) 
		if test "$have_ParMetis" == "no"
		then
			AC_MSG_ERROR([ParMETIS requested but ParMETIS header file not found.])
		fi
				
		AC_CHECK_FILE([$with_Metis_include/$METISheader],[have_ParMetis="yes"],[have_ParMetis="no"]) 
		if test "$have_ParMetis" == "no"
		then
			AC_MSG_ERROR([ParMETIS requested but METIS header file not found.])
		fi
>>>>>>> 094381da
	else
  	    have_ParMetis="no"
	fi  
fi

if test "$have_ParMetis" != "no"
then
<<<<<<< HEAD
  AM_CONDITIONAL(BUILD_PARMETIS,true)	
  PARMETIS_CXX="-I$with_Metis_include -I$with_ParMetis_include"
  PARMETIS_LD="$with_ParMetis_lib/$ParMETISlib $with_Metis_lib/$METISlib"
=======
  	AM_CONDITIONAL(BUILD_PARMETIS,true)
	PARMETIS_CXX="-I$with_Metis_include -I$with_ParMetis_include"
	PARMETIS_LD="$with_ParMetis_lib/$ParMETISlib $with_Metis_lib/$METISlib"
>>>>>>> 094381da
else
  AM_CONDITIONAL(BUILD_PARMETIS,false)
  PARMETIS_CXX=-DNO_PARMETIS
  PARMETIS_LD=
fi
AC_SUBST([PARMETIS_CXX])
AC_SUBST([PARMETIS_LD])

########################### Tecplot
Teciolib=libtecio.a
Tecioheader=TECIO.h
have_Tecio="no"

# check for lib
if test "$with_Tecio_lib" != "no" 
then
  	AC_CHECK_FILE([$with_Tecio_lib/$Teciolib],[have_Tecio="yes"],[have_Tecio="no"]) 
	if test "$have_Tecio" == "no"
	then
		Teciolib=libtecio.a
		AC_CHECK_FILE([$with_Tecio_lib/$Teciolib],[have_Tecio="yes"],[have_Tecio="no"])
	fi
	if test "$have_Tecio" == "no"
	then
		AC_MSG_ERROR([Tecplot linking requested but library file not found.])
	fi
fi

# check for header
if test "$have_Tecio" != "no"
then
	if test "$with_Tecio_include" != "no"
	then
		AC_CHECK_FILE([$with_Tecio_include/$Tecioheader],[have_Tecio="yes"],[have_Tecio="no"]) 
		if test "$have_Tecio" == "no"
		then
			AC_MSG_ERROR([Tecplot linking requested but header file not found.])
		fi
	else
		have_Tecio="no"
	fi  
fi

if test "$have_Tecio" != "no"
then
  	AM_CONDITIONAL(BUILD_TECIO,true)
	TECIO_CXX="-I"$with_Tecio_include
	TECIO_LD=$with_Tecio_lib"/"$Teciolib
else
	AM_CONDITIONAL(BUILD_TECIO,false)
	TECIO_CXX=-DNO_TECIO
	TECIO_LD=
fi
AC_SUBST([TECIO_CXX])
AC_SUBST([TECIO_LD])


########################### MPI

have_MPI="no"
if test "$with_MPI" != "no"
then
	CXX="$with_MPI"	
	have_MPI="yes"
	CXXFLAGS=$CXXFLAGS" -D_MPI"
fi

########################### BLAS
# *** still need to implement library & header-file checks ***
if test "$with_BLAS" == "ACCELERATE"
then
    BLAS_CXX=" -flax-vector-conversions -D_ACCELERATE_BLAS"
    BLAS_LDFLAGS=" -framework Accelerate"
    BLAS_LD=
elif test "$with_BLAS" == "STANDARD"
then
    AC_CHECK_FILE([$with_BLAS_lib/libcblas.a],[have_BLAS="yes"],[have_BLAS="no"]) 
	if test "$have_BLAS" != "no"
	then
		BLAS_CXX="-I $with_BLAS_include -D_STANDARD_BLAS"
        BLAS_LD="$with_BLAS_lib/libcblas.a"
        BLAS_LDFLAGS=
	fi
	if test "$have_BLAS" == "no"
	then
		AC_MSG_ERROR([BLAS linking requested but library file not found (libcblas.a).])
	fi
elif test "$with_BLAS" == "ATLAS"
then
    AC_CHECK_FILE([$with_BLAS_lib/libcblas.a],[have_BLAS="yes"],[have_BLAS="no"]) 
	if test "$have_BLAS" != "no"
	then
	    AC_CHECK_FILE([$with_BLAS_lib/libatlas.a],[have_BLAS="yes"],[have_BLAS="no"]) 
	fi
	if test "$have_BLAS" != "no"
	then
       	BLAS_CXX="-I $with_BLAS_include -D_STANDARD_BLAS"
        BLAS_LD="$with_BLAS_lib/libcblas.a $with_BLAS_lib/libatlas.a"
        BLAS_LDFLAGS=
	else
		AC_MSG_ERROR([BLAS linking requested but library files not found (libcblas.a, libatlas.a).])
	fi
# needs more work here (not terribly familiar with our MKL usage)
elif test "$with_BLAS" == "MKL"
then
    if test "$CXX" == "icpc"
    then
        BLAS_CXX="-mkl=parallel -D_MKL_BLAS"
        BLAS_LD=
        BLAS_INCLUDE=
        BLAS_LDFLAGS=
    fi
elif [test "$with_BLAS" == "NO"] || [test "$with_BLAS" == "no"]
then
    BLAS_CXX="-DNO_BLAS"
    BLAS_LD=
    BLAS_LDFLAGS=
    have_BLAS="no"
fi

AC_SUBST([BLAS_CXX])
AC_SUBST([BLAS_LDFLAGS])
AC_SUBST([BLAS_LD])

###########################
# AC_CONFIG_HEADERS([config.h])
AC_PROG_CXX
AC_PROG_CC
AM_PROG_CC_C_O
AM_PROG_LIBTOOL
AC_OUTPUT(Makefile \
	obj/Makefile)

abs_srcdir=`(cd $srcdir && pwd)`
abs_prefix=`(cd $prefix && pwd)`


AC_MSG_RESULT([

Build Configuration Summary:

    Source code location: ${abs_srcdir}
    Install location: 	  ${abs_prefix}
    Version:              ${VERSION}
    Compiler:             ${CXX}
    Preprocessor flags:   ${CPPFLAGS}
    Compiler flags:       ${CXXFLAGS}
    Linker flags:         ${LDFLAGS}
    BLAS support:         $have_BLAS
    MPI support:          $have_MPI
    CUDA support:         $have_CUDA
    ParMetis support:     $have_ParMetis
    TecIO support:        $have_Tecio

Additionally, don't forget to set environment variable HIFILES_HOME

])<|MERGE_RESOLUTION|>--- conflicted
+++ resolved
@@ -204,57 +204,38 @@
 # check for header
 if test "$have_ParMetis" != "no"
 then
-	if test "$with_ParMetis_include" != "no"
-	then
-	    # Optional value for separate Metis header file location
-	    if test "$with_Metis_include" == "no"
-        then
-            with_Metis_include=$with_ParMetis_include
-        fi  
+  if test "$with_ParMetis_include" != "no"
+  then
+    # Optional value for separate Metis header file location
+    if test "$with_Metis_include" == "no"
+    then
+      with_Metis_include=$with_ParMetis_include
+    fi  
     
-<<<<<<< HEAD
-	AC_CHECK_FILE([$with_ParMetis_include/$ParMETISheader],[have_ParMetis="yes"],[have_ParMetis="no"]) 
-  	if test "$have_ParMetis" == "no"
-	then
-	    AC_MSG_ERROR([ParMETIS requested but ParMETIS header file not found.])
-	fi
+    AC_CHECK_FILE([$with_ParMetis_include/$ParMETISheader],[have_ParMetis="yes"],[have_ParMetis="no"]) 
+    if test "$have_ParMetis" == "no"
+    then
+      AC_MSG_ERROR([ParMETIS requested but ParMETIS header file not found.])
+    fi
 		
-	AC_CHECK_FILE([$with_ParMetis_include/$METISheader],[have_ParMetis="yes"],[have_ParMetis="no"]) 
-				
-	AC_CHECK_FILE([$with_Metis_include/$METISheader],[have_ParMetis="yes"],[have_ParMetis="no"]) 
-	if test "$have_ParMetis" == "no"
-	then
-	    AC_MSG_ERROR([ParMETIS requested but METIS header file not found.])
-	fi
-=======
-		AC_CHECK_FILE([$with_ParMetis_include/$ParMETISheader],[have_ParMetis="yes"],[have_ParMetis="no"]) 
-		if test "$have_ParMetis" == "no"
-		then
-			AC_MSG_ERROR([ParMETIS requested but ParMETIS header file not found.])
-		fi
-				
-		AC_CHECK_FILE([$with_Metis_include/$METISheader],[have_ParMetis="yes"],[have_ParMetis="no"]) 
-		if test "$have_ParMetis" == "no"
-		then
-			AC_MSG_ERROR([ParMETIS requested but METIS header file not found.])
-		fi
->>>>>>> 094381da
-	else
-  	    have_ParMetis="no"
-	fi  
+    AC_CHECK_FILE([$with_ParMetis_include/$ParMETISheader],[have_ParMetis="yes"],[have_ParMetis="no"]) 
+
+    AC_CHECK_FILE([$with_Metis_include/$METISheader],[have_ParMetis="yes"],[have_ParMetis="no"]) 
+    if test "$have_ParMetis" == "no"
+    then
+      AC_MSG_ERROR([ParMETIS requested but METIS header file not found.])
+    fi
+
+  else
+    have_ParMetis="no"
+  fi  
 fi
 
 if test "$have_ParMetis" != "no"
 then
-<<<<<<< HEAD
   AM_CONDITIONAL(BUILD_PARMETIS,true)	
   PARMETIS_CXX="-I$with_Metis_include -I$with_ParMetis_include"
   PARMETIS_LD="$with_ParMetis_lib/$ParMETISlib $with_Metis_lib/$METISlib"
-=======
-  	AM_CONDITIONAL(BUILD_PARMETIS,true)
-	PARMETIS_CXX="-I$with_Metis_include -I$with_ParMetis_include"
-	PARMETIS_LD="$with_ParMetis_lib/$ParMETISlib $with_Metis_lib/$METISlib"
->>>>>>> 094381da
 else
   AM_CONDITIONAL(BUILD_PARMETIS,false)
   PARMETIS_CXX=-DNO_PARMETIS
