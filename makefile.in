# \file Makefile.in
# \author - Original code: SD++ developed by Patrice Castonguay, Antony Jameson,
#                          Peter Vincent, David Williams (alphabetical by surname).
#         - Current development: Aerospace Computing Laboratory (ACL)
#                                Aero/Astro Department. Stanford University.
# \version 0.1.0
#
# High Fidelity Large Eddy Simulation (HiFiLES) Code.
# Copyright (C) 2014 Aerospace Computing Laboratory (ACL).
#
# HiFiLES is free software: you can redistribute it and/or modify
# it under the terms of the GNU General Public License as published by
# the Free Software Foundation, either version 3 of the License, or
# (at your option) any later version.
#
# HiFiLES is distributed in the hope that it will be useful,
# but WITHOUT ANY WARRANTY; without even the implied warranty of
# MERCHANTABILITY or FITNESS FOR A PARTICULAR PURPOSE.  See the
# GNU General Public License for more details.
#
# You should have received a copy of the GNU General Public License
# along with HiFiLES.  If not, see <http://www.gnu.org/licenses/>.

<<<<<<< HEAD
NODE=     CPU
CODE=     DEBUG
BLAS=     ATLAS_BLAS
COMP=     GCC
PARALLEL= NO
=======
NODE=     GPU
CODE=     DEBUG
BLAS=     ATLAS_BLAS
COMP=     GCC
PARALLEL= MPI
>>>>>>> b6d7702c
TECIO=    YES
MACHINE=  YOSEMITESAM

BLAS_DIR= /usr/local/atlas

PARMETIS_DIR = /usr/local

PARMETIS_BUILD_DIR = $(PARMETIS_DIR)/lib

TECIO_DIR = lib/tecio-2008

CUDA_DIR = /usr/local/cuda-5.0

MPI_DIR = /usr/mpi/gcc/mvapich-1.2.0<|MERGE_RESOLUTION|>--- conflicted
+++ resolved
@@ -5,35 +5,27 @@
 #                                Aero/Astro Department. Stanford University.
 # \version 0.1.0
 #
-# High Fidelity Large Eddy Simulation (HiFiLES) Code.
-# Copyright (C) 2014 Aerospace Computing Laboratory (ACL).
-#
-# HiFiLES is free software: you can redistribute it and/or modify
-# it under the terms of the GNU General Public License as published by
-# the Free Software Foundation, either version 3 of the License, or
-# (at your option) any later version.
-#
-# HiFiLES is distributed in the hope that it will be useful,
-# but WITHOUT ANY WARRANTY; without even the implied warranty of
-# MERCHANTABILITY or FITNESS FOR A PARTICULAR PURPOSE.  See the
-# GNU General Public License for more details.
-#
-# You should have received a copy of the GNU General Public License
+# High Fidelity Large Eddy Simulation (HiFiLES) Code.
+# Copyright (C) 2014 Aerospace Computing Laboratory (ACL).
+#
+# HiFiLES is free software: you can redistribute it and/or modify
+# it under the terms of the GNU General Public License as published by
+# the Free Software Foundation, either version 3 of the License, or
+# (at your option) any later version.
+#
+# HiFiLES is distributed in the hope that it will be useful,
+# but WITHOUT ANY WARRANTY; without even the implied warranty of
+# MERCHANTABILITY or FITNESS FOR A PARTICULAR PURPOSE.  See the
+# GNU General Public License for more details.
+#
+# You should have received a copy of the GNU General Public License
 # along with HiFiLES.  If not, see <http://www.gnu.org/licenses/>.
 
-<<<<<<< HEAD
-NODE=     CPU
-CODE=     DEBUG
-BLAS=     ATLAS_BLAS
-COMP=     GCC
-PARALLEL= NO
-=======
 NODE=     GPU
 CODE=     DEBUG
 BLAS=     ATLAS_BLAS
 COMP=     GCC
 PARALLEL= MPI
->>>>>>> b6d7702c
 TECIO=    YES
 MACHINE=  YOSEMITESAM
 
