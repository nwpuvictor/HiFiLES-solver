/*!
 * \file eles.h
 * \brief _____________________________
 * \author - Original code: SD++ developed by Patrice Castonguay, Antony Jameson,
 *                          Peter Vincent, David Williams (alphabetical by surname).
 *         - Current development: Aerospace Computing Laboratory (ACL) directed
 *                                by Prof. Jameson. (Aero/Astro Dept. Stanford University).
 * \version 1.0.0
 *
 * HiFiLES (High Fidelity Large Eddy Simulation).
 * Copyright (C) 2013 Aerospace Computing Laboratory.
 */

#pragma once

#include "array.h"
#include "input.h"

#if defined _GPU
#include "cuda_runtime_api.h"
#include "cusparse_v2.h"
#endif

class eles
{	
public:

  // #### constructors ####

  // default constructor

  eles();

  // default destructor

  ~eles();

  // #### methods ####

  /*! setup */
  void setup(int in_n_eles, int in_max_s_spts_per_ele);

  /*! setup initial conditions */
  void set_ics(double& time);

  /*! read data from restart file */
  void read_restart_data(ifstream& restart_file);

  /*! write data to restart file */
  void write_restart_data(ofstream& restart_file);

	/*! move all to from cpu to gpu */
	void mv_all_cpu_gpu(void);

	/*! move wall distance array to from cpu to gpu */
	void mv_wall_distance_cpu_gpu(void);

	/*! copy transformed discontinuous solution at solution points to cpu */
	void cp_disu_upts_gpu_cpu(void);

	/*! copy transformed discontinuous solution at solution points to gpu */
  void cp_disu_upts_cpu_gpu(void);

  void cp_grad_disu_upts_gpu_cpu(void);

  /*! copy determinant of jacobian at solution points to cpu */
  void cp_detjac_upts_gpu_cpu(void);

  /*! copy divergence at solution points to cpu */
  void cp_div_tconf_upts_gpu_cpu(void);

  /*! remove transformed discontinuous solution at solution points from cpu */
  void rm_disu_upts_cpu(void);

  /*! remove determinant of jacobian at solution points from cpu */
  void rm_detjac_upts_cpu(void);

  /*! calculate the discontinuous solution at the flux points */
  void extrapolate_solution(int in_disu_upts_from);

  /*! Calculate terms for some LES models */
  void calc_sgs_terms(int in_disu_upts_from);

  /*! calculate transformed discontinuous inviscid flux at solution points */
  void evaluate_invFlux(int in_disu_upts_from);
  
  /*! calculate divergence of transformed discontinuous flux at solution points */
  void calculate_divergence(int in_div_tconf_upts_to);
  
  /*! calculate normal transformed discontinuous flux at flux points */
  void extrapolate_totalFlux(void);
  
  /*! calculate subgrid-scale flux at flux points */
  void evaluate_sgsFlux(void);

  /*! calculate divergence of transformed continuous flux at solution points */
  void calculate_corrected_divergence(int in_div_tconf_upts_to);
  
  /*! calculate uncorrected transformed gradient of the discontinuous solution at the solution points */
  void calculate_gradient(int in_disu_upts_from);

  /*! calculate corrected gradient of the discontinuous solution at solution points */
  void correct_gradient(void);

  /*! calculate corrected gradient of the discontinuous solution at flux points */
  void extrapolate_corrected_gradient(void);

  /*! calculate corrected gradient of solution at flux points */
  //void extrapolate_corrected_gradient(void);

  /*! calculate transformed discontinuous viscous flux at solution points */
  void evaluate_viscFlux(int in_disu_upts_from);

  /*! calculate divergence of transformed discontinuous viscous flux at solution points */
  //void calc_div_tdisvisf_upts(int in_div_tconinvf_upts_to);

  /*! calculate normal transformed discontinuous viscous flux at flux points */
  //void calc_norm_tdisvisf_fpts(void);

  /*! calculate divergence of transformed continuous viscous flux at solution points */
  //void calc_div_tconvisf_upts(int in_div_tconinvf_upts_to);
  
  /*! advance solution using a runge-kutta scheme */
  void AdvanceSolution(int in_step, int adv_type);

  /*! Calculate element local timestep */
  double calc_dt_local(int in_ele);

  /*! get number of elements */
  int get_n_eles(void);

  // get number of ppts_per_ele
  int get_n_ppts_per_ele(void);

  // get number of peles_per_ele
  int get_n_peles_per_ele(void);

  // get number of verts_per_ele
  int get_n_verts_per_ele(void);

  /*! get number of solution points per element */
  int get_n_upts_per_ele(void);

  /*! get element type */
  int get_ele_type(void);

  /*! get number of dimensions */
  int get_n_dims(void);

  /*! get number of fields */
  int get_n_fields(void);
  
  /*! set shape */
  void set_shape(int in_max_n_spts_per_ele);

  /*! set shape node */
  void set_shape_node(int in_spt, int in_ele, array<double>& in_pos);

  /*! set bc type */
  void set_bctype(int in_ele, int in_inter, int in_bctype);

  /*! set bc type */
  void set_bdy_ele2ele(void);

  /*! set number of shape points */
  void set_n_spts(int in_ele, int in_n_spts);

  /*!  set global element number */
  void set_ele2global_ele(int in_ele, int in_global_ele);

  /*! get a pointer to the transformed discontinuous solution at a flux point */
  double* get_disu_fpts_ptr(int in_inter_local_fpt, int in_ele_local_inter, int in_field, int in_ele);
  
  /*! get a pointer to the normal transformed continuous flux at a flux point */
  double* get_norm_tconf_fpts_ptr(int in_inter_local_fpt, int in_ele_local_inter, int in_field, int in_ele);

  /*! get a pointer to the determinant of the jacobian at a flux point */
  double* get_detjac_fpts_ptr(int in_inter_local_fpt, int in_ele_local_inter, int in_ele);

  /*! get a pointer to the magnitude of normal dot inverse of (determinant of jacobian multiplied by jacobian) at flux points */
  double* get_mag_tnorm_dot_inv_detjac_mul_jac_fpts_ptr(int in_inter_local_fpt, int in_ele_local_inter, int in_ele);

  /*! get a pointer to the normal at a flux point */
  double* get_norm_fpts_ptr(int in_inter_local_fpt, int in_ele_local_inter, int in_dim, int in_ele);

  /*! get a CPU pointer to the coordinates at a flux point */
  double* get_loc_fpts_ptr_cpu(int in_inter_local_fpt, int in_ele_local_inter, int in_dim, int in_ele);

  /*! get a GPU pointer to the coordinates at a flux point */
  double* get_loc_fpts_ptr_gpu(int in_inter_local_fpt, int in_ele_local_inter, int in_dim, int in_ele);

  /*! get a pointer to delta of the transformed discontinuous solution at a flux point */
  double* get_delta_disu_fpts_ptr(int in_inter_local_fpt, int in_ele_local_inter, int in_field, int in_ele);

  /*! get a pointer to gradient of discontinuous solution at a flux point */
  double* get_grad_disu_fpts_ptr(int in_inter_local_fpt, int in_ele_local_inter, int in_dim, int in_field, int in_ele);

  /*! get a pointer to gradient of discontinuous solution at a flux point */
  double* get_normal_disu_fpts_ptr(int in_inter_local_fpt, int in_ele_local_inter, int in_field, int in_ele, array<double> temp_loc, double temp_pos[3]);
  
  /*! get a pointer to the normal transformed continuous viscous flux at a flux point */
  //double* get_norm_tconvisf_fpts_ptr(int in_inter_local_fpt, int in_ele_local_inter, int in_field, int in_ele);
  
  /*! get a pointer to the subgrid-scale flux at a flux point */
  double* get_sgsf_fpts_ptr(int in_inter_local_fpt, int in_ele_local_inter, int in_field, int in_dim, int in_ele);

  /*! set opp_0 */
  void set_opp_0(int in_sparse);
  
  /*! set opp_1 */
  void set_opp_1(int in_sparse);

  /*! set opp_2 */
  void set_opp_2(int in_sparse);

  /*! set opp_3 */
  void set_opp_3(int in_sparse);

  /*! set opp_4 */
  void set_opp_4(int in_sparse);

  /*! set opp_5 */
  void set_opp_5(int in_sparse);

  /*! set opp_6 */
  void set_opp_6(int in_sparse);

  /*! set opp_p */
  void set_opp_p(void);

  /*! set opp_p */
  void set_opp_inters_cubpts(void);

  /*! set opp_p */
  void set_opp_volume_cubpts(void);

  /*! set opp_r */
  void set_opp_r(void);

  /*! calculate position of the plot points */
  void calc_pos_ppts(int in_ele, array<double>& out_pos_ppts);

  void set_rank(int in_rank);

  virtual void set_connectivity_plot()=0;

  void set_disu_upts_to_zero_other_levels(void);

  array<int> get_connectivity_plot();

  /*! calculate solution at the plot points */
  void calc_disu_ppts(int in_ele, array<double>& out_disu_ppts);

  /*! calculate gradient of solution at the plot points */
  void calc_grad_disu_ppts(int in_ele, array<double>& out_grad_disu_ppts);

  /*! calculate diagnostic fields at the plot points */
  void calc_diagnostic_fields_ppts(int in_ele, array<double>& in_disu_ppts, array<double>& in_grad_disu_ppts, array<double>& out_diag_field_ppts);

  /*! calculate position of a solution point */
  void calc_pos_upt(int in_upt, int in_ele, array<double>& out_pos);

  /*! returns position of a solution point */
  double get_loc_upt(int in_upt, int in_dim);

  /*! set transforms */
  void set_transforms(void);
       
  /*! set transforms at the interface cubature points */
  void set_transforms_inters_cubpts(void);

  /*! set transforms at the volume cubature points */
  void set_transforms_vol_cubpts(void);

	/*! Calculate distance of solution points to no-slip wall */
	void calc_wall_distance(int n_seg_noslip_inters, int n_tri_noslip_inters, int n_quad_noslip_inters, array< array<double> > loc_noslip_bdy);

	/*! Calculate distance of solution points to no-slip wall in parallel */
	void calc_wall_distance_parallel(array<int> n_seg_noslip_inters, array<int> n_tri_noslip_inters, array<int> n_quad_noslip_inters, array< array<double> > loc_noslip_bdy_global, int nproc);

  /*! calculate position */
  void calc_pos(array<double> in_loc, int in_ele, array<double>& out_pos);

  /*! calculate derivative of position */
  void calc_d_pos(array<double> in_loc, int in_ele, array<double>& out_d_pos);
  
  /*! calculate second derivative of position */
  void calc_dd_pos(array<double> in_loc, int in_ele, array<double>& out_dd_pos);
  
  // #### virtual methods ####

  virtual void setup_ele_type_specific()=0;

  /*! prototype for element reference length calculation */
  virtual double calc_h_ref_specific(int in_eles) = 0;

  virtual int read_restart_info(ifstream& restart_file)=0;

  virtual void write_restart_info(ofstream& restart_file)=0;

  /*! Compute interface jacobian determinant on face */
  virtual double compute_inter_detjac_inters_cubpts(int in_inter, array<double> d_pos)=0;

  /*! evaluate nodal basis */
  virtual double eval_nodal_basis(int in_index, array<double> in_loc)=0;

  /*! evaluate nodal basis for restart file*/
  virtual double eval_nodal_basis_restart(int in_index, array<double> in_loc)=0;

  /*! evaluate derivative of nodal basis */
  virtual double eval_d_nodal_basis(int in_index, int in_cpnt, array<double> in_loc)=0;

  virtual void fill_opp_3(array<double>& opp_3)=0;

  /*! evaluate divergence of vcjh basis */
  //virtual double eval_div_vcjh_basis(int in_index, array<double>& loc)=0;

  /*! evaluate nodal shape basis */
  virtual double eval_nodal_s_basis(int in_index, array<double> in_loc, int in_n_spts)=0;

  /*! evaluate derivative of nodal shape basis */
  virtual void eval_d_nodal_s_basis(array<double> &d_nodal_s_basis, array<double> in_loc, int in_n_spts)=0;

  /*! evaluate second derivative of nodal shape basis */
  virtual void eval_dd_nodal_s_basis(array<double> &dd_nodal_s_basis, array<double> in_loc, int in_n_spts)=0;

  /*! Calculate SGS flux */
  void calc_sgsf_upts(array<double>& temp_u, array<double>& temp_grad_u, double& detjac, int ele, int upt, array<double>& temp_sgsf);

  /*! rotate velocity components to surface*/
  array<double> calc_rotation_matrix(array<double>& norm);

  /*! calculate wall shear stress using LES wall model*/
  void calc_wall_stress(double rho, array<double>& urot, double ene, double mu, double Pr, double gamma, double y, array<double>& tau_wall, double q_wall);

  /*! Wall function calculator for Breuer-Rodi wall model */
  double wallfn_br(double yplus, double A, double B, double E, double kappa);

  /*! Calculate element volume */
  virtual double calc_ele_vol(double& detjac)=0;

  double compute_res_upts(int in_norm_type, int in_field);

  /*! calculate body forcing at solution points */
  void calc_body_force_upts(array <double>& vis_force, array <double>& body_force);

  /*! add body forcing at solution points */
  void evaluate_bodyForce(array <double>& body_force);

  /*! Compute diagnostic quantities at solution points */
  void CalcDiagnosticFields(void);

  /*! Compute volume integral of diagnostic quantities */
  void CalcIntegralQuantities(int n_integral_quantities, array <double>& integral_quantities);

  void compute_wall_forces(array<double>& inv_force, array<double>& vis_force, ofstream& cp_file, bool output);

  array<double> compute_error(int in_norm_type, double& time);
  
  array<double> get_pointwise_error(array<double>& sol, array<double>& grad_sol, array<double>& loc, double& time, int in_norm_type);

  /*! calculate position of a point in physical (dynamic) space from (r,s,t) coordinates*/
  void calc_pos_dyn(array<double> in_loc, int in_ele, array<double> &out_pos);

  /*!
   * Calculate dynamic position of solution point
   * \param[in] in_upt - ID of solution point within element to evaluate at
   * \param[in] in_ele - local element ID
   * \param[out] out_d_pos - array of size (n_dims,n_dims); (i,j) = dx_i / dX_j
   */
  void calc_pos_dyn_fpt(int in_fpt, int in_ele, array<double> &out_pos);

  /*!
   * Calculate dynamic position of flux point
   * \param[in] in_upt - ID of solution point within element to evaluate at
   * \param[in] in_ele - local element ID
   * \param[out] out_d_pos - array of size (n_dims,n_dims); (i,j) = dx_i / dX_j
   */
  void calc_pos_dyn_upt(int in_upt, int in_ele, array<double> &out_pos);

  /*!
   * Calculate dynamic position of plot point
   * \param[in] in_ppt - ID of plot point within element to evaluate at
   * \param[in] in_ele - local element ID
   * \param[out] out_d_pos - array of size (n_dims,n_dims); (i,j) = dx_i / dX_j
   */
  void calc_pos_dyn_ppt(int in_ppt, int in_ele, array<double> &out_pos);

  /*!
   * Calculate derivative of dynamic position wrt reference (initial,static) position
   * \param[in] in_loc - position of point in computational space
   * \param[in] in_ele - local element ID
   * \param[out] out_d_pos - array of size (n_dims,n_dims); (i,j) = dx_i / dX_j
   */
  void calc_d_pos_dyn(array<double> in_loc, int in_ele, array<double> &out_d_pos);

  /*!
   * Calculate derivative of dynamic position wrt reference (initial,static) position at fpt
   * \param[in] in_fpt - ID of flux point within element to evaluate at
   * \param[in] in_ele - local element ID
   * \param[out] out_d_pos - array of size (n_dims,n_dims); (i,j) = dx_i / dX_j
   */
  void calc_d_pos_dyn_fpt(int in_fpt, int in_ele, array<double> &out_d_pos);

  /*!
   * Calculate derivative of dynamic position wrt reference (initial,static) position at upt
   * \param[in] in_upt - ID of solution point within element to evaluate at
   * \param[in] in_ele - local element ID
   * \param[out] out_d_pos - array of size (n_dims,n_dims); (i,j) = dx_i / dX_j
   */
  void calc_d_pos_dyn_upt(int in_upt, int in_ele, array<double> &out_d_pos);

  /*! Calculate 2nd derivative of dynamic position wrt reference (initial,static) position */
  void calc_dd_pos_dyn(array<double> in_loc, int in_ele, array<double> &out_dd_pos);

  /*!
   * Calculate 2nd derivative of dynamic position wrt reference (initial,static) position at fpt
   * \param[in] in_fpt - ID of flux point within element to evaluate at
   * \param[in] in_ele - local element ID
   * \param[out] out_d_pos - array of size (n_dims,n_dims); (i,j) = dx_i / dX_j
   */
  void calc_dd_pos_dyn_fpt(int in_fpt, int in_ele, array<double> &out_dd_pos);

  /*!
   * Calculate 2nd derivative of dynamic position wrt reference (initial,static) position at upt
   * \param[in] in_upt - ID of solution point within element to evaluate at
   * \param[in] in_ele - local element ID
   * \param[out] out_d_pos - array of size (n_dims,n_dims); (i,j) = dx_i / dX_j
   */
  void calc_dd_pos_dyn_upt(int in_upt, int in_ele, array<double> &out_dd_pos);

  /*! pre-computing shape basis contributions at flux points for more efficient access */
  void store_nodal_s_basis_fpts(void);

  /*! pre-computing shape basis contributions at solution points for more efficient access */
  void store_nodal_s_basis_upts(void);

  /*! pre-computing shape basis contributions at plot points for more efficient access */
  void store_nodal_s_basis_ppts(void);

  /*! pre-computing shape basis deriavative contributions at flux points for more efficient access */
  void store_d_nodal_s_basis_fpts(void);

  /*! pre-computing shape basis derivative contributions at solution points for more efficient access */
  void store_d_nodal_s_basis_upts(void);

  /*! pre-computing shape basis 2nd derivative contributions at flux points for more efficient access */
  void store_dd_nodal_s_basis_fpts(void);

  /*! pre-computing shape basis 2nd derivative contributions at solution points for more efficient access */
  void store_dd_nodal_s_basis_upts(void);

  /*! initialize arrays for storing grid velocities */
  void initialize_grid_vel(void);

  /*! set grid velocity on element shape points */
  void set_grid_vel_spt(int in_ele, int in_spt, array<double> in_vel);

  /*! interpolate grid velocity from shape points to flux points */
  void set_grid_vel_fpts(void);

  /*! interpolate grid velocity from shape points to solution points */
  void set_grid_vel_upts(void);

  /*! interpolate grid velocity from shape points to plot points */
  void set_grid_vel_ppts(void);

  /*! Get array of grid velocity at all plot points */
  array<double> get_grid_vel_ppts(void);

  /*! Get pointer to grid velocity at a flux point */
  double *get_vel_fpts_ptr(int in_ele, int in_ele_local_inter, int in_inter_local_fpt, int in_dim);

  /*! Set new position of shape node */
  void set_dynamic_shape_node(int in_spt, int in_ele, array<double> &in_pos);

  void store_nodal_s_basis_vol_cubpts();
  void store_nodal_s_basis_inters_cubpts();
  void store_d_nodal_s_basis_vol_cubpts();
  void store_d_nodal_s_basis_inters_cubpts();
  void calc_pos_dyn_vol_cubpt(int in_cubpt, int in_ele, array<double> &out_pos);
  void calc_pos_dyn_inters_cubpt(int in_cubpt, int in_face, int in_ele, array<double> &out_pos);
  void calc_d_pos_dyn_vol_cubpt(int in_cubpt, int in_ele, array<double> &out_d_pos);
  void calc_d_pos_dyn_inters_cubpt(int in_cubpt, int in_face, int in_ele, array<double> &out_d_pos);
  void calc_div_vel_upt(int in_upt, int in_ele, array<double> &out_div_vel);
  double calc_div_vel_upt(int in_upt, int in_ele);
  void calc_gcl_res(void);

<<<<<<< HEAD
  void set_transforms_dynamic(void);
=======
  void extrapolate_grid_vel(int in_disu_upts_from);
  void extrapolate_GCL_flux();
  void calculate_divergence_GCL(int in_div_tconf_upts_to);
  void calculate_corrected_divergence_GCL(int in_div_tconf_upts_to);

>>>>>>> 000588e0
protected:

  // #### members ####
  /// **NEW** flag to avoid re-setting-up transform arrays
  bool first_time;

  /*! viscous flag */
  int viscous;

  /*! LES flag */
  int LES;

  /*! SGS model */
  int sgs_model;

  /*! LES filter flag */
  int filter;

  /*! near-wall model */
  int wall_model;

  /*! mesh motion flag */
  int motion;

  /*! number of elements */
  int n_eles;

  /*! number of elements that have a boundary face*/
  int n_bdy_eles;

  /*!  number of dimensions */
  int n_dims;

  /*!  number of prognostic fields */
  int n_fields;

  /*! number of additional fields needed for Geometric Conservation Law */
  int n_gcl_fields;

  /*! index of GCL equation in solution/flux vector */
  int i_gcl_field;

  /*!  number of diagnostic fields */
  int n_diagnostic_fields;

  /*! order of solution polynomials */
  int order;

  /*! order of interface cubature rule */
  int inters_cub_order;

  /*! order of interface cubature rule */
  int volume_cub_order;

  /*! order of solution polynomials in restart file*/
  int order_rest;

  /*! number of solution points per element */
  int n_upts_per_ele;

  /*! number of solution points per element */
  int n_upts_per_ele_rest;

  /*! number of flux points per element */
  int n_fpts_per_ele;

  /*! number of vertices per element */
  int n_verts_per_ele;

  array<int> connectivity_plot;

  /*! plotting resolution */
  int p_res;

  /*! solution point type */
  int upts_type;

  /*! flux point type */
  int fpts_type;

  /*! number of plot points per element */
  int n_ppts_per_ele;

  /*! number of plot elements per element */
  int n_peles_per_ele;

  /*! Global cell number of element */
  array<int> ele2global_ele;

  /*! Global cell number of element */
  array<int> bdy_ele2ele;

  /*! Boundary condition type of faces */
  array<int> bctype;

  /*! number of shape points per element */
  array<int> n_spts_per_ele;

  /*! transformed normal at flux points */
  array<double> tnorm_fpts;

  /*! transformed normal at flux points */
  array< array<double> > tnorm_inters_cubpts;

  /*! location of solution points in standard element */
  array<double> loc_upts;

  /*! location of solution points in standard element */
  array<double> loc_upts_rest;

  /*! location of flux points in standard element */
  array<double> tloc_fpts;

  /*! location of interface cubature points in standard element */
  array< array<double> > loc_inters_cubpts;

  /*! weight of interface cubature points in standard element */
  array< array<double> > weight_inters_cubpts;

  /*! location of volume cubature points in standard element */
  array<double> loc_volume_cubpts;

  /*! weight of cubature points in standard element */
  array<double> weight_volume_cubpts;

  /*! transformed normal at cubature points */
  array< array<double> > tnorm_cubpts;

  /*! location of plot points in standard element */
  array<double> loc_ppts;

  /*! location of shape points in standard element (simplex elements only)*/
  array<double> loc_spts;

  /*! number of interfaces per element */
  int n_inters_per_ele;

  /*! number of flux points per interface */
  array<int> n_fpts_per_inter;

  /*! number of cubature points per interface */
  array<int> n_cubpts_per_inter;

  /*! number of cubature points per interface */
  int n_cubpts_per_ele;

  /*! element type (0=>quad,1=>tri,2=>tet,3=>pri,4=>hex) */
  int ele_type;

  /*! order of polynomials defining shapes */
  int s_order;

  /*! shape */
  array<double> shape;

  /*! position of shape points (mesh vertices) in dynamic mesh */
  array<double> shape_dyn;

  /*!
  Description: Mesh velocity at shape points \n
  indexing: (in_ele)(in_spt, in_dim) \n
  */
  array< array<double> > vel_spts;

  /*!
  Description: Mesh velocity at flux points \n
  indexing: (in_ele, in_fpt, in_dim) \n
  */
  array<double> vel_fpts, vel_upts, vel_ppts;

  /*! nodal shape basis contributions at flux points */
  array<double> nodal_s_basis_fpts;

  /*! nodal shape basis contributions at solution points */
  array<double> nodal_s_basis_upts;

  /*! nodal shape basis contributions at output plot points */
  array<double> nodal_s_basis_ppts;

  /*! nodal shape basis contributions at output plot points */
  array<double> nodal_s_basis_vol_cubpts;

  /*! nodal shape basis contributions at output plot points */
  array<array<double> > nodal_s_basis_inters_cubpts;

  /*! nodal shape basis derivative contributions at flux points */
  array<double> d_nodal_s_basis_fpts;

  /*! nodal shape basis derivative contributions at solution points */
  array<double> d_nodal_s_basis_upts;

  /*! nodal shape basis contributions at output plot points */
  array<double> d_nodal_s_basis_vol_cubpts;

  /*! nodal shape basis contributions at output plot points */
  array<array<double> > d_nodal_s_basis_inters_cubpts;

  /*! nodal shape basis 2nd derivative contributions at flux points */
  array<double> dd_nodal_s_basis_fpts;

  /*! nodal shape basis 2nd derivative contributions at solution points */
  array<double> dd_nodal_s_basis_upts;

  /*! temporary solution storage at a single solution/flux point */
  array<double> temp_u;

  /*! temporary grid velocity storage at a single solution point */
  array<double> temp_v;

  /*! temporary solution gradient storage */
  array<double> temp_grad_u;

  /*! Matrix of filter weights at solution points */
  array<double> filter_upts;

  /* extra arrays for similarity model: Leonard tensors, velocity/energy products */
  array<double> Lu, Le, uu, ue;

  /*! temporary flux storage */
  array<double> temp_f;

  /*! temporary subgrid-scale flux storage */
  array<double> temp_sgsf;

  /*! storage for distance of solution points to nearest no-slip boundary */
  array<double> wall_distance;

  array<double> twall;

  /*! number of storage levels for time-integration scheme */
  int n_adv_levels;

  /*! Jacobian matrix at solution points */
  array<double> jac_upts;

  /*! Jacobian matrix at flux points */
  array<double> jac_fpts;

  /*! Jacobian matrix at volume cubature points */
  array<double> jac_vol_cubpts;

  /*! Jacobian matrix at interface cubature points */
  array< array<double> > jac_inters_cubpts;

  /*! determinant of jacobian at solution points */
  array<double> detjac_upts;

  /*! determinant of jacobian at flux points */
  array<double> detjac_fpts;

  /*! determinant of volume jacobian at flux points */
  array< array<double> > vol_detjac_inters_cubpts;

  /*! determinant of volume jacobian at cubature points */
  array< array<double> > vol_detjac_vol_cubpts;

  /*! inverse of (determinant of jacobian multiplied by jacobian) at solution points */
  array<double> inv_detjac_mul_jac_upts;

  array<double> inv_detjac_mul_jac_fpts;

  /*! magntiude of normal dot inverse of (determinant of jacobian multiplied by jacobian) at flux points */
  array<double> mag_tnorm_dot_inv_detjac_mul_jac_fpts;

  /*! determinant of interface jacobian at flux points */
  array< array<double> > inter_detjac_inters_cubpts;

  /*! normal at flux points*/
  array<double> norm_fpts;

  /*! physical coordinates at flux points*/
  array<double> loc_fpts;

  /*! normal at interface cubature points*/
  array< array<double> > norm_inters_cubpts;

  /*! determinant of dynamic jacobian at solution points ( |G| ) */
  array<double> J_dyn_upts;

  /*! determinant of dynamic jacobian at flux points ( |G| ) */
  array<double> J_dyn_fpts;

  /*! Dynamic transformation matrix at solution points ( |G|*G^-1 )*/
  array<double>  Ginv_dyn_upts;

  /*! Dynamic transformation matrix at flux points ( |G|*G^-1 )*/
  array<double>  Ginv_dyn_fpts;

  /*! transformed gradient of determinant of dynamic jacobian at solution points */
  array<double> tgrad_J_dyn_upts;

  /*! transformed gradient of determinant of dynamic jacobian at flux points */
  array<double> tgrad_J_dyn_fpts;

  /*! normal at flux points in dynamic mesh */
  array<double> norm_dyn_fpts;

  /*! physical coordinates at flux points in dynamic mesh */
  array<double> phys_pos_fpts;

  /*! transformed n*dA at flux points in dynamic mesh (mag_tnorm_dot_...) (??) */
  array<double> ndA_dyn_fpts;

  /*!
  description: transformed discontinuous solution at the solution points
  indexing: \n
  matrix mapping:
  */
  array< array<double> > disu_upts;

	/*!
	diagnostic quantities at solution points
	*/
	array<double> diagnostic_fields_upts;

	/*!
	filtered solution at solution points for similarity and SVV LES models
	*/
	array<double> disuf_upts;

  /*! position at the plot points */
  array< array<double> > pos_ppts;

  /*!
        description: transformed discontinuous solution at the flux points \n
        indexing: (in_fpt, in_field, in_ele) \n
        matrix mapping: (in_fpt || in_field, in_ele)
        */
  array<double> disu_fpts;

  /*!
        description: transformed discontinuous flux at the solution points \n
        indexing: (in_upt, in_dim, in_field, in_ele) \n
        matrix mapping: (in_upt, in_dim || in_field, in_ele)
        */
  array<double> tdisf_upts;

  /*!
        description: subgrid-scale flux at the solution points \n
        indexing: (in_upt, in_dim, in_field, in_ele) \n
        matrix mapping: (in_upt, in_dim || in_field, in_ele)
        */
  array<double> sgsf_upts;

  /*!
        description: subgrid-scale flux at the flux points \n
        indexing: (in_fpt, in_dim, in_field, in_ele) \n
        matrix mapping: (in_fpt, in_dim || in_field, in_ele)
        */
  array<double> sgsf_fpts;

  /*!
        normal transformed discontinuous flux at the flux points
        indexing: \n
        matrix mapping:
        */
  array<double> norm_tdisf_fpts;

  /*!
        normal transformed continuous flux at the flux points
        indexing: \n
        matrix mapping:
        */
  array<double> norm_tconf_fpts;

  /*!
        divergence of transformed continuous flux at the solution points
        indexing: \n
        matrix mapping:
        */
  array< array<double> > div_tconf_upts;

  /*! delta of the transformed discontinuous solution at the flux points   */
  array<double> delta_disu_fpts;

  /*! gradient of discontinuous solution at solution points */
  array<double> grad_disu_upts;

  /*! gradient of discontinuous solution at flux points */
  array<double> grad_disu_fpts;

  /*! transformed discontinuous viscous flux at the solution points */
  //array<double> tdisvisf_upts;

  /*! normal transformed discontinuous viscous flux at the flux points */
  //array<double> norm_tdisvisf_fpts;

  /*! normal transformed continuous viscous flux at the flux points */
  //array<double> norm_tconvisf_fpts;

  /*! transformed gradient of determinant of jacobian at solution points */
  array<double> tgrad_detjac_upts;

  /*! transformed gradient of determinant of jacobian at flux points */
  array<double> tgrad_detjac_fpts;

  /*! divergence of grid velocity in reference space (residual of the GCL equation) */
  array<double> gcl_res;

  /*! GCL-corrected value of the transformation determinant (detjac) */
  array<double> gbar_upts;

  array<double> d_nodal_s_basis;
  array<double> dd_nodal_s_basis;
  // TODO: change naming (comments) to reflect reuse

#ifdef _GPU
  cusparseHandle_t handle;
#endif

  /*! operator to go from transformed discontinuous solution at the solution points to transformed discontinuous solution at the flux points */
  array<double> opp_0;
  array<double> opp_0_data;
  array<int> opp_0_cols;
  array<int> opp_0_b;
  array<int> opp_0_e;
  int opp_0_sparse;

#ifdef _GPU
  array<double> opp_0_ell_data;
  array<int> opp_0_ell_indices;
  int opp_0_nnz_per_row;
#endif

  /*! operator to go from transformed discontinuous inviscid flux at the solution points to divergence of transformed discontinuous inviscid flux at the solution points */
  array< array<double> > opp_1;
  array< array<double> > opp_1_data;
  array< array<int> > opp_1_cols;
  array< array<int> > opp_1_b;
  array< array<int> > opp_1_e;
  int opp_1_sparse;
#ifdef _GPU
  array< array<double> > opp_1_ell_data;
  array< array<int> > opp_1_ell_indices;
  array<int> opp_1_nnz_per_row;
#endif

  /*! operator to go from transformed discontinuous inviscid flux at the solution points to normal transformed discontinuous inviscid flux at the flux points */
  array< array<double> > opp_2;
  array< array<double> > opp_2_data;
  array< array<int> > opp_2_cols;
  array< array<int> > opp_2_b;
  array< array<int> > opp_2_e;
  int opp_2_sparse;
#ifdef _GPU
  array< array<double> > opp_2_ell_data;
  array< array<int> > opp_2_ell_indices;
  array<int> opp_2_nnz_per_row;
#endif

  /*! operator to go from normal correction inviscid flux at the flux points to divergence of correction inviscid flux at the solution points*/
  array<double> opp_3;
  array<double> opp_3_data;
  array<int> opp_3_cols;
  array<int> opp_3_b;
  array<int> opp_3_e;
  int opp_3_sparse;
#ifdef _GPU
  array<double> opp_3_ell_data;
  array<int> opp_3_ell_indices;
  int opp_3_nnz_per_row;
#endif

  /*! operator to go from transformed solution at solution points to transformed gradient of transformed solution at solution points */
  array< array<double> >  opp_4;
  array< array<double> >  opp_4_data;
  array< array<int> > opp_4_cols;
  array< array<int> > opp_4_b;
  array< array<int> > opp_4_e;
  int opp_4_sparse;
#ifdef _GPU
  array< array<double> > opp_4_ell_data;
  array< array<int> > opp_4_ell_indices;
  array< int > opp_4_nnz_per_row;
#endif

  /*! operator to go from transformed solution at flux points to transformed gradient of transformed solution at solution points */
  array< array<double> > opp_5;
  array< array<double> > opp_5_data;
  array< array<int> > opp_5_cols;
  array< array<int> > opp_5_b;
  array< array<int> > opp_5_e;
  int opp_5_sparse;
#ifdef _GPU
  array< array<double> > opp_5_ell_data;
  array< array<int> > opp_5_ell_indices;
  array<int> opp_5_nnz_per_row;
#endif

  /*! operator to go from transformed solution at solution points to transformed gradient of transformed solution at flux points */
  array<double> opp_6;
  array<double> opp_6_data;
  array<int> opp_6_cols;
  array<int> opp_6_b;
  array<int> opp_6_e;
  int opp_6_sparse;
#ifdef _GPU
  array<double> opp_6_ell_data;
  array<int> opp_6_ell_indices;
  int opp_6_nnz_per_row;
#endif

  /*! operator to go from discontinuous solution at the solution points to discontinuous solution at the plot points */
  array<double> opp_p;

  array< array<double> > opp_inters_cubpts;
  array<double> opp_volume_cubpts;

  /*! operator to go from discontinuous solution at the restart points to discontinuous solution at the solutoin points */
  array<double> opp_r;

  /*! dimensions for blas calls */
  int Arows, Acols;
  int Brows, Bcols;
  int Astride, Bstride, Cstride;

  /*! general settings for mkl sparse blas */
  char matdescra[6];

  /*! transpose setting for mkl sparse blas */
  char transa;

  /*! zero for mkl sparse blas */
  double zero;

  /*! one for mkl sparse blas */
  double one;

  /*! number of fields multiplied by number of elements */
  int n_fields_mul_n_eles;

  /*! number of dimensions multiplied by number of solution points per element */
  int n_dims_mul_n_upts_per_ele;

  int rank;
  int nproc;

  /*! reference element length */
  array<double> h_ref;
  
  /*! element local timestep */
  array<double> dt_local;
  double dt_local_new;
  array<double> dt_local_mpi;

};<|MERGE_RESOLUTION|>--- conflicted
+++ resolved
@@ -486,15 +486,12 @@
   double calc_div_vel_upt(int in_upt, int in_ele);
   void calc_gcl_res(void);
 
-<<<<<<< HEAD
   void set_transforms_dynamic(void);
-=======
   void extrapolate_grid_vel(int in_disu_upts_from);
   void extrapolate_GCL_flux();
   void calculate_divergence_GCL(int in_div_tconf_upts_to);
   void calculate_corrected_divergence_GCL(int in_div_tconf_upts_to);
 
->>>>>>> 000588e0
 protected:
 
   // #### members ####
