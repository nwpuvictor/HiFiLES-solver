--- conflicted
+++ resolved
@@ -57,10 +57,12 @@
   /*! Compute common solution using LDG formulation */
   void ldg_solution(int flux_spec, array<double> &u_l, array<double> &u_r, array<double> &u_c, double pen_fact, array<double>& norm);
 
-<<<<<<< HEAD
 	/*! get look up table for flux point connectivity based on rotation tag */
 	void get_lut(int in_rot_tag);
 	
+    /*! Compute common flux at boundaries using convective flux formulation */
+    void convective_flux_boundary(array<double> &f_l, array<double> &f_r, array<double> &norm, array<double> &fn, int n_dims, int n_fields);
+
 	protected:
 
 	// #### members ####
@@ -84,40 +86,8 @@
 	array<double*> mag_tnorm_dot_inv_detjac_mul_jac_fpts_l;
 	array<double*> norm_fpts;
 	array<double*> loc_fpts;
-=======
-  /*! get look up table for flux point connectivity based on rotation tag */
-  void get_lut(int in_rot_tag);
-
-  /*! Compute common flux at boundaries using convective flux formulation */
-  void convective_flux_boundary(array<double> &f_l, array<double> &f_r, array<double> &norm, array<double> &fn, int n_dims, int n_fields);
-
-
-protected:
-
-  // #### members ####
-
-  int inters_type; // segment, quad or tri
-
-  int order;
-  int viscous;
-  int LES;
-  int n_inters;
-  int n_fpts_per_inter;
-  int n_fields;
-  int n_dims;
-
-  array<double*> disu_fpts_l;
-  array<double*> delta_disu_fpts_l;
-  array<double*> norm_tconf_fpts_l;
-  //array<double*> norm_tconvisf_fpts_l;
-  array<double*> detjac_fpts_l;
-  array<double*> mag_tnorm_dot_inv_detjac_mul_jac_fpts_l;
-  array<double*> norm_fpts;
-  array<double*> loc_fpts;
->>>>>>> 4ebaf372
 
   array<double> pos_disu_fpts_l;
-
   array<double*> grad_disu_fpts_l;
   array<double*> normal_disu_fpts_l;
 
@@ -141,17 +111,11 @@
 
   array<double> temp_loc;
 
-<<<<<<< HEAD
 	// LES and wall model quantities
 	array<double*> sgsf_fpts_l;
 	array<double*> sgsf_fpts_r;
 	array<double> temp_sgsf_l;
 	array<double> temp_sgsf_r;
-=======
-  // LES and wall model quantities
-  array<double*> sgsf_fpts_l;
-  array<double> temp_sgsf_l;
->>>>>>> 4ebaf372
 
   array<int> lut;
 
