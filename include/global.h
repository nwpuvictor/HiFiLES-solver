--- conflicted
+++ resolved
@@ -21,13 +21,11 @@
 /*! double 'pi' has global scope */
 extern double pi;
 
-<<<<<<< HEAD
 /*! environment variable specifying location of HiFiLES repository */
 extern const char* HIFILES_DIR;
-=======
+
 /*! routine that mimics BLAS dgemm */
 int dgemm(int Arows, int Bcols, int Acols, double alpha, double beta, double* a, double* b, double* c);
 
 /*! routine that mimics BLAS daxpy */
-int daxpy(int n, double alpha, double *x, double *y);
->>>>>>> e37c55b1
+int daxpy(int n, double alpha, double *x, double *y);