--- conflicted
+++ resolved
@@ -30,14 +30,9 @@
 
 \title{Verification and Validation of HiFiLES: a High-Order LES unstructured solver on multi-GPU platforms}
 
-<<<<<<< HEAD
  \author{Manuel R. L\'opez-Morales\thanks{Ph.D. Candidate, Department of Aeronautics and Astronautics, Stanford University, AIAA Student Member; mlopez14@stanford.edu}, 
             Abhishek Sheshadri\thanks{Ph.D. Candidates (authors in alphabetical order), Department of Aeronautics and Astronautics, AIAA Student Members},\\
             Kartikey Asthana\footnotemark[2],
-=======
- \author{Manuel R. L\'opez-Morales
-         \thanks{Ph.D. Candidate, Department of Aeronautics and Astronautics, Stanford University, AIAA Student Member; mlopez14@stanford.edu},
->>>>>>> 4b8c3095
             Jonathan Bull\thanks{Postdoctoral Scholar, Department of Aeronautics and Astronautics, Stanford University, AIAA Member},
             Jacob Crabill,\thanks{Ph.D. Candidates (authors in alphabetical order), Department of Aeronautics and Astronautics, AIAA Student Members},\\
             Thomas D. Economon\footnotemark[3],
