/*!
 * \file output.cpp
 * \brief _____________________________
 * \author - Original code: SD++ developed by Patrice Castonguay, Antony Jameson,
 *                          Peter Vincent, David Williams (alphabetical by surname).
 *         - Current development: Aerospace Computing Laboratory (ACL) directed
 *                                by Prof. Jameson. (Aero/Astro Dept. Stanford University).
 * \version 1.0.0
 *
 * HiFiLES (High Fidelity Large Eddy Simulation).
 * Copyright (C) 2013 Aerospace Computing Laboratory.
 */

#include <iostream>
#include <sstream>
#include <cmath>

// Used for making sub-directories
#include <sys/types.h>
#include <sys/stat.h>
#include <unistd.h>

#include "../include/global.h"
#include "../include/array.h"
#include "../include/input.h"
#include "../include/geometry.h"
#include "../include/solver.h"
#include "../include/output.h"
#include "../include/funcs.h"
#include "../include/error.h"
#include "../include/solution.h"

// Use VTK routines to write out to paraview
//#ifdef _VTK
//#include "../include/vtk.h"
//#endif

#ifdef _TECIO
#include "TECIO.h"
#endif

#ifdef _MPI
#include "mpi.h"
#include "metis.h"
#include "parmetis.h"
#endif

#ifdef _GPU
#include "../include/util.h"
#endif

using namespace std;

#define MAX_V_PER_F 4
#define MAX_F_PER_C 6
#define MAX_E_PER_C 12
#define MAX_V_PER_C 27

// used to switch between single- and multi-zone tecplot binary output
#define MULTI_ZONE
//#define SINGLE_ZONE

//method to write out a continuous solution field
void plot_continuous(struct solution* FlowSol)
{
  // Compute and store position of plot points
	for(int i=0;i<FlowSol->n_ele_types;i++) {
    if (FlowSol->mesh_eles(i)->get_n_eles()!=0) {

		  FlowSol->mesh_eles(i)->set_pos_ppts();

    }
  }

  //CGL050412: need to do plotter_setup before connectivity
  plotter_setup(FlowSol);

  // Compute the plotting connectivity
  for(int i=0;i<FlowSol->n_ele_types;i++) {
    if (FlowSol->mesh_eles(i)->get_n_eles()!=0) {

      FlowSol->mesh_eles(i)->set_connectivity_plot();

    }
  }

  //CGL050412  plotter_setup();

  // First compute the fields at the plot points
  // Loop over all the eles and add their contribution to each plot node

  FlowSol->plotq_pnodes.setup(FlowSol->num_pnodes,run_input.n_plot_quantities);

  for (int i=0;i<FlowSol->num_pnodes;i++)
    for (int j=0;j<run_input.n_plot_quantities;j++)
      FlowSol->plotq_pnodes(i,j) = 0.;

	for(int i=0;i<FlowSol->n_ele_types;i++) {
    if (FlowSol->mesh_eles(i)->get_n_eles()!=0) {

		  FlowSol->mesh_eles(i)->add_contribution_to_pnodes(FlowSol->plotq_pnodes);

    }
  }

#ifdef _MPI

  // Create a list of pnodes on mpi faces
  create_mpi_pnode2pnode(FlowSol->mpi_pnode2pnode,FlowSol->n_mpi_pnodes,FlowSol->inter_mpi2inter,FlowSol->inter2loc_inter,FlowSol->inter2ele,FlowSol->ele_type,FlowSol->n_mpi_inters,FlowSol);

  // Match the mpi pnodes
  FlowSol->mpi_pnodes_part.setup(FlowSol->nproc);
  array<double> delta_cyclic(FlowSol->n_dims);
  delta_cyclic(0) = run_input.dx_cyclic;
  delta_cyclic(1) = run_input.dy_cyclic;
  if (FlowSol->n_dims==3) {
    delta_cyclic(2) = run_input.dz_cyclic;
  }

  cout << "n_mpi_inters=" << FlowSol->n_mpi_inters << endl;

  double tol = 1e-8;
  match_mpipnodes(FlowSol->mpi_pnode2pnode,FlowSol->n_mpi_pnodes,FlowSol->mpi_pnodes_part,delta_cyclic,tol,FlowSol);

  // Update the factor of pnodes
  FlowSol->out_buffer_pnode.setup(FlowSol->n_mpi_pnodes);
  FlowSol->in_buffer_pnode.setup(FlowSol->n_mpi_pnodes);
  update_factor_pnodes(FlowSol);

  // Exchange the plotq data
  FlowSol->out_buffer_plotq.setup(FlowSol->n_mpi_pnodes*run_input.n_plot_quantities);
  FlowSol->in_buffer_plotq.setup(FlowSol->n_mpi_pnodes*run_input.n_plot_quantities);
  exchange_plotq(FlowSol);

#endif

  for(int i=0;i<FlowSol->num_pnodes;i++)
  {
    for (int j=0;j<run_input.n_plot_quantities;j++)
    {
      FlowSol->plotq_pnodes(i,j) /= (1.0*FlowSol->factor_pnode(i));
    }
  }
<<<<<<< HEAD
  
  if(FlowSol->write_type==0)
    write_vtu_bin(FlowSol->ini_iter, FlowSol);
  else if(FlowSol->write_type==1)
    write_tec_bin(FlowSol->ini_iter, FlowSol);
  
=======

  //if(FlowSol->write_type==0)
    //write_vtu_bin(FlowSol->ini_iter, FlowSol);
  //else if(FlowSol->write_type==1)
    //write_tec_bin(FlowSol->ini_iter, FlowSol);

>>>>>>> 1059759f
}

void plotter_setup(struct solution* FlowSol)
{
  FlowSol->p_res = run_input.p_res;
  int gnid;
  FlowSol->num_pnodes=0;
  int max_num_pnodes;
  array<double> pos(FlowSol->n_dims);
  array<double> pos2(FlowSol->n_dims);

  double tol = 1e-10;

  // First count the maximum number of ppts
  max_num_pnodes=0;
	for(int i=0;i<FlowSol->n_ele_types;i++) {
    if (FlowSol->mesh_eles(i)->get_n_eles()!=0) {

		  max_num_pnodes += FlowSol->mesh_eles(i)->calc_num_ppts();

    }
  }

  FlowSol->pos_pnode.setup(max_num_pnodes);
  FlowSol->factor_pnode.setup(max_num_pnodes);

  for (int i=0;i<max_num_pnodes;i++)
  {
    FlowSol->pos_pnode(i).setup(FlowSol->n_dims);
    FlowSol->factor_pnode(i)=0;
  }

  int tris_count=0;
  int quads_count=0;
  int tets_count=0;
  int pris_count=0;
  int hexas_count=0;

  FlowSol->c2ctype_c.setup(FlowSol->num_eles);
  for (int i=0;i<FlowSol->num_eles;i++)
  {
    if (FlowSol->ele_type(i)==0)
      FlowSol->c2ctype_c(i) = tris_count++;
    if (FlowSol->ele_type(i)==1)
      FlowSol->c2ctype_c(i) = quads_count++;
    if (FlowSol->ele_type(i)==2)
      FlowSol->c2ctype_c(i) = tets_count++;
    if (FlowSol->ele_type(i)==3)
      FlowSol->c2ctype_c(i) = pris_count++;
    if (FlowSol->ele_type(i)==4)
      FlowSol->c2ctype_c(i) = hexas_count++;
  }

  // ---------------------------
  // Loop over mesh vertices
  // ---------------------------
  int vert;
  array<int> vert2pnode(FlowSol->num_verts);

  for (int i=0;i<FlowSol->num_verts;i++)
    vert2pnode(i) = -1;

  array<int> n_vert_per_type(5);
  n_vert_per_type(0)=3;
  n_vert_per_type(1)=4;
  n_vert_per_type(2)=4;
  n_vert_per_type(3)=6;
  n_vert_per_type(4)=8;

  int j_spt;
  for (int i=0;i<FlowSol->num_eles;i++)
  {
    int temp_ele_type=FlowSol->ele_type(i);
    for (int j=0;j<n_vert_per_type(temp_ele_type);j++)
    {
      get_vert_loc(temp_ele_type,FlowSol->ele2n_vert(i),j,j_spt);
      vert = FlowSol->ele2vert(i,j_spt);
      if (vert2pnode(vert)==-1) // Haven't counted that vertex
      {
        vert2pnode(vert)=FlowSol->num_pnodes;

        // TODO
        pos = FlowSol->mesh_eles(temp_ele_type)->calc_pos_pnode_vert(FlowSol->c2ctype_c(i),j);
        FlowSol->pos_pnode(FlowSol->num_pnodes) = pos;
        FlowSol->num_pnodes++;
      }

      gnid = vert2pnode(vert);
      FlowSol->factor_pnode(gnid)++;
      // TODO
      FlowSol->mesh_eles(temp_ele_type)->set_pnode_vert(FlowSol->c2ctype_c(i),j,gnid);
    }
  }

  // ---------------------------
  // Then loop mesh edges
  // ---------------------------

  if (FlowSol->n_dims==3)
  {
    int edge;

    array<int> is_edge_node(FlowSol->num_edges);
    array<int> gedgenode(FlowSol->p_res-2,FlowSol->num_edges);

    for (int i=0;i<FlowSol->num_edges;i++)
    {
      is_edge_node(i)=0;
    }

    array<int> n_edge_per_type(5);
    n_edge_per_type(2)=6;
    n_edge_per_type(3)=9;
    n_edge_per_type(4)=12;

    for (int i=0;i<FlowSol->num_eles;i++)
    {
      int temp_ele_type=FlowSol->ele_type(i);
      for (int j=0;j<n_edge_per_type(temp_ele_type);j++)
      {
        edge = FlowSol->ele2edge(i,j);
        for (int k=0;k<FlowSol->p_res-2;k++)
        {
          // TODO
          pos = FlowSol->mesh_eles(temp_ele_type)->calc_pos_pnode_edge(FlowSol->c2ctype_c(i),j,k);

          if (is_edge_node(edge)==1)
          {
            int check_match=0;
            // Find the corresponding pnode
            for (int l=0;l<FlowSol->p_res-2;l++)
            {
              gnid = gedgenode(l,edge);
              pos2 = FlowSol->pos_pnode(gnid);
              if (compute_distance(pos,pos2,FlowSol->n_dims,FlowSol) < tol)
              {
                FlowSol->mesh_eles(temp_ele_type)->set_pnode_edge(FlowSol->c2ctype_c(i),j,k,gnid);
                FlowSol->factor_pnode(gnid)++;
                check_match=1;
                break;
              }
            }
            if (check_match==0)
            {
              cout << "edge=" << edge << endl;
              FatalError("Something wrong when nodalizing edges");
            }
          }
          else
          {
            FlowSol->pos_pnode(FlowSol->num_pnodes) = pos;
            FlowSol->mesh_eles(temp_ele_type)->set_pnode_edge(FlowSol->c2ctype_c(i),j,k,FlowSol->num_pnodes);
            gedgenode(k,edge) = FlowSol->num_pnodes;
            FlowSol->factor_pnode(FlowSol->num_pnodes)++;
            FlowSol->num_pnodes++;
          }

        }
        if (is_edge_node(edge)==0)
          is_edge_node(edge)=1;
      } // loop over edge
    } // loop over cells
  } // end if n_dims==3

  // ----------------------
  // Loop over inters
  // ----------------------
  //
  int face;

  array<int> is_face_node(FlowSol->num_inters);

  // Get maximum number of ppts on face

  int max_n_ppts_per_face = 0;
  for (int i=0;i<FlowSol->n_ele_types;i++) {
    if (FlowSol->mesh_eles(i)->get_n_eles()!=0) {

      int  temp = FlowSol->mesh_eles(i)->get_max_n_ppts_per_face();
      if (temp > max_n_ppts_per_face)
        max_n_ppts_per_face = temp;

    }
  }

  array<int> gfacenode(max_n_ppts_per_face,FlowSol->num_inters);

  for (int i=0;i<FlowSol->num_inters;i++)
  {
    is_face_node(i)=0;
  }

  array<int> n_face_per_type(5);
  n_face_per_type(0)=3;
  n_face_per_type(1)=4;
  n_face_per_type(2)=4;
  n_face_per_type(3)=5;
  n_face_per_type(4)=6;

  for (int i=0;i<FlowSol->num_eles;i++)
  {
    int temp_ele_type=FlowSol->ele_type(i);
    for (int j=0;j<n_face_per_type(temp_ele_type);j++)
    {
      face = FlowSol->ele2face(i,j);
      int n_ppts_per_face = FlowSol->mesh_eles(temp_ele_type)->get_n_ppts_per_face(j);
      for (int k=0;k<n_ppts_per_face;k++)
      {
        // TODO
        pos = FlowSol->mesh_eles(temp_ele_type)->calc_pos_pnode_face(FlowSol->c2ctype_c(i),j,k);
        if (is_face_node(face)==1)
        {
          int check_match=0;
          for (int l=0;l<n_ppts_per_face;l++)
          {
            gnid = gfacenode(l,face);
            pos2 = FlowSol->pos_pnode(gnid);
            if (compute_distance(pos,pos2,FlowSol->n_dims,FlowSol) < tol)
            {
              FlowSol->mesh_eles(temp_ele_type)->set_pnode_face(FlowSol->c2ctype_c(i),j,k,gnid);
              FlowSol->factor_pnode(gnid)++;
              check_match=1;
              break;
            }
          }
          if (check_match==0)
          {
            FatalError("Something wrong when nodelizing faces ");
          }
        }
        else
        {
          FlowSol->pos_pnode(FlowSol->num_pnodes) = pos;
          FlowSol->mesh_eles(temp_ele_type)->set_pnode_face(FlowSol->c2ctype_c(i),j,k,FlowSol->num_pnodes);
          gfacenode(k,face) = FlowSol->num_pnodes;
          FlowSol->factor_pnode(FlowSol->num_pnodes)++;
          FlowSol->num_pnodes++;
        }
      }
      if (is_face_node(face)==0)
        is_face_node(face)=1;

    } // Loop over faces
  } // Loop over cells

  // ----------------------
  // Interior plot points
  // ---------------------

  for (int i=0;i<FlowSol->num_eles;i++)
  {
    int temp_ele_type=FlowSol->ele_type(i);
    int n_interior_ppts;

    n_interior_ppts = FlowSol->mesh_eles(temp_ele_type)->get_n_interior_ppts();

    for (int j=0;j<n_interior_ppts; j++)
    {
      FlowSol->mesh_eles(temp_ele_type)->set_pnode_interior(FlowSol->c2ctype_c(i),j,FlowSol->num_pnodes);
      pos = FlowSol->mesh_eles(temp_ele_type)->calc_pos_pnode_interior(FlowSol->c2ctype_c(i),j);
      FlowSol->pos_pnode(FlowSol->num_pnodes) = pos;
      FlowSol->factor_pnode(FlowSol->num_pnodes)++;
      FlowSol->num_pnodes++;
    }
  }

}

// method to write out a tecplot file
void write_tec(int in_file_num, struct solution* FlowSol) // TODO: Tidy this up
{
	int i,j,k,l,m;

	// copy solution to cpu
#ifdef _GPU
	for(i=0;i<FlowSol->n_ele_types;i++) {
    if (FlowSol->mesh_eles(i)->get_n_eles()!=0) {

		  FlowSol->mesh_eles(i)->cp_disu_upts_gpu_cpu();

    }
  }
#endif

	int vertex_0, vertex_1, vertex_2, vertex_3, vertex_4, vertex_5, vertex_6, vertex_7;

	int p_res=run_input.p_res; // HACK

	array<double> pos_ppts_temp;
	array<double> plotq_ppts_temp;
  int n_plot_data;

  char  file_name_s[50] ;
  char *file_name;
  ofstream write_tec;
  write_tec.precision(15);

#ifdef _MPI
  MPI_Barrier(MPI_COMM_WORLD);
	sprintf(file_name_s,"Mesh_%.09d_p%.04d.plt",in_file_num,FlowSol->rank);
	if (FlowSol->rank==0) cout << "Writing Tecplot file number " << in_file_num << " ...." << endl;
#else
	sprintf(file_name_s,"Mesh_%.09d_p%.04d.plt",in_file_num,0);
	cout << "Writing Tecplot file number " << in_file_num << " on rank " << FlowSol->rank << endl;
#endif

  file_name = &file_name_s[0];
  write_tec.open(file_name);

	// write header
	write_tec << "Title = \"SD++ Solution\"" << endl;

	// write variable names
  if (run_input.equation==0)
  {
	  if(FlowSol->n_dims==2)
	  {
	  	write_tec << "Variables = \"x\", \"y\", \"rho\", \"mom_x\", \"mom_y\", \"ene\"" << endl;
	  }
	  else if(FlowSol->n_dims==3)
	  {
	  	write_tec << "Variables = \"x\", \"y\", \"z\", \"rho\", \"mom_x\", \"mom_y\", \"mom_z\", \"ene\"" << endl;
	  }
	  else
	  {
	  	cout << "ERROR: Invalid number of dimensions ... " << endl;
	  }
  }
  else if (run_input.equation==1)
  {
	  if(FlowSol->n_dims==2)
	  {
		  write_tec << "Variables = \"x\", \"y\", \"rho\"" << endl;
	  }
	  else if(FlowSol->n_dims==3)
	  {
	  	write_tec << "Variables = \"x\", \"y\", \"z\", \"rho\"" << endl;
	  }
	  else
	  {
	  	cout << "ERROR: Invalid number of dimensions ... " << endl;
	  }
  }
  else if (run_input.equation == 2)
  {
      if (run_input.turb_model == 1)
      {
          if(FlowSol->n_dims==2)
          {
              write_tec << "Variables = \"x\", \"y\", \"rho\", \"mom_x\", \"mom_y\", \"ene\", \"mu_tilde\"" << endl;
          }
          else if(FlowSol->n_dims==3)
          {
              write_tec << "Variables = \"x\", \"y\", \"z\", \"rho\", \"mom_x\", \"mom_y\", \"mom_z\", \"ene\", \"mu_tilde\"" << endl;
          }
          else
          {
              cout << "ERROR: Invalid number of dimensions ... " << endl;
          }
      }
      else
      {
          cout << "ERROR: Turbulent model not implemented ... " << endl;
      }
  }

	int time_iter = 0;

	for(i=0;i<FlowSol->n_ele_types;i++)
	{
    if (FlowSol->mesh_eles(i)->get_n_eles()!=0) {

      n_plot_data = FlowSol->mesh_eles(i)->get_n_fields();

		  pos_ppts_temp.setup(FlowSol->mesh_eles(i)->get_n_ppts_per_ele(),FlowSol->mesh_eles(i)->get_n_dims());
		  plotq_ppts_temp.setup(FlowSol->mesh_eles(i)->get_n_ppts_per_ele(),n_plot_data);

      int num_pts= (FlowSol->mesh_eles(i)->get_n_eles())*(FlowSol->mesh_eles(i)->get_n_ppts_per_ele());
      int num_elements = (FlowSol->mesh_eles(i)->get_n_eles())*(FlowSol->mesh_eles(i)->get_n_peles_per_ele());

		  // write element specific header
		  if(FlowSol->mesh_eles(i)->get_ele_type()==0) // tri
		  {
		  	write_tec << "ZONE N = " << num_pts << ", E = " << num_elements << ", DATAPACKING = POINT, ZONETYPE = FETRIANGLE" << endl;
		  }
		  else if(FlowSol->mesh_eles(i)->get_ele_type()==1) // quad
		  {
		  	write_tec << "ZONE N = " << num_pts << ", E = " << num_elements << ", DATAPACKING = POINT, ZONETYPE = FEQUADRILATERAL" << endl;
		  }
      else if (FlowSol->mesh_eles(i)->get_ele_type()==2) // tet
      {
		  	write_tec << "ZONE N = " << num_pts << ", E = " << num_elements << ", DATAPACKING = POINT, ZONETYPE = FETETRAHEDRON" << endl;
      }
      else if (FlowSol->mesh_eles(i)->get_ele_type()==3) // prisms
      {
		  	write_tec << "ZONE N = " << num_pts << ", E = " << num_elements << ", DATAPACKING = POINT, ZONETYPE = FEBRICK" << endl;
      }
		  else if(FlowSol->mesh_eles(i)->get_ele_type()==4) // hexa
		  {
		  	write_tec << "ZONE N = " << num_pts << ", E = " << num_elements << ", DATAPACKING = POINT, ZONETYPE = FEBRICK" << endl;
		  }
		  else
		  {
        FatalError("Invalid element type");
		  }

			if(time_iter == 0)
			{
				write_tec <<"SolutionTime=" << FlowSol->time << endl;
				time_iter = 1;
			}

		  // write element specific data

		  for(j=0;j<FlowSol->mesh_eles(i)->get_n_eles();j++)
		  {
		  	FlowSol->mesh_eles(i)->calc_pos_ppts(j,pos_ppts_temp);
		  	FlowSol->mesh_eles(i)->calc_disu_ppts(j,plotq_ppts_temp);

		  	for(k=0;k<FlowSol->mesh_eles(i)->get_n_ppts_per_ele();k++)
		  	{
		  		for(l=0;l<FlowSol->mesh_eles(i)->get_n_dims();l++)
		  		{
		  			write_tec << pos_ppts_temp(k,l) << " ";
		  		}

		  		for(l=0;l<n_plot_data;l++)
		  		{
            if ( isnan(plotq_ppts_temp(k,l))) {
              FatalError("Nan in tecplot file, exiting");
            }
            else {
              write_tec << plotq_ppts_temp(k,l) << " ";
            }
		  		}

		  		write_tec << endl;
		  	}
		  }

		  // write element specific connectivity

		  if(FlowSol->mesh_eles(i)->get_ele_type()==0) // tri
		  {
		  	for (j=0;j<FlowSol->mesh_eles(i)->get_n_eles();j++)
		  	{
		      for(k=0;k<p_res-1;k++) // look to right from each point
		      {
		      	for(l=0;l<p_res-k-1;l++)
		      	{
		      		vertex_0=l+(k*(p_res+1))-((k*(k+1))/2);
		      		vertex_1=vertex_0+1;
		      		vertex_2=l+((k+1)*(p_res+1))-(((k+1)*(k+2))/2);
		      		vertex_0+=j*(p_res*(p_res+1)/2);
		      		vertex_1+=j*(p_res*(p_res+1)/2);
		      		vertex_2+=j*(p_res*(p_res+1)/2);

		      		write_tec << vertex_0+1  << " " <<  vertex_1+1  << " " <<  vertex_2+1  << endl;
		      	}
		      }

		      for(k=0;k<p_res-2;k++) //  look to left from each point
		      {
		      	for(l=1;l<p_res-k-1;l++)
		      	{
		      		vertex_0=l+(k*(p_res+1))-((k*(k+1))/2);
		      		vertex_1=l+((k+1)*(p_res+1))-(((k+1)*(k+2))/2);
		      		vertex_2=l-1+((k+1)*(p_res+1))-(((k+1)*(k+2))/2);

		      		vertex_0+=j*(p_res*(p_res+1)/2);
		      		vertex_1+=j*(p_res*(p_res+1)/2);
		      		vertex_2+=j*(p_res*(p_res+1)/2);

		      		write_tec << vertex_0+1  << " " <<  vertex_1+1  << " " <<  vertex_2+1  << endl;
		      	}
		      }
        }

		  }
		  else if(FlowSol->mesh_eles(i)->get_ele_type()==1) // quad
		  {
		  	for (j=0;j<FlowSol->mesh_eles(i)->get_n_eles();j++)
		  	{
		  		for(k=0;k<p_res-1;k++)
		  		{
		  			for(l=0;l<p_res-1;l++)
		  			{
		  				vertex_0=l+(p_res*k);
		  				vertex_1=vertex_0+1;
		  				vertex_2=vertex_0+p_res+1;
		  				vertex_3=vertex_0+p_res;

		  				vertex_0 += j*p_res*p_res;
		  				vertex_1 += j*p_res*p_res;
		  				vertex_2 += j*p_res*p_res;
		  				vertex_3 += j*p_res*p_res;

		  				write_tec << vertex_0+1  << " " <<  vertex_1+1  << " " <<  vertex_2+1 << " " <<  vertex_3+1  << endl;
		  			}
		  		}
		  	}
		  }
      else if (FlowSol->mesh_eles(i)->get_ele_type()==2) // tet
      {
	      int temp = (p_res)*(p_res+1)*(p_res+2)/6;

	      for (int m=0;m<FlowSol->mesh_eles(i)->get_n_eles();m++)
	      {

	      	for(int k=0;k<p_res-1;k++)
	      	{
            for(int j=0;j<p_res-1-k;j++)
            {
              for(int i=0;i<p_res-1-k-j;i++)
              {

                vertex_0 = temp - (p_res-k)*(p_res+1-k)*(p_res+2-k)/6 + j*(p_res-k) - (j-1)*j/2 + i;

                vertex_1 = temp - (p_res-k)*(p_res+1-k)*(p_res+2-k)/6 + j*(p_res-k) - (j-1)*j/2 + i + 1;

                vertex_2 = temp - (p_res-k)*(p_res+1-k)*(p_res+2-k)/6 + (j+1)*(p_res-k) - (j)*(j+1)/2 + i;

                vertex_3 = temp - (p_res-(k+1))*(p_res+1-(k+1))*(p_res+2-(k+1))/6 + j*(p_res-(k+1)) - (j-1)*j/2 + i;

                vertex_0+=m*temp;
                vertex_1+=m*temp;
                vertex_2+=m*temp;
                vertex_3+=m*temp;

                write_tec << vertex_0+1  << " " <<  vertex_1+1  << " " <<  vertex_2+1  << " " << vertex_3+1 << endl;

              }
            }
	      	}

	      	for(int k=0;k<p_res-2;k++)
	      	{
            for(int j=0;j<p_res-2-k;j++)
            {
              for(int i=0;i<p_res-2-k-j;i++)
              {

                vertex_0 = temp - (p_res-k)*(p_res+1-k)*(p_res+2-k)/6 + j*(p_res-k) - (j-1)*j/2 + i + 1;

                vertex_1 = temp - (p_res-k)*(p_res+1-k)*(p_res+2-k)/6 + (j+1)*(p_res-k) - (j)*(j+1)/2 + i + 1;
                vertex_2 = temp - (p_res-(k+1))*(p_res+1-(k+1))*(p_res+2-(k+1))/6 + j*(p_res-(k+1)) - (j-1)*j/2 + i + 1;
                vertex_3 = temp - (p_res-(k+1))*(p_res+1-(k+1))*(p_res+2-(k+1))/6 + (j+1)*(p_res-(k+1)) - (j)*(j+1)/2 + (i-1) + 1;
                vertex_4 = temp - (p_res-(k+1))*(p_res+1-(k+1))*(p_res+2-(k+1))/6 + (j)*(p_res-(k+1)) - (j-1)*(j)/2 + (i-1) + 1;
                vertex_5 = temp - (p_res-(k))*(p_res+1-(k))*(p_res+2-(k))/6 + (j+1)*(p_res-(k)) - (j)*(j+1)/2 + (i-1) + 1;

                vertex_0+=m*temp;
                vertex_1+=m*temp;
                vertex_2+=m*temp;
                vertex_3+=m*temp;
                vertex_4+=m*temp;
                vertex_5+=m*temp;

                write_tec << vertex_0+1  << " " <<  vertex_1+1  << " " <<  vertex_2+1  << " " << vertex_5+1 << endl;
                write_tec << vertex_0+1  << " " <<  vertex_2+1  << " " <<  vertex_4+1  << " " << vertex_5+1 << endl;
                write_tec << vertex_2+1  << " " <<  vertex_3+1  << " " <<  vertex_4+1  << " " << vertex_5+1 << endl;
                write_tec << vertex_1+1  << " " <<  vertex_2+1  << " " <<  vertex_3+1  << " " << vertex_5+1 << endl;
              }
            }
	      	}

	      	for(int k=0;k<p_res-3;k++)
	      	{
            for(int j=0;j<p_res-3-k;j++)
            {
              for(int i=0;i<p_res-3-k-j;i++)
              {

                vertex_0 = temp - (p_res-k)*(p_res+1-k)*(p_res+2-k)/6 + (j+1)*(p_res-k) - (j)*(j+1)/2 + i + 1;
                vertex_1 = temp - (p_res-(k+1))*(p_res+1-(k+1))*(p_res+2-(k+1))/6 + (j)*(p_res-(k+1)) - (j-1)*(j)/2 + i + 1;
                vertex_2 = temp - (p_res-(k+1))*(p_res+1-(k+1))*(p_res+2-(k+1))/6 + (j+1)*(p_res-(k+1)) - (j)*(j+1)/2 + i ;
                vertex_3 = temp - (p_res-(k+1))*(p_res+1-(k+1))*(p_res+2-(k+1))/6 + (j+1)*(p_res-(k+1)) - (j)*(j+1)/2 + i + 1;

                vertex_0+=m*temp;
                vertex_1+=m*temp;
                vertex_2+=m*temp;
                vertex_3+=m*temp;

                write_tec << vertex_0+1  << " " <<  vertex_1+1  << " " <<  vertex_2+1  << " " << vertex_3+1 << endl;
              }
            }
	      	}
	      }

      }
      else if (FlowSol->mesh_eles(i)->get_ele_type()==3) // prisms
      {
	      int temp = (p_res)*(p_res+1)/2;

	      for (int m=0;m<FlowSol->mesh_eles(i)->get_n_eles();m++)
	      {

	  	    for (int l=0;l<p_res-1;l++)
	  	    {
	  	      for(int j=0;j<p_res-1;j++) // look to right from each point
	  	      {
	  	      	for(int k=0;k<p_res-j-1;k++)
	  	      	{
	  	      		vertex_0=k+(j*(p_res+1))-((j*(j+1))/2) + l*temp;
	  	      		vertex_1=vertex_0+1;
	  	      		vertex_2=k+((j+1)*(p_res+1))-(((j+1)*(j+2))/2) + l*temp;

	  	      		vertex_3 = vertex_0 + temp;
	  	      		vertex_4 = vertex_1 + temp;
	  	      		vertex_5 = vertex_2 + temp;

	  	      		vertex_0+=m*(p_res*(p_res+1)/2*p_res);
	  	      		vertex_1+=m*(p_res*(p_res+1)/2*p_res);
	  	      		vertex_2+=m*(p_res*(p_res+1)/2*p_res);
	  	      		vertex_3+=m*(p_res*(p_res+1)/2*p_res);
	  	      		vertex_4+=m*(p_res*(p_res+1)/2*p_res);
	  	      		vertex_5+=m*(p_res*(p_res+1)/2*p_res);

	  	      		write_tec << vertex_0+1  << " " <<  vertex_1+1  << " " <<  vertex_2+1  << " " << vertex_2+1 << " " << vertex_3+1 << " " << vertex_4+1 << " " << vertex_5+1 << " " << vertex_5+1 << endl;
	  	      	}
	  	      }
	  	    }

	  	    for (int l=0;l<p_res-1;l++)
	  	    {
	  	      for(int j=0;j<p_res-2;j++) //  look to left from each point
	  	      {
	  	      	for(int k=1;k<p_res-j-1;k++)
	  	      	{
	  	      		vertex_0=k+(j*(p_res+1))-((j*(j+1))/2) + l*temp;
	  	      		vertex_1=k+((j+1)*(p_res+1))-(((j+1)*(j+2))/2) + l*temp;
	  	      		vertex_2=k-1+((j+1)*(p_res+1))-(((j+1)*(j+2))/2) + l*temp;

	  	      		vertex_3 = vertex_0 + temp;
	  	      		vertex_4 = vertex_1 + temp;
	  	      		vertex_5 = vertex_2 + temp;

	  	      		vertex_0+=m*(p_res*(p_res+1)/2*p_res);
	  	      		vertex_1+=m*(p_res*(p_res+1)/2*p_res);
	  	      		vertex_2+=m*(p_res*(p_res+1)/2*p_res);
	  	      		vertex_3+=m*(p_res*(p_res+1)/2*p_res);
	  	      		vertex_4+=m*(p_res*(p_res+1)/2*p_res);
	  	      		vertex_5+=m*(p_res*(p_res+1)/2*p_res);

	  	      		write_tec << vertex_0+1  << " " <<  vertex_1+1  << " " <<  vertex_2+1  << " " << vertex_2+1 << " " << vertex_3+1 << " " << vertex_4+1 << " " << vertex_5+1 << " " << vertex_5+1 << endl;
	  	      	}
	  	      }
	  	    }
        }
      }
		  else if(FlowSol->mesh_eles(i)->get_ele_type()==4) // hexa
		  {
		  	for (int j=0;j<FlowSol->mesh_eles(i)->get_n_eles();j++)
		  	{
		  		for(int k=0;k<p_res-1;k++)
		  		{
		  			for(int l=0;l<p_res-1;l++)
		  			{
		  				for(int m=0;m<p_res-1;m++)
		  				{
		  					vertex_0=m+(p_res*l)+(p_res*p_res*k);
		  					vertex_1=vertex_0+1;
		  					vertex_2=vertex_0+p_res+1;
		  					vertex_3=vertex_0+p_res;

		  					vertex_4=vertex_0+p_res*p_res;
		  					vertex_5=vertex_4+1;
		  					vertex_6=vertex_4+p_res+1;
		  					vertex_7=vertex_4+p_res;

		  					vertex_0 += j*p_res*p_res*p_res;
		  					vertex_1 += j*p_res*p_res*p_res;
		  					vertex_2 += j*p_res*p_res*p_res;
		  					vertex_3 += j*p_res*p_res*p_res;
		  					vertex_4 += j*p_res*p_res*p_res;
		  					vertex_5 += j*p_res*p_res*p_res;
		  					vertex_6 += j*p_res*p_res*p_res;
		  					vertex_7 += j*p_res*p_res*p_res;

		  					write_tec << vertex_0+1  << " " <<  vertex_1+1  << " " <<  vertex_2+1 << " " <<  vertex_3+1  << " " << vertex_4+1 << " " << vertex_5+1 << " " << vertex_6+1 << " " << vertex_7+1 <<endl;
		  				}
		  			}
		  		}
		  	}
		  }
		  else
		  {
		  	FatalError("ERROR: Invalid element type ... ");
		  }
    }
	}

	write_tec.close();

#ifdef _MPI
  MPI_Barrier(MPI_COMM_WORLD);
	if (FlowSol->rank==0) cout << "Done writing Tecplot file number " << in_file_num << " ...." << endl;
#else
	cout << "Done writing Tecplot file number " << in_file_num << " ...." << endl;
#endif

}

// method to write out a tecplot file
 void write_tec_bin(int in_file_num) // TODO: Tidy this up
 {
#ifdef _TECIO
 int i,j,k,l,m;

 int vertex_0, vertex_1, vertex_2, vertex_3, vertex_4, vertex_5, vertex_6, vertex_7;

 int p_res=run_input.p_res; // HACK

 array<double> pos_ppts_temp;
 array<double> plotq_ppts_temp;
 int n_plot_data;

 char  file_name_s[50] ;
 char *file_name;

 #ifdef _MPI
 MPI_Barrier(MPI_COMM_WORLD);
 sprintf(file_name_s,"Mesh_%.09d_p%.04d.plt",in_file_num,FlowSol->rank);
 if (FlowSol->rank==0) cout << "Writing Tecplot file number " << in_file_num << " ...." << endl;
 #else
 sprintf(file_name_s,"Mesh_%.09d_p%.04d.plt",in_file_num,0);
 cout << "Writing Tecplot file number " << in_file_num << " ...." << endl;
 #endif

 // File name
 file_name = &file_name_s[0];

 // write header
 string title;
 string variable_names;
 string scratch_dir;

 title= "SD++ Solution";

 // write variable names
 if(FlowSol->n_dims==2)
 variable_names = "x, y, ";
 else if(FlowSol->n_dims==3)
 variable_names = "x, y, z, ";

 for (int i=0;i<run_input.n_plot_quantities;i++)
 {
 variable_names += run_input.plot_quantities(i);
 if (i!= run_input.n_plot_quantities-1)
 variable_names += ", ";
 }

 scratch_dir = "./";
 int zero=0;
 int one=1;
 int two=2;

 int success;
 success = TECINI111(&title[0],&variable_names[0],file_name,&scratch_dir[0],&zero,&zero,&one);

 string zone_title;
 int zone_type;
 int num_pts;
 int num_elements;
 int n_data_per_ppt;

 n_data_per_ppt = n_dims+run_input.n_plot_quantities;

 array<double> plot_data;
 plot_data.setup(n_data_per_ppt);

 array<int> act_pas_var;
 act_pas_var.setup(n_data_per_ppt);
 for (int i=0;i<n_data_per_ppt;i++)
 act_pas_var(i) = 1;

 for(i=0;i<n_ele_types;i++)
 {
 n_plot_data = run_input.n_plot_quantities;

 if (mesh_eles(i)->get_n_eles()!=0) {

 pos_ppts_temp.setup(mesh_eles(i)->get_n_ppts_per_ele(),mesh_eles(i)->get_n_dims());
 plotq_ppts_temp.setup(mesh_eles(i)->get_n_ppts_per_ele(),n_plot_data);

 // write element specific header
 num_pts= (mesh_eles(i)->get_n_eles())*(mesh_eles(i)->get_n_ppts_per_ele());
 num_elements = (mesh_eles(i)->get_n_eles())*(mesh_eles(i)->get_n_peles_per_ele());

 if(mesh_eles(i)->get_ele_type()==0) // tri
 {
 zone_title= "triangles";
 zone_type=2;
 }
 else if(mesh_eles(i)->get_ele_type()==1) // quad
 {
 zone_title= "quads";
 zone_type=3;
 }
 else if (mesh_eles(i)->get_ele_type()==2) // tet
 {
 zone_title= "tets";
 zone_type=4;
 }
 else if (mesh_eles(i)->get_ele_type()==3) // prisms
 {
 zone_title= "prism";
 zone_type=5;
 }
 else if(mesh_eles(i)->get_ele_type()==4) // hexa
 {
 zone_title= "hexas";
 zone_type=5;
 }
 else
 {
 FatalError("Invalid element type");
 }

 //success = TECZNE111(&zone_title[0],&zone_type,&num_pts,&num_elements,&zero,&zero,&zero,&zero,&time,&zero,&zero,&zero,&zero,&zero,NULL,NULL,NULL,act_pas_var.get_ptr_cpu(),NULL,NULL,&zero);
 success = TECZNE111(&zone_title[0],&zone_type,&num_pts,&num_elements,&zero,&zero,&zero,&zero,&time,&zero,&zero,&zero,&zero,&zero,NULL,NULL,NULL,NULL,NULL,NULL,&zero);

 // write element specific data

 for(j=0;j<mesh_eles(i)->get_n_eles();j++)
 {
 mesh_eles(i)->get_pos_ppts(j,pos_ppts_temp);
 mesh_eles(i)->get_plotq_ppts(j,plotq_ppts_temp,FlowSol->plotq_pnodes);

 for(k=0;k<mesh_eles(i)->get_n_ppts_per_ele();k++)
 {
 int count=0;
 for(l=0;l<mesh_eles(i)->get_n_dims();l++)
 {
 plot_data(count++) = pos_ppts_temp(k,l);
 }

 for(l=0;l<n_plot_data;l++)
 {
 if ( isnan(plotq_ppts_temp(k,l))) {
 FatalError("Nan in tecplot file, exiting");
 }
 else {
 plot_data(count++) = plotq_ppts_temp(k,l);
 }
 }

 //write_tec << pos_ppts_temp(k,l) << " ";
 TECDAT111(&n_data_per_ppt,plot_data.get_ptr_cpu(),&one);
 }
 }

 // write element specific connectivity
 success = TECNOD111(mesh_eles(i)->get_connectivity_plot_ptr());

 } // if n_eles!=0
 } // loop over ele types

 TECEND111();

 #ifdef _MPI
 MPI_Barrier(MPI_COMM_WORLD);
 if (FlowSol->rank==0) cout << "Done writing Tecplot file number " << in_file_num << " ...." << endl;
 #else
 cout << "Done writing Tecplot file number " << in_file_num << " ...." << endl;
 #endif

#endif
 }


/*! Method to write out a Paraview .vtu file.
Used in run mode.
input: in_file_num																						current timestep
input: FlowSol																								solution structure
output: Mesh_<in_file_num>.vtu																(serial) data file
output: Mesh_<in_file_num>/Mesh_<in_file_num>_<rank>.vtu			(parallel) data file containing portion of domain owned by current node. Files contained in directory Mesh_<in_file_num>.
output: Mesh_<in_file_num>.pvtu																(parallel) file stitching together all .vtu files (written by master node)
*/

void write_vtu(int in_file_num, struct solution* FlowSol)
{
	int i,j,k,l,m,count;
	/*! Current rank */
	int my_rank = 0;
	/*! No. of processes */
	int n_proc = 1;
	/*! No. of output fields */
	int n_fields;
	/*! No. of dimensions */
	int n_dims;
	/*! No. of elements */
	int n_eles;
	/*! Number of plot points in element */
	int n_points;
	/*! Number of plot sub-elements in element */
  int n_cells;
	/*! No. of vertices per element */
	int n_verts;
	/*! Element type */
	int ele_type;

	/*! Plot point coordinates */
	array<double> pos_ppts_temp;
	/*! Solution data at plot points */
	array<double> disu_ppts_temp;

	/*! Plot sub-element connectivity array (node IDs) */
	array<int> con;

	/*! VTK element types (different to HiFiLES element type) */
	/*! tri, quad, tet, prism (undefined), hex */
	/*! See vtkCellType.h for full list */

	int vtktypes[5] = {5,9,10,0,12};

	/*! File names */
	char vtu_s[50];
	char dumpnum_s[50];
	char pvtu_s[50];
	/*! File name pointers needed for opening files */
	char *vtu;
	char *pvtu;
	char *dumpnum;

	/*! Output files */
	ofstream write_vtu;
	write_vtu.precision(15);
	ofstream write_pvtu;
	write_pvtu.precision(15);

	/*! copy solution to cpu before beginning */
#ifdef _GPU
	for(i=0;i<FlowSol->n_ele_types;i++)
		FlowSol->mesh_eles(i)->cp_disu_upts_gpu_cpu();
#endif

#ifdef _MPI
	/*! Get rank of each process */
	my_rank = FlowSol->rank;
	n_proc   = FlowSol->nproc;
	/*! Dump number */
	sprintf(dumpnum_s,"Mesh_%.09d",in_file_num,my_rank);
	/*! Each rank writes a .vtu file in a subdirectory named 'dumpnum_s' created by master process */
	sprintf(vtu_s,"Mesh_%.09d/Mesh_%.09d_%d.vtu",in_file_num,in_file_num,my_rank,my_rank);
	/*! On rank 0, write a .pvtu file to gather data from all .vtu files */
	sprintf(pvtu_s,"Mesh_%.09d.pvtu",in_file_num,0);
#else
	/*! Only write a vtu file in serial */
	sprintf(dumpnum_s,"Mesh_%.09d",in_file_num,0);
	sprintf(vtu_s,"Mesh_%.09d.vtu",in_file_num,0);
#endif

	/*! Point to names */
  vtu = &vtu_s[0];
  pvtu = &pvtu_s[0];
  dumpnum = &dumpnum_s[0];

#ifdef _MPI
	/*! Master node creates a subdirectory to store .vtu files */
	if (my_rank == 0) {
		struct stat st = {0};
		if (stat(dumpnum, &st) == -1) {
	    mkdir(dumpnum, 0755);
		}
		/*! Delete old .vtu files from directory */
		//remove(strcat(dumpnum,"/*.vtu"));
	}

	/*! Master node writes the .pvtu file */
	if (my_rank == 0) {
		cout << "Writing Paraview dump number " << dumpnum << " ...." << endl;

	  write_pvtu.open(pvtu);
  	write_pvtu << "<?xml version=\"1.0\" ?>" << endl;
		write_pvtu << "<VTKFile type=\"PUnstructuredGrid\" version=\"0.1\" byte_order=\"LittleEndian\" compressor=\"vtkZLibDataCompressor\">" << endl;
		write_pvtu << "	<PUnstructuredGrid GhostLevel=\"1\">" << endl;

		/*! Write point data */
		write_pvtu << "		<PPointData Scalars=\"Density\" Vectors=\"Velocity\">" << endl;
		write_pvtu << "			<PDataArray type=\"Float32\" Name=\"Density\" />" << endl;
		write_pvtu << "			<PDataArray type=\"Float32\" Name=\"Velocity\" NumberOfComponents=\"3\" />" << endl;
		write_pvtu << "			<PDataArray type=\"Float32\" Name=\"Energy\" />" << endl;

		/*! write out turbulent viscosity */
		if (run_input.equation == 2) {
			write_pvtu << "			<PDataArray type=\"Float32\" Name=\"Nu_Tilde\" />" << endl;
		}

		write_pvtu << "		</PPointData>" << endl;

		/*! Write points */
		write_pvtu << "		<PPoints>" << endl;
		write_pvtu << "			<PDataArray type=\"Float32\" Name=\"Points\" NumberOfComponents=\"3\" />" << endl;
		write_pvtu << "		</PPoints>" << endl;

		/*! Write names of source .vtu files to include */
		for (i=0;i<n_proc;++i) {
			write_pvtu << "		<Piece Source=\"" << dumpnum << "/" << dumpnum <<"_" << i << ".vtu" << "\" />" << endl;
		}

		/*! Write footer */
		write_pvtu << "	</PUnstructuredGrid>" << endl;
		write_pvtu << "</VTKFile>" << endl;
		write_pvtu.close();
	}
#else
	/*! In serial, don't write a .pvtu file. */
	cout << "Writing Paraview dump number " << dumpnum << " ...." << endl;
#endif

#ifdef _MPI
	/*! Wait for all processes to get to this point, otherwise there won't be a directory to put .vtus into */
  MPI_Barrier(MPI_COMM_WORLD);
#endif

	/*! Each process writes its own .vtu file */
	write_vtu.open(vtu);
	/*! File header */
 	write_vtu << "<?xml version=\"1.0\" ?>" << endl;
	write_vtu << "<VTKFile type=\"UnstructuredGrid\" version=\"0.1\" byte_order=\"LittleEndian\" compressor=\"vtkZLibDataCompressor\">" << endl;
	write_vtu << "	<UnstructuredGrid>" << endl;

  /*! Loop over element types */
	for(i=0;i<FlowSol->n_ele_types;i++)
	{
		/*! no. of elements of type i */
		n_eles = FlowSol->mesh_eles(i)->get_n_eles();
		/*! Only proceed if there any elements of type i */
		if (n_eles!=0) {
			/*! element type */
			ele_type = FlowSol->mesh_eles(i)->get_ele_type();

			/*! no. of plot points per ele */
			n_points = FlowSol->mesh_eles(i)->get_n_ppts_per_ele();

			/*! no. of plot sub-elements per ele */
			n_cells  = FlowSol->mesh_eles(i)->get_n_peles_per_ele();

			/*! no. of vertices per ele */
			n_verts  = FlowSol->mesh_eles(i)->get_n_verts_per_ele();

			/*! no. of fields */
			n_fields = FlowSol->mesh_eles(i)->get_n_fields();

			/*! no. of dimensions */
			n_dims = FlowSol->mesh_eles(i)->get_n_dims();

			/*! Temporary array of plot point coordinates */
			pos_ppts_temp.setup(n_points,n_dims);

			/*! Temporary solution array at plot points */
			disu_ppts_temp.setup(n_points,n_fields);

			con.setup(n_verts,n_cells);
			con = FlowSol->mesh_eles(i)->get_connectivity_plot();

			/*! Loop over individual elements and write their data as a separate VTK DataArray */
			for(j=0;j<n_eles;j++)
			{
				write_vtu << "		<Piece NumberOfPoints=\"" << n_points << "\" NumberOfCells=\"" << n_cells << "\">" << endl;

				/*! Calculate the solution at the plot points */
				FlowSol->mesh_eles(i)->calc_disu_ppts(j,disu_ppts_temp);

				/*! write out solution to file */
				write_vtu << "			<PointData>" << endl;

				/*! density */
				write_vtu << "				<DataArray type= \"Float32\" Name=\"Density\" format=\"ascii\">" << endl;
				for(k=0;k<n_points;k++)
				{
					write_vtu << disu_ppts_temp(k,0) << " ";
				}
				write_vtu << endl;
				write_vtu << "				</DataArray>" << endl;

				/*! velocity */
				write_vtu << "				<DataArray type= \"Float32\" NumberOfComponents=\"3\" Name=\"Velocity\" format=\"ascii\">" << endl;
				for(k=0;k<n_points;k++)
				{
					/*! Divide momentum components by density to obtain velocity components */
					write_vtu << disu_ppts_temp(k,1)/disu_ppts_temp(k,0) << " " << disu_ppts_temp(k,2)/disu_ppts_temp(k,0) << " ";

					/*! In 2D the z-component of velocity is not stored, but Paraview needs it so write a 0. */
					if(n_dims==2)
					{
						write_vtu << 0.0 << " ";
					}
					/*! In 3D just write the z-component of velocity */
					else
					{
						write_vtu << disu_ppts_temp(k,3)/disu_ppts_temp(k,0) << " ";
					}
				}
				write_vtu << endl;
				write_vtu << "				</DataArray>" << endl;

				/*! energy */
				write_vtu << "				<DataArray type= \"Float32\" Name=\"Energy\" format=\"ascii\">" << endl;
				for(k=0;k<n_points;k++)
				{
					/*! In 2D energy is the 4th solution component */
					if(n_dims==2)
					{
						write_vtu << disu_ppts_temp(k,3)/disu_ppts_temp(k,0) << " ";
					}
					/*! In 3D energy is the 5th solution component */
					else
					{
						write_vtu << disu_ppts_temp(k,4)/disu_ppts_temp(k,0) << " ";
					}
				}
				/*! End the line and finish writing DataArray and PointData objects */
				write_vtu << endl;
				write_vtu << "				</DataArray>" << endl;

				/*! turbulent viscosity */
				if (run_input.equation == 2) {
					write_vtu << "				<DataArray type= \"Float32\" Name=\"Nu_Tilde\" format=\"ascii\">" << endl;
					for(k=0;k<n_points;k++)
					{
						/*! In 2D nu_tilde is the 5th solution component */
						if(n_dims==2)
						{
							write_vtu << disu_ppts_temp(k,4)/disu_ppts_temp(k,0) << " ";
						}
						/*! In 3D nu_tilde is the 6th solution component */
						else
						{
							write_vtu << disu_ppts_temp(k,5)/disu_ppts_temp(k,0) << " ";
						}
					}
					/*! End the line and finish writing DataArray and PointData objects */
					write_vtu << endl;
					write_vtu << "				</DataArray>" << endl;
				}

				write_vtu << "			</PointData>" << endl;

				/*! Calculate the plot coordinates */
				FlowSol->mesh_eles(i)->calc_pos_ppts(j,pos_ppts_temp);

				/*! write out the plot coordinates */
				write_vtu << "			<Points>" << endl;
				write_vtu << "				<DataArray type=\"Float32\" NumberOfComponents=\"3\" format=\"ascii\">" << endl;

				/*! Loop over plot points in element */
				for(k=0;k<n_points;k++)
				{
					for(l=0;l<n_dims;l++)
					{
						write_vtu << pos_ppts_temp(k,l) << " ";
					}

					/*! If 2D, write a 0 as the z-component */
					if(n_dims==2)
					{
						write_vtu << "0 ";
					}
				}

				write_vtu << endl;
				write_vtu << "				</DataArray>" << endl;
				write_vtu << "			</Points>" << endl;

				/*! write out Cell data: connectivity, offsets, element types */
				write_vtu << "			<Cells>" << endl;

				/*! Write connectivity array */
				write_vtu << "				<DataArray type=\"Int32\" Name=\"connectivity\" format=\"ascii\">" << endl;

				for(k=0;k<n_cells;k++)
				{
					for(l=0;l<n_verts;l++)
					{
						write_vtu << con(l,k) << " ";
					}
					write_vtu << endl;
				}
				write_vtu << "				</DataArray>" << endl;

				/*! Write cell numbers */
				write_vtu << "				<DataArray type=\"Int32\" Name=\"offsets\" format=\"ascii\">" << endl;
				for(k=0;k<n_cells;k++)
				{
					write_vtu << (k+1)*n_verts << " ";
				}
				write_vtu << endl;
				write_vtu << "				</DataArray>" << endl;

				/*! Write VTK element type */
				write_vtu << "				<DataArray type=\"UInt8\" Name=\"types\" format=\"ascii\">" << endl;
				for(k=0;k<n_cells;k++)
				{
					write_vtu << vtktypes[i] << " ";
				}
				write_vtu << endl;
  	    write_vtu << "				</DataArray>" << endl;

				/*! Write cell and piece footers */
				write_vtu << "			</Cells>" << endl;
				write_vtu << "		</Piece>" << endl;
			}
		}
	}

  /*! Write footer of file */
	write_vtu << "	</UnstructuredGrid>" << endl;
  write_vtu << "</VTKFile>" << endl;

	/*! Close the .vtu file */
	write_vtu.close();
}


//CGL adding binary output for Paraview ************************************ BEGIN
void write_vtu_bin(int in_file_num, struct solution* FlowSol) { // 3D (MPI) mixed elements

  // a sequential Paraview file writing...

  char  file_name_s[50] ;
  char *file_name;
  sprintf(file_name_s,"Mesh_%.09d.vtu",in_file_num);
  file_name = &file_name_s[0];

#ifdef _MPI
  int dummy_in = 0, dummy_out = 0;
  MPI_Request request_in, request_out;
  MPI_Barrier(MPI_COMM_WORLD);
  if(FlowSol->rank==0) cout << "Writing Paraview file number " << in_file_num << endl;
#else
  cout << "Writing Paraview file number " << in_file_num << endl;
#endif

  // step 1: count the elements (total and by type)

  int my_buf[7];
  my_buf[0] = FlowSol->num_pnodes; // local node count
  my_buf[1] = 0; // local eles count
  my_buf[2] = 0; // local hex count
  my_buf[3] = 0; // local prism count
  my_buf[4] = 0; // local tet count
  my_buf[5] = 0; // local quad count 2D
  my_buf[6] = 0; // local tri count  2D

  for(int i=0;i<FlowSol->n_ele_types;++i){
    if(FlowSol->mesh_eles(i)->get_n_eles()!=0) {

      int num_eles = (FlowSol->mesh_eles(i)->get_n_eles())*(FlowSol->mesh_eles(i)->get_n_peles_per_ele());
      my_buf[1] += num_eles;

      // element specific counters
      if(FlowSol->mesh_eles(i)->get_ele_type()==0)      my_buf[6] += num_eles; // tri
      else if(FlowSol->mesh_eles(i)->get_ele_type()==1) my_buf[5] += num_eles; // quad
      else if(FlowSol->mesh_eles(i)->get_ele_type()==2) my_buf[4] += num_eles; // tet
      else if(FlowSol->mesh_eles(i)->get_ele_type()==3) my_buf[3] += num_eles; // prisms
      else if(FlowSol->mesh_eles(i)->get_ele_type()==4) my_buf[2] += num_eles; // hexa
      else{
        FatalError("Invalid element type");
      }
    }
  }

  // figure out our nodal displacement for connectivities
  int displ=0;
#ifdef _MPI
  MPI_Scan(&(my_buf[0]),&displ,1,MPI_INT,MPI_SUM,MPI_COMM_WORLD);
  displ -= my_buf[0];
#endif

  // send our counts to rank 0...
#ifdef _MPI
  int buf[7];
  MPI_Reduce(my_buf,buf,7,MPI_INT,MPI_SUM,0,MPI_COMM_WORLD);
#else
  int buf[7];
  for(int i=0;i<7;++i) buf[i] = my_buf[i];
#endif

  // Let's start writing...
  int my_rank = 0;
#ifdef _MPI
  my_rank = FlowSol->rank;
#endif
  if (my_rank == 0) {

    // rank 0 writes the header...

    // Checking Endian-ness of the machine
    const char *Endian[] = { "BigEndian", "LittleEndian" };
    unsigned char EndianTest[2] = {1,0};
    short tmp = *(short *)EndianTest;
    if( tmp != 1 ) tmp = 0;

    FILE * fp;
    if ( (fp=fopen(file_name,"w"))==NULL )
      FatalError("ERROR: cannot open output file");

    fprintf(fp, "<?xml version=\"1.0\"?>\n");
    fprintf(fp, "<VTKFile type=\"UnstructuredGrid\" ");
    fprintf(fp, "version=\"0.1\" ");
    fprintf(fp, "byte_order=\"%s\">\n",Endian[tmp]);
    fprintf(fp, "<UnstructuredGrid>\n");
    fprintf(fp, "<Piece NumberOfPoints=\"%d\" NumberOfCells=\"%d\">\n",
            buf[0],              buf[1]);

    int offset = 0;
    fprintf(fp, "<Points>\n");
    fprintf(fp, "<DataArray type=\"Float64\" "
            "NumberOfComponents=\"3\" format=\"appended\" "
            "offset=\"%d\">\n", offset);
    offset += sizeof(int)+3*buf[0]*sizeof(double);
    fprintf(fp, "</DataArray>\n");
    fprintf(fp, "</Points>\n");

    // add header for data... PointData only for now
    fprintf(fp, "<PointData>\n");

    //fprintf(fp, "<DataArray type=\"Float64\" "
    //            "Name=\"%s\" NumberOfComponents=\"%d\" "
    //            "format=\"appended\" "
    //            "offset=\"%d\">\n",run_input.plot_quantities(i).c_str(),n_cmp,offset);

    for (int i=0;i<run_input.n_plot_quantities;++i){
      int n_cmp=1, dims=1;
      if(run_input.plot_quantities(i)=="u"){
        n_cmp = 3;
        if(run_input.plot_quantities(i+1)=="v") ++dims;
        if(run_input.plot_quantities(i+2)=="w") ++dims;

        fprintf(fp, "<DataArray type=\"Float64\" "
                "Name=\"%s\" NumberOfComponents=\"3\" "
                "format=\"appended\" "
                "offset=\"%d\">\n",run_input.plot_quantities(i).c_str(),offset);
      }
      else{
        fprintf(fp, "<DataArray type=\"Float64\" "
                "Name=\"%s\" format=\"appended\" "
                "offset=\"%d\">\n",run_input.plot_quantities(i).c_str(),offset);
      }
      offset += sizeof(int)+n_cmp*buf[0]*sizeof(double);
      fprintf(fp, "</DataArray>\n");
      i += dims-1;
    }
    fprintf(fp, "</PointData>\n");

    // Writing Cells section declaration
    // buf[2]: global hex count     VTK_HEXAHEDRON (=12)
    // buf[3]: global prism count   VTK_WEDGE      (=13)
    // buf[4]: global tet count     VTK_TETRA      (=10)
    // buf[5]: global quad count    VTK_QUAD       (=9)
    // buf[6]: global tri count     VTK_TRIANGLE   (=5)
    fprintf(fp, "<Cells>\n");
    fprintf(fp, "<DataArray type=\"Int32\" "
            "Name=\"connectivity\" format=\"appended\" "
            "offset=\"%d\">\n", offset);
    offset += sizeof(int)+(8*buf[2]+6*buf[3]+4*buf[4]+4*buf[5]+3*buf[6])*sizeof(int);
    fprintf(fp, "</DataArray>\n");
    fprintf(fp, "<DataArray type=\"Int32\" "
            "Name=\"offsets\" format=\"appended\" "
            "offset=\"%d\">\n", offset);
    offset += sizeof(int)+buf[1]*sizeof(int);
    fprintf(fp, "</DataArray>\n");
    fprintf(fp, "<DataArray type=\"Int32\" "
            "Name=\"types\" format=\"appended\" "
            "offset=\"%d\">\n", offset);
    offset += sizeof(int)+buf[1]*sizeof(int);
    fprintf(fp, "</DataArray>\n");
    fprintf(fp, "</Cells>\n");

    fprintf(fp, "</Piece>\n");
    fprintf(fp, "</UnstructuredGrid>\n");
    fclose(fp);

  }

  // Writing raw binary AppendedData section
  // ------------------------------------------------------
  // x,y,z...
  // ------------------------------------------------------

#ifdef _MPI
  if (my_rank > 0) {
    // rank 0 writes right away, other processes wait for previous to finish
    MPI_Status status;
    MPI_Recv(&dummy_in,1,MPI_INT,my_rank-1,2222,MPI_COMM_WORLD,&status);
  }
#endif

  FILE * fp;
  if ( (fp=fopen(file_name,"a"))==NULL )
    FatalError("ERROR: cannot open output file");

  if (my_rank == 0) {
    fprintf(fp, "<AppendedData encoding=\"raw\">\n_");
    int bytes = sizeof(int)+3*buf[0]*sizeof(double);
    fwrite(&bytes, sizeof(int), 1, fp);
  }

  // writing mesh point coordinates
  double x_ppt[3] = {0.0,0.0,0.0};
  for(int i=0;i<FlowSol->num_pnodes;++i){
    array<double> pos(FlowSol->n_dims);
    pos = FlowSol->pos_pnode(i);
    for(int j=0;j<FlowSol->n_dims;++j) x_ppt[j] = pos(j);
    fwrite(x_ppt, sizeof(double), 3, fp);
    //fwrite(pos.get_ptr_cpu(), sizeof(double), 3, fp);
  }

#ifdef _MPI
  if (my_rank < FlowSol->nproc-1) {
    // for ranks that are not last, just close and send a message on...
    fclose(fp);
    MPI_Send(&dummy_out,1,MPI_INT,my_rank+1,2222,MPI_COMM_WORLD);
  }
  else {
    // the last rank closes and sends a message to the first...
    fclose(fp);
    MPI_Isend(&dummy_out,1,MPI_INT,0,1111,MPI_COMM_WORLD,&request_out);
    //MPI_Send(&dummy_int,1,MPI_INT,0,1111,MPI_COMM_WORLD);
  }
#else
  fclose(fp);
#endif

  // ------------------------------------------------------
  // scalar and vector data...
  // ------------------------------------------------------

  for (int i=0;i<run_input.n_plot_quantities;++i){
#ifdef _MPI
    if (my_rank == 0) {
      MPI_Status status;
      MPI_Irecv(&dummy_in,1,MPI_INT,FlowSol->nproc-1,1111,MPI_COMM_WORLD,&request_in);
      MPI_Wait(&request_in,&status);
      //MPI_Recv(&dummy_int,1,MPI_INT,FlowSol->nproc-1,1111,MPI_COMM_WORLD,&status);
    }
    else {
      // processes wait for previous to finish
      MPI_Status status;
      MPI_Recv(&dummy_in,1,MPI_INT,my_rank-1,2222,MPI_COMM_WORLD,&status);
    }
#endif

    FILE * fp;
    if ( (fp=fopen(file_name,"a"))==NULL )
      FatalError("ERROR: cannot open output file");

    int n_cmp=1, dims=1;
    if(run_input.plot_quantities(i)=="u"){
      n_cmp = 3;
      if(run_input.plot_quantities(i+1)=="v") ++dims;
      if(run_input.plot_quantities(i+2)=="w") ++dims;
      //dims = n_dims;
    }

    if(my_rank == 0){
      int bytes = sizeof(int)+n_cmp*buf[0]*sizeof(double);
      fwrite(&bytes, sizeof(int), 1, fp);
    }

    for(int j=0;j<FlowSol->num_pnodes;++j){
      double phi[3] = {0.0,0.0,0.0};
      for(int k=0;k<dims;++k) phi[k] = FlowSol->plotq_pnodes(j,i+k);
      fwrite(phi, sizeof(double), n_cmp, fp);
    }
    //for(int j=0;j<num_pnodes;++j){
    //  double phi = FlowSol->plotq_pnodes(j,0);
    //  fwrite(&phi, sizeof(double), 1, fp);
    //}

    i += dims-1;

#ifdef _MPI
    if (my_rank < FlowSol->nproc-1) {
      // for ranks that are not last, just close and send a message on...
      fclose(fp);
      MPI_Send(&dummy_out,1,MPI_INT,my_rank+1,2222,MPI_COMM_WORLD);
    }
    else {
      // the last rank closes and sends a message to the first...
      fclose(fp);
      MPI_Isend(&dummy_out,1,MPI_INT,0,1111,MPI_COMM_WORLD,&request_out);
      //MPI_Send(&dummy_int,1,MPI_INT,0,1111,MPI_COMM_WORLD);
    }
#else
    fclose(fp);
#endif
  }

  // ------------------------------------------------------
  // connectivity...
  // ------------------------------------------------------

#ifdef _MPI
  if (my_rank == 0) {
    MPI_Status status;
    MPI_Irecv(&dummy_in,1,MPI_INT,FlowSol->nproc-1,1111,MPI_COMM_WORLD,&request_in);
    MPI_Wait(&request_in,&status);
    //MPI_Recv(&dummy_int,1,MPI_INT,FlowSol->nproc-1,1111,MPI_COMM_WORLD,&status);
  }
  else {
    // processes wait for previous to finish
    MPI_Status status;
    MPI_Recv(&dummy_in,1,MPI_INT,my_rank-1,2222,MPI_COMM_WORLD,&status);
  }
#endif

  //FILE * fp;
  if ( (fp=fopen(file_name,"a"))==NULL )
    FatalError("ERROR: cannot open output file");

  if (my_rank == 0) {
    // buf[2]: global hex count     VTK_HEXAHEDRON (=12)
    // buf[3]: global prism count   VTK_WEDGE      (=13)
    // buf[4]: global tet count     VTK_TETRA      (=10)
    // buf[5]: global quad count    VTK_QUAD       (=9)
    // buf[6]: global tri count     VTK_TRIANGLE   (=5)
    int bytes = sizeof(int)+(8*buf[2]+6*buf[3]+4*buf[4]+4*buf[5]+3*buf[6])*sizeof(int);
    fwrite(&bytes, sizeof(int), 1, fp);
  }

  for(int i=0;i<FlowSol->n_ele_types;++i) {
    if (FlowSol->mesh_eles(i)->get_n_eles()!=0) {
      int cbuf[8];
      int count=0,npt;
      int ele_type=FlowSol->mesh_eles(i)->get_ele_type();

      switch (ele_type) {
        case 4:
          npt=8;  // hex...
          for(int j=0; j<my_buf[2]; ++j){
            for(int k=0; k<npt; ++k){
              cbuf[k] = *(FlowSol->mesh_eles(i)->get_connectivity_plot_ptr() + count) + displ;
              ++count;
            }
            fwrite(cbuf, sizeof(int), npt, fp);   // 0-indexed
          }
          break;
        case 3:
          npt=6;  // prism...
          for(int j=0; j<my_buf[3]; ++j){
            // need to skip 4th and 8th components in connectivity
            for(int k=0; k<3; ++k){
              cbuf[k] = *(FlowSol->mesh_eles(i)->get_connectivity_plot_ptr() + count) + displ;
              ++count;
            }
            ++count;
            for(int k=3; k<npt; ++k){
              cbuf[k] = *(FlowSol->mesh_eles(i)->get_connectivity_plot_ptr() + count) + displ;
              ++count;
            }
            ++count;
            fwrite(cbuf, sizeof(int), npt, fp);   // 0-indexed
          }
          break;
        case 2:
          npt=4;  // tet...
          for(int j=0; j<my_buf[4]; ++j){
            for(int k=0; k<npt; ++k){
              cbuf[k] = *(FlowSol->mesh_eles(i)->get_connectivity_plot_ptr() + count) + displ;
              ++count;
            }
            fwrite(cbuf, sizeof(int), npt, fp);   // 0-indexed
          }
          break;
        case 1:
          npt=4;  // quad...
          for(int j=0; j<my_buf[5]; ++j){
            for(int k=0; k<npt; ++k){
              cbuf[k] = *(FlowSol->mesh_eles(i)->get_connectivity_plot_ptr() + count) + displ;
              ++count;
            }
            fwrite(cbuf, sizeof(int), npt, fp);   // 0-indexed
          }
          break;
        case 0:
          npt=3;  // tri...
          for(int j=0; j<my_buf[6]; ++j){
            for(int k=0; k<npt; ++k){
              cbuf[k] = *(FlowSol->mesh_eles(i)->get_connectivity_plot_ptr() + count) + displ;
              ++count;
            }
            fwrite(cbuf, sizeof(int), npt, fp);   // 0-indexed
          }
          break;
        default:
          FatalError("Invalid element type");
      }
    }
  }

#ifdef _MPI
  if (my_rank < FlowSol->nproc-1) {
    // for ranks that are not last, just close and send a message on...
    fclose(fp);
    MPI_Send(&dummy_out,1,MPI_INT,my_rank+1,2222,MPI_COMM_WORLD);
  }
  else {
    // the last rank closes and sends a message to the first...
    fclose(fp);
    MPI_Isend(&dummy_out,1,MPI_INT,0,1111,MPI_COMM_WORLD,&request_out);
    //MPI_Send(&dummy_int,1,MPI_INT,0,1111,MPI_COMM_WORLD);
  }
#else
  fclose(fp);
#endif

  // ------------------------------------------------------
  // offsets...
  // ------------------------------------------------------

  int cls_offset = 0;

#ifdef _MPI
  if (my_rank == 0) {
    MPI_Status status;
    MPI_Irecv(&dummy_in,1,MPI_INT,FlowSol->nproc-1,1111,MPI_COMM_WORLD,&request_in);
    MPI_Wait(&request_in,&status);
    //MPI_Recv(&dummy_int,1,MPI_INT,FlowSol->nproc-1,1111,MPI_COMM_WORLD,&status);
  }
  else {
    // processes wait for previous to finish, and receive cls_offset...
    MPI_Status status;
    MPI_Recv(&cls_offset,1,MPI_INT,my_rank-1,2222,MPI_COMM_WORLD,&status);
  }
#endif

  //FILE * fp;
  if ( (fp=fopen(file_name,"a"))==NULL )
    FatalError("ERROR: cannot open output file");

  if (my_rank == 0) {
    int bytes = sizeof(int)+buf[1]*sizeof(int);
    fwrite(&bytes, sizeof(int), 1, fp);
  }

  for(int i=0;i<FlowSol->n_ele_types;++i) {
    if (FlowSol->mesh_eles(i)->get_n_eles()!=0) {
      int npt;
      int ele_type=FlowSol->mesh_eles(i)->get_ele_type();

      switch (ele_type) {
        case 4:
          npt=8;  // hex...
          for(int j=0; j<my_buf[2]; ++j){
            cls_offset += npt;
            fwrite(&cls_offset, sizeof(int), 1, fp);
          }
          break;
        case 3:
          npt=6;  // prism...
          for(int j=0; j<my_buf[3]; ++j){
            cls_offset += npt;
            fwrite(&cls_offset, sizeof(int), 1, fp);
          }
          break;
        case 2:
          npt=4;  // tet...
          for(int j=0; j<my_buf[4]; ++j){
            cls_offset += npt;
            fwrite(&cls_offset, sizeof(int), 1, fp);
          }
          break;
        case 1:
          npt=4;  // quad...
          for(int j=0; j<my_buf[5]; ++j){
            cls_offset += npt;
            fwrite(&cls_offset, sizeof(int), 1, fp);
          }
          break;
        case 0:
          npt=3;  // tri...
          for(int j=0; j<my_buf[6]; ++j){
            cls_offset += npt;
            fwrite(&cls_offset, sizeof(int), 1, fp);
          }
          break;
        default:
          FatalError("Invalid element type");
      }
    }
  }

#ifdef _MPI
  if (my_rank < FlowSol->nproc-1) {
    // for ranks that are not last, just close and send a cls_offset on...
    fclose(fp);
    MPI_Send(&cls_offset,1,MPI_INT,my_rank+1,2222,MPI_COMM_WORLD);
  }
  else {
    // the last rank closes and sends a message to the first...
    fclose(fp);
    MPI_Isend(&dummy_out,1,MPI_INT,0,1111,MPI_COMM_WORLD,&request_out);
    //MPI_Send(&dummy_int,1,MPI_INT,0,1111,MPI_COMM_WORLD);
  }
#else
  fclose(fp);
#endif

  // ------------------------------------------------------
  // types...
  // ------------------------------------------------------

#ifdef _MPI
  if (my_rank == 0) {
    MPI_Status status;
    MPI_Irecv(&dummy_in,1,MPI_INT,FlowSol->nproc-1,1111,MPI_COMM_WORLD,&request_in);
    MPI_Wait(&request_in,&status);
    //MPI_Recv(&dummy_int,1,MPI_INT,FlowSol->nproc-1,1111,MPI_COMM_WORLD,&status);
  }
  else {
    // processes wait for previous to finish
    MPI_Status status;
    MPI_Recv(&dummy_in,1,MPI_INT,my_rank-1,2222,MPI_COMM_WORLD,&status);
  }
#endif

  if ( (fp=fopen(file_name,"a"))==NULL )
    FatalError("ERROR: cannot open output file");

  if (my_rank == 0) {
    int bytes = sizeof(int)+buf[1]*sizeof(int);
    fwrite(&bytes, sizeof(int), 1, fp);
  }

  // buf[2]: global hex count     VTK_HEXAHEDRON (=12)
  // buf[3]: global prism count   VTK_WEDGE      (=13)
  // buf[4]: global tet count     VTK_TETRA      (=10)
  // buf[5]: global quad count    VTK_QUAD       (=9)
  // buf[6]: global tri count     VTK_TRIANGLE   (=5)
  for(int i=0;i<FlowSol->n_ele_types;++i) {
    if (FlowSol->mesh_eles(i)->get_n_eles()!=0) {
      int ctype;
      int ele_type=FlowSol->mesh_eles(i)->get_ele_type();

      switch (ele_type) {
        case 4:
          ctype=12;  // hex...
          for(int j=0; j<my_buf[2]; ++j)
            fwrite(&ctype, sizeof(int), 1, fp);
          break;
        case 3:
          ctype=13;  // prism...
          for(int j=0; j<my_buf[3]; ++j)
            fwrite(&ctype, sizeof(int), 1, fp);
          break;
        case 2:
          ctype=10;  // tet...
          for(int j=0; j<my_buf[4]; ++j)
            fwrite(&ctype, sizeof(int), 1, fp);
          break;
        case 1:
          ctype=9;  // quad...
          for(int j=0; j<my_buf[5]; ++j)
            fwrite(&ctype, sizeof(int), 1, fp);
          break;
        case 0:
          ctype=5;  // tri...
          for(int j=0; j<my_buf[6]; ++j)
            fwrite(&ctype, sizeof(int), 1, fp);
          break;
        default:
          FatalError("Invalid element type");
      }
    }
  }

#ifdef _MPI
  if ( my_rank == FlowSol->nproc-1 ) {
    fprintf(fp, "</AppendedData>\n");
    fprintf(fp, "</VTKFile>\n");
  }
  fclose(fp);

  if ( my_rank < FlowSol->nproc-1 ) {
    MPI_Send(&dummy_out,1,MPI_INT,FlowSol->rank+1,2222,MPI_COMM_WORLD);
  }

  MPI_Barrier(MPI_COMM_WORLD);
#else
  fprintf(fp, "</AppendedData>\n");
  fprintf(fp, "</VTKFile>\n");
  fclose(fp);
#endif

}

#ifdef SINGLE_ZONE
void write_tec_bin(int in_file_num, struct solution* FlowSol) { // 3D (MPI) mixed elements

  // a sequential Tecplot file writing...

  char  file_name_s[50] ;
  char *file_name;
  sprintf(file_name_s,"Mesh_%.09d.plt",in_file_num);
  file_name = &file_name_s[0];

#ifdef _MPI
  int dummy_in = 0, dummy_out = 0;
  MPI_Request request_in, request_out;
  MPI_Barrier(MPI_COMM_WORLD);
  if(FlowSol->rank==0) cout << "Writing Tecplot file number " << in_file_num << endl;
#else
  cout << "Writing Tecplot file number " << in_file_num << endl;
#endif

  // step 1: count the elements (total and by type)

  int my_buf[7];
  my_buf[0] = num_pnodes; // local node count
  my_buf[1] = 0; // local eles count
  my_buf[2] = 0; // local hex count
  my_buf[3] = 0; // local prism count
  my_buf[4] = 0; // local tet count
  my_buf[5] = 0; // local quad count 2D
  my_buf[6] = 0; // local tri count  2D

  for(int i=0;i<n_ele_types;++i){
    if(mesh_eles(i)->get_n_eles()!=0) {

      int num_eles = (mesh_eles(i)->get_n_eles())*(mesh_eles(i)->get_n_peles_per_ele());
      my_buf[1] += num_eles;

      // element specific counters
      if(mesh_eles(i)->get_ele_type()==0)      my_buf[6] += num_eles; // tri
      else if(mesh_eles(i)->get_ele_type()==1) my_buf[5] += num_eles; // quad
      else if(mesh_eles(i)->get_ele_type()==2) my_buf[4] += num_eles; // tet
      else if(mesh_eles(i)->get_ele_type()==3) my_buf[3] += num_eles; // prisms
      else if(mesh_eles(i)->get_ele_type()==4) my_buf[2] += num_eles; // hexa
      else{
        FatalError("Invalid element type");
      }
    }
  }

  // figure out our nodal displacement for connectivities
  int displ=0;
#ifdef _MPI
  MPI_Scan(&(my_buf[0]),&displ,1,MPI_INT,MPI_SUM,MPI_COMM_WORLD);
  displ -= my_buf[0];
#endif

  // send our counts to rank 0...
#ifdef _MPI
  int buf[7];
  MPI_Reduce(my_buf,buf,7,MPI_INT,MPI_SUM,0,MPI_COMM_WORLD);
#else
  int buf[7];
  for(int i=0;i<7;++i) buf[i] = my_buf[i];
#endif

  // ------------------------------------------------------
  // find min/max pairs for each variable
  // ------------------------------------------------------

  int NumVar = n_dims + run_input.n_plot_quantities;
  array<double> my_MinVal(NumVar);
  array<double> my_MaxVal(NumVar);
  for(int k=0;k<NumVar;++k){
    my_MinVal(k) =  1.7e+308;
    my_MaxVal(k) = -1.7e+308;
  }
  for(int k=0;k<FlowSol->n_dims;++k){
    for(int i=0;i<num_pnodes;++i){
      double x_ppt = *(pos_pnode(i).get_ptr_cpu() + k);
      my_MinVal(k) = min(x_ppt,my_MinVal(k));
      my_MaxVal(k) = max(x_ppt,my_MaxVal(k));
    }
  }
  for (int k=0;k<run_input.n_plot_quantities;++k){
    for(int i=0;i<num_pnodes;++i){
      double phi = FlowSol->plotq_pnodes(i,k);
      my_MinVal(k+n_dims) = min(phi,my_MinVal(k+n_dims));
      my_MaxVal(k+n_dims) = max(phi,my_MaxVal(k+n_dims));
    }
  }

#ifdef _MPI
  array<double> MinVal(NumVar);
  array<double> MaxVal(NumVar);
  MPI_Reduce(my_MinVal.get_ptr_cpu(),MinVal.get_ptr_cpu(),NumVar,
             MPI_DOUBLE,MPI_MIN,0,MPI_COMM_WORLD);
  MPI_Reduce(my_MaxVal.get_ptr_cpu(),MaxVal.get_ptr_cpu(),NumVar,
             MPI_DOUBLE,MPI_MAX,0,MPI_COMM_WORLD);
#else
  array<double> MinVal(NumVar);
  array<double> MaxVal(NumVar);
  for(int k=0;k<NumVar;++k){
    MinVal(k) = my_MinVal(k);
    MaxVal(k) = my_MaxVal(k);
  }
#endif

  // Let's start writing...
  int zero = 0;
  int one  = 1;
  int value;
  int VarType;

  int my_rank = 0;
#ifdef _MPI
  my_rank = FlowSol->rank;
#endif

  // ------------------------------------------------------
  // rank 0 writes the header...
  // ------------------------------------------------------

  if (my_rank == 0) {

    FILE * fp;
    if ( (fp=fopen(file_name,"w"))==NULL )
      FatalError("ERROR: cannot open output file");

    fprintf(fp, "#!TDV111");           // Magic number, Version number

    fwrite(&one,  sizeof(int), 1, fp); // used to determine Endian-ness of the machine
    fwrite(&zero, sizeof(int), 1, fp); // 0 = FULL, 1 = GRID, 2 = SOLUTION

    // writing title
    string title = "SD++ Solution";
    for(int c=0;c<=title.size();++c){
      int chr =  int(title[c]);
      fwrite(&chr, sizeof(int), 1, fp);
    }

    // write number of variables and variable names
    fwrite(&NumVar, sizeof(int), 1, fp);

    string VarName;
    VarName = "x";
    for(int c=0;c<=VarName.size();++c){
      int chr =  int(VarName[c]);
      fwrite(&chr, sizeof(int), 1, fp);
    }
    VarName = "y";
    for(int c=0;c<=VarName.size();++c){
      int chr =  int(VarName[c]);
      fwrite(&chr, sizeof(int), 1, fp);
    }
    if(FlowSol->n_dims==3){
      VarName = "z";
      for(int c=0;c<=VarName.size();++c){
        int chr =  int(VarName[c]);
        fwrite(&chr, sizeof(int), 1, fp);
      }
    }
    for (int i=0;i<run_input.n_plot_quantities;++i){
      VarName = run_input.plot_quantities(i);
      for(int c=0;c<=VarName.size();++c){
        int chr =  int(VarName[c]);
        fwrite(&chr, sizeof(int), 1, fp);
      }
    }

    // write zone
    float marker = 299.0;
    fwrite(&marker, sizeof(float), 1, fp);

    string ZoneName = "2D_mesh";
    if(FlowSol->n_dims==3) ZoneName = "3D_mesh";
    for(int c=0;c<=ZoneName.size();++c){
      int chr =  int(ZoneName[c]);
      fwrite(&chr, sizeof(int), 1, fp);
    }

    value = -1;
    fwrite(&value, sizeof(int), 1, fp);     // ParentZone
    value = -1;
    fwrite(&value, sizeof(int), 1, fp);     // StrandID
    fwrite(&time, sizeof(double), 1, fp);   // solution time
    value = -1;
    fwrite(&value, sizeof(int), 1, fp);     // Zone Color

    if(FlowSol->n_dims==2)
      value = 3;  //FEQUADRILATERAL
    else if(FlowSol->n_dims==3)
      value = 5;  //FEBRICK
    fwrite(&value, sizeof(int), 1, fp);     // ZoneType
    fwrite(&zero, sizeof(int), 1, fp);      // DataPacking
    fwrite(&zero, sizeof(int), 1, fp);      // Var Location (not specified => nodes)
    fwrite(&zero, sizeof(int), 1, fp);      // No face neighbors supplied
    fwrite(&zero, sizeof(int), 1, fp);      // # misc. user-defined face connections

    fwrite(&buf[0], sizeof(int), 1, fp);    // NumPts
    fwrite(&buf[1], sizeof(int), 1, fp);    // NumElements

    fwrite(&zero, sizeof(int), 1, fp);      // ICellDim (unused)
    fwrite(&zero, sizeof(int), 1, fp);      // JCellDim (unused)
    fwrite(&zero, sizeof(int), 1, fp);      // KCellDim (unused)
    fwrite(&zero, sizeof(int), 1, fp);      // No more Auxiliary name/value pairs

    marker = 357.0;
    fwrite(&marker, sizeof(float), 1, fp);  // EOHMARKER

    marker = 299.0;
    fwrite(&marker, sizeof(float), 1, fp);  // Zone marker

    for(int i=0;i<NumVar;++i){              // Variable data format
      //VarType = 1;  //Float
      VarType = 2;  //Double
      //VarType = 3;  //LongInt
      //VarType = 4;  //ShortInt
      //VarType = 5;  //Byte
      //VarType = 6;  //Bit
      fwrite(&VarType, sizeof(int), 1, fp);
    }

    fwrite(&zero, sizeof(int), 1, fp);      // Passive variables
    fwrite(&zero, sizeof(int), 1, fp);      // Variables sharing
    value = -1;
    fwrite(&value, sizeof(int), 1, fp);     // No share connectivity

    for(int k=0;k<NumVar;++k){
      double MinMax[2];
      MinMax[0] = MinVal(k);
      MinMax[1] = MaxVal(k);
      fwrite(MinMax, sizeof(double), 2, fp);
      //fwrite(MinVal.get_ptr_cpu(k), sizeof(double), 1, fp);
    }

    fclose(fp);

  }

  // Writing zone's data section
  // ------------------------------------------------------
  // x,y,z...
  // ------------------------------------------------------

  for(int k=0;k<FlowSol->n_dims;++k){
#ifdef _MPI
    if (my_rank > 0) {
      // rank 0 writes right away, other processes wait for previous to finish
      MPI_Status status;
      MPI_Recv(&dummy_in,1,MPI_INT,my_rank-1,2222,MPI_COMM_WORLD,&status);
    }
#endif

    FILE * fp;
    if ( (fp=fopen(file_name,"a"))==NULL )
      FatalError("ERROR: cannot open output file");

    for(int i=0;i<num_pnodes;++i){
      if(VarType == 1){
        float x_ppt = (float)(*(pos_pnode(i).get_ptr_cpu() + k));
        fwrite(&x_ppt, sizeof(float), 1, fp);
      }
      else{
        double x_ppt = *(pos_pnode(i).get_ptr_cpu() + k);
        fwrite(&x_ppt, sizeof(double), 1, fp);
      }
    }

#ifdef _MPI
    if (my_rank < FlowSol->nproc-1) {
      // for ranks that are not last, just close and send a message on...
      fclose(fp);
      MPI_Send(&dummy_out,1,MPI_INT,my_rank+1,2222,MPI_COMM_WORLD);
    }
    else {
      // the last rank closes and sends a message to the first...
      fclose(fp);
      MPI_Isend(&dummy_out,1,MPI_INT,0,1111,MPI_COMM_WORLD,&request_out);
    }
#else
    fclose(fp);
#endif
  }

  // ------------------------------------------------------
  // scalar and vector data...
  // ------------------------------------------------------
  for (int i=0;i<run_input.n_plot_quantities;++i){
#ifdef _MPI
    if (my_rank == 0) {
      MPI_Status status;
      MPI_Irecv(&dummy_in,1,MPI_INT,FlowSol->nproc-1,1111,MPI_COMM_WORLD,&request_in);
      MPI_Wait(&request_in,&status);
    }
    else {
      // processes wait for previous to finish
      MPI_Status status;
      MPI_Recv(&dummy_in,1,MPI_INT,my_rank-1,2222,MPI_COMM_WORLD,&status);
    }
#endif

    FILE * fp;
    if ( (fp=fopen(file_name,"a"))==NULL )
      FatalError("ERROR: cannot open output file");

    for(int j=0;j<num_pnodes;++j){
      if(VarType == 1){
        float phi = (float)(FlowSol->plotq_pnodes(j,i));
        fwrite(&phi, sizeof(float), 1, fp);
      }
      else{
        double phi = FlowSol->plotq_pnodes(j,i);
        fwrite(&phi, sizeof(double), 1, fp);
      }
    }

#ifdef _MPI
    if (my_rank < FlowSol->nproc-1) {
      // for ranks that are not last, just close and send a message on...
      fclose(fp);
      MPI_Send(&dummy_out,1,MPI_INT,my_rank+1,2222,MPI_COMM_WORLD);
    }
    else {
      // the last rank closes and sends a message to the first...
      fclose(fp);
      MPI_Isend(&dummy_out,1,MPI_INT,0,1111,MPI_COMM_WORLD,&request_out);
    }
#else
    fclose(fp);
#endif
  }

  // ------------------------------------------------------
  // connectivity...
  // ------------------------------------------------------
#ifdef _MPI
  if (my_rank == 0) {
    MPI_Status status;
    MPI_Irecv(&dummy_in,1,MPI_INT,FlowSol->nproc-1,1111,MPI_COMM_WORLD,&request_in);
    MPI_Wait(&request_in,&status);
  }
  else {
    // processes wait for previous to finish
    MPI_Status status;
    MPI_Recv(&dummy_in,1,MPI_INT,my_rank-1,2222,MPI_COMM_WORLD,&status);
  }
#endif

  FILE * fp;
  if ( (fp=fopen(file_name,"a"))==NULL )
    FatalError("ERROR: cannot open output file");

  // buf[2]: global hex count
  // buf[3]: global prism count
  // buf[4]: global tet count
  // buf[5]: global quad count
  // buf[6]: global tri count

  for(int i=0;i<n_ele_types;++i) {
    if (mesh_eles(i)->get_n_eles()!=0) {
      int cbuf[8];
      int count=0;
      int ele_type=mesh_eles(i)->get_ele_type();

      switch (ele_type) {
        case 4:   // hex...
          for(int j=0; j<my_buf[2]; ++j){
            for(int k=0; k<8; ++k){
              cbuf[k] = *(mesh_eles(i)->get_connectivity_plot_ptr() + count) + displ;
              ++count;
            }
            fwrite(cbuf, sizeof(int), 8, fp);   // 0-indexed
          }
          break;
        case 3:   // prism...
          for(int j=0; j<my_buf[3]; ++j){
            for(int k=0; k<8; ++k){
              cbuf[k] = *(mesh_eles(i)->get_connectivity_plot_ptr() + count) + displ;
              ++count;
            }
            fwrite(cbuf, sizeof(int), 8, fp);   // 0-indexed
          }
          break;
        case 2:   // tet...
          for(int j=0; j<my_buf[4]; ++j){
            int * cptr = mesh_eles(i)->get_connectivity_plot_ptr() + count;
            cbuf[0] = *(cptr + 0) + displ;
            cbuf[1] = *(cptr + 1) + displ;
            cbuf[2] = *(cptr + 2) + displ;
            cbuf[3] = cbuf[2];
            cbuf[4] = *(cptr + 3) + displ;
            cbuf[5] = cbuf[4];
            cbuf[6] = cbuf[4];
            cbuf[7] = cbuf[4];
            count += 4;
            fwrite(cbuf, sizeof(int), 8, fp);   // 0-indexed
          }
          break;
        case 1:   // quad...
          for(int j=0; j<my_buf[5]; ++j){
            for(int k=0; k<4; ++k){
              cbuf[k] = *(mesh_eles(i)->get_connectivity_plot_ptr() + count) + displ;
              ++count;
            }
            fwrite(cbuf, sizeof(int), 4, fp);   // 0-indexed
          }
          break;
        case 0:   // tri...
          for(int j=0; j<my_buf[6]; ++j){
            int * cptr = mesh_eles(i)->get_connectivity_plot_ptr() + count;
            cbuf[0] = *(cptr + 0) + displ;
            cbuf[1] = *(cptr + 1) + displ;
            cbuf[2] = *(cptr + 2) + displ;
            cbuf[3] = cbuf[2];
            count += 3;
            fwrite(cbuf, sizeof(int), 4, fp);   // 0-indexed
          }
          break;
        default:
          FatalError("Invalid element type");
      }
    }
  }

#ifdef _MPI
  fclose(fp);

  if ( my_rank < FlowSol->nproc-1 ) {
    MPI_Send(&dummy_out,1,MPI_INT,FlowSol->rank+1,2222,MPI_COMM_WORLD);
  }

  MPI_Barrier(MPI_COMM_WORLD);
#else
  fclose(fp);
#endif

}

#else  //SINGLE_ZONE
void write_tec_bin(int in_file_num, struct solution* FlowSol) { // 3D (MPI) mixed elements

  // a sequential Tecplot file writing...

  char  file_name_s[50] ;
  char *file_name;
  sprintf(file_name_s,"Mesh_%.09d.plt",in_file_num);
  file_name = &file_name_s[0];

#ifdef _MPI
  int dummy_in = 0, dummy_out = 0;
  MPI_Request request_in, request_out;
  MPI_Barrier(MPI_COMM_WORLD);
  if(FlowSol->rank==0) cout << "Writing Tecplot file number " << in_file_num << endl;
#else
  cout << "Writing Tecplot file number " << in_file_num << endl;
#endif

  // step 1: count the elements (total and by type)

  int my_buf[7];
  my_buf[0] = FlowSol->num_pnodes; // local node count
  my_buf[1] = 0; // local eles count
  my_buf[2] = 0; // local hex count
  my_buf[3] = 0; // local prism count
  my_buf[4] = 0; // local tet count
  my_buf[5] = 0; // local quad count 2D
  my_buf[6] = 0; // local tri count  2D

  for(int i=0;i<FlowSol->n_ele_types;++i){
    if(FlowSol->mesh_eles(i)->get_n_eles()!=0) {

      int num_eles = (FlowSol->mesh_eles(i)->get_n_eles())*(FlowSol->mesh_eles(i)->get_n_peles_per_ele());
      my_buf[1] += num_eles;

      // element specific counters
      if(FlowSol->mesh_eles(i)->get_ele_type()==0)      my_buf[6] += num_eles; // tri
      else if(FlowSol->mesh_eles(i)->get_ele_type()==1) my_buf[5] += num_eles; // quad
      else if(FlowSol->mesh_eles(i)->get_ele_type()==2) my_buf[4] += num_eles; // tet
      else if(FlowSol->mesh_eles(i)->get_ele_type()==3) my_buf[3] += num_eles; // prisms
      else if(FlowSol->mesh_eles(i)->get_ele_type()==4) my_buf[2] += num_eles; // hexa
      else{
        FatalError("Invalid element type");
      }
    }
  }

  // Let's start writing...
  int zero = 0;
  int one  = 1;
  int value;
  int VarType;
  int NumVar = FlowSol->n_dims + run_input.n_plot_quantities;

  int my_rank = 0;
#ifdef _MPI
  my_rank = FlowSol->rank;
#endif

  // ------------------------------------------------------
  // rank 0 writes the header...
  // ------------------------------------------------------

  if (my_rank == 0) {

    FILE * fp;
    if ( (fp=fopen(file_name,"w"))==NULL )
      FatalError("ERROR: cannot open output file");

    fprintf(fp, "#!TDV111");           // Magic number, Version number

    fwrite(&one,  sizeof(int), 1, fp); // used to determine Endian-ness of the machine
    fwrite(&zero, sizeof(int), 1, fp); // 0 = FULL, 1 = GRID, 2 = SOLUTION

    // writing title
    string title = "SD++ Solution";
    for(int c=0;c<=title.size();++c){
      int chr =  int(title[c]);
      fwrite(&chr, sizeof(int), 1, fp);
    }

    // write number of variables and variable names
    fwrite(&NumVar, sizeof(int), 1, fp);

    string VarName;
    VarName = "x";
    for(int c=0;c<=VarName.size();++c){
      int chr =  int(VarName[c]);
      fwrite(&chr, sizeof(int), 1, fp);
    }
    VarName = "y";
    for(int c=0;c<=VarName.size();++c){
      int chr =  int(VarName[c]);
      fwrite(&chr, sizeof(int), 1, fp);
    }
    if(FlowSol->n_dims==3){
      VarName = "z";
      for(int c=0;c<=VarName.size();++c){
        int chr =  int(VarName[c]);
        fwrite(&chr, sizeof(int), 1, fp);
      }
    }
    for (int i=0;i<run_input.n_plot_quantities;++i){
      VarName = run_input.plot_quantities(i);
      for(int c=0;c<=VarName.size();++c){
        int chr =  int(VarName[c]);
        fwrite(&chr, sizeof(int), 1, fp);
      }
    }


    fclose(fp);

  }

  // ------------------------------------------------------
  // zone header
  // ------------------------------------------------------
#ifdef _MPI
  if (my_rank > 0) {
    // rank 0 writes right away, other processes wait for previous to finish
    MPI_Status status;
    MPI_Recv(&dummy_in,1,MPI_INT,my_rank-1,2222,MPI_COMM_WORLD,&status);
  }
#endif

  FILE * fp;
  if ( (fp=fopen(file_name,"a"))==NULL )
    FatalError("ERROR: cannot open output file");

  float marker = 299.0;
  fwrite(&marker, sizeof(float), 1, fp);

  ostringstream tmpStr;
  tmpStr << my_rank;
  string ZoneName = "rank_" + tmpStr.str();
  for(int c=0;c<=ZoneName.size();++c){
    int chr =  int(ZoneName[c]);
    fwrite(&chr, sizeof(int), 1, fp);
  }

  value = -1;
  fwrite(&value, sizeof(int), 1, fp);     // ParentZone
  value = -1;
  fwrite(&value, sizeof(int), 1, fp);     // StrandID
  fwrite(&FlowSol->time, sizeof(double), 1, fp);   // solution time
  value = -1;
  fwrite(&value, sizeof(int), 1, fp);     // Zone Color

  if(FlowSol->n_dims==2)
    value = 3;  //FEQUADRILATERAL
  else if(FlowSol->n_dims==3)
    value = 5;  //FEBRICK
  fwrite(&value, sizeof(int), 1, fp);     // ZoneType
  fwrite(&zero, sizeof(int), 1, fp);      // DataPacking
  fwrite(&zero, sizeof(int), 1, fp);      // Var Location (not specified => nodes)
  fwrite(&zero, sizeof(int), 1, fp);      // No face neighbors supplied
  fwrite(&zero, sizeof(int), 1, fp);      // # misc. user-defined face connections

  fwrite(&my_buf[0], sizeof(int), 1, fp); // NumPts
  fwrite(&my_buf[1], sizeof(int), 1, fp); // NumElements

  fwrite(&zero, sizeof(int), 1, fp);      // ICellDim (unused)
  fwrite(&zero, sizeof(int), 1, fp);      // JCellDim (unused)
  fwrite(&zero, sizeof(int), 1, fp);      // KCellDim (unused)
  fwrite(&zero, sizeof(int), 1, fp);      // No more Auxiliary name/value pairs

#ifdef _MPI
  if (my_rank < FlowSol->nproc-1) {
    // for ranks that are not last, just close and send a message on...
    fclose(fp);
    MPI_Send(&dummy_out,1,MPI_INT,my_rank+1,2222,MPI_COMM_WORLD);
  }
  else {
    // the last rank closes and sends a message to the first...
    fclose(fp);
    MPI_Isend(&dummy_out,1,MPI_INT,0,1111,MPI_COMM_WORLD,&request_out);
  }
#else
  fclose(fp);
#endif

  // ------------------------------------------------------
  // Writing zone's data section
  // ------------------------------------------------------
#ifdef _MPI
  if (my_rank == 0) {
    MPI_Status status;
    MPI_Irecv(&dummy_in,1,MPI_INT,FlowSol->nproc-1,1111,MPI_COMM_WORLD,&request_in);
    MPI_Wait(&request_in,&status);
  }
  else {
    // processes wait for previous to finish
    MPI_Status status;
    MPI_Recv(&dummy_in,1,MPI_INT,my_rank-1,2222,MPI_COMM_WORLD,&status);
  }
#endif

  //FILE * fp;
  if ( (fp=fopen(file_name,"a"))==NULL )
    FatalError("ERROR: cannot open output file");

  if(my_rank == 0) {
    marker = 357.0;
    fwrite(&marker, sizeof(float), 1, fp);  // EOHMARKER
  }

  marker = 299.0;
  fwrite(&marker, sizeof(float), 1, fp);  // Zone marker

  for(int i=0;i<NumVar;++i){              // Variable data format
    //VarType = 1;  //Float
    VarType = 2;  //Double
    //VarType = 3;  //LongInt
    //VarType = 4;  //ShortInt
    //VarType = 5;  //Byte
    //VarType = 6;  //Bit
    fwrite(&VarType, sizeof(int), 1, fp);
  }

  fwrite(&zero, sizeof(int), 1, fp);      // Passive variables
  fwrite(&zero, sizeof(int), 1, fp);      // Variables sharing
  value = -1;
  fwrite(&value, sizeof(int), 1, fp);     // No share connectivity

  // ------------------------------------------------------
  // min/max pairs for each variable
  // ------------------------------------------------------

  for(int k=0;k<FlowSol->n_dims;++k){
    double MinVal =  1.7e+308;
    double MaxVal = -1.7e+308;
    for(int i=0;i<FlowSol->num_pnodes;++i){
      double x_ppt = *(FlowSol->pos_pnode(i).get_ptr_cpu() + k);
      MinVal = min(x_ppt,MinVal);
      MaxVal = max(x_ppt,MaxVal);
    }
    fwrite(&MinVal, sizeof(double), 1, fp);
    fwrite(&MaxVal, sizeof(double), 1, fp);
  }

  for (int i=0;i<run_input.n_plot_quantities;++i){
    double MinVal =  1.7e+308;
    double MaxVal = -1.7e+308;
    for(int j=0;j<FlowSol->num_pnodes;++j){
      double phi = FlowSol->plotq_pnodes(j,i);
      MinVal = min(phi,MinVal);
      MaxVal = max(phi,MaxVal);
    }
    fwrite(&MinVal, sizeof(double), 1, fp);
    fwrite(&MaxVal, sizeof(double), 1, fp);
  }

  // ------------------------------------------------------
  // x,y,z...
  // ------------------------------------------------------

  for(int k=0;k<FlowSol->n_dims;++k){
    for(int i=0;i<FlowSol->num_pnodes;++i){
      if(VarType == 1){
        float x_ppt = (float)(*(FlowSol->pos_pnode(i).get_ptr_cpu() + k));
        fwrite(&x_ppt, sizeof(float), 1, fp);
      }
      else{
        double x_ppt = *(FlowSol->pos_pnode(i).get_ptr_cpu() + k);
        fwrite(&x_ppt, sizeof(double), 1, fp);
      }
    }
  }

  // ------------------------------------------------------
  // scalar and vector data...
  // ------------------------------------------------------
  for (int i=0;i<run_input.n_plot_quantities;++i){
    for(int j=0;j<FlowSol->num_pnodes;++j){
      if(VarType == 1){
        float phi = (float)(FlowSol->plotq_pnodes(j,i));
        fwrite(&phi, sizeof(float), 1, fp);
      }
      else{
        double phi = FlowSol->plotq_pnodes(j,i);
        fwrite(&phi, sizeof(double), 1, fp);
      }
    }
  }

  // ------------------------------------------------------
  // connectivity...
  // ------------------------------------------------------
  // buf[2]: global hex count
  // buf[3]: global prism count
  // buf[4]: global tet count
  // buf[5]: global quad count
  // buf[6]: global tri count

  for(int i=0;i<FlowSol->n_ele_types;++i) {
    if (FlowSol->mesh_eles(i)->get_n_eles()!=0) {
      int cbuf[8];
      int count=0;
      int ele_type=FlowSol->mesh_eles(i)->get_ele_type();

      switch (ele_type) {
        case 4:   // hex...
          for(int j=0; j<my_buf[2]; ++j){
            for(int k=0; k<8; ++k){
              cbuf[k] = *(FlowSol->mesh_eles(i)->get_connectivity_plot_ptr() + count);
              ++count;
            }
            fwrite(cbuf, sizeof(int), 8, fp);   // 0-indexed
          }
          break;
        case 3:   // prism...
          for(int j=0; j<my_buf[3]; ++j){
            for(int k=0; k<8; ++k){
              cbuf[k] = *(FlowSol->mesh_eles(i)->get_connectivity_plot_ptr() + count);
              ++count;
            }
            fwrite(cbuf, sizeof(int), 8, fp);   // 0-indexed
          }
          break;
        case 2:   // tet...
          for(int j=0; j<my_buf[4]; ++j){
            int * cptr = FlowSol->mesh_eles(i)->get_connectivity_plot_ptr() + count;
            cbuf[0] = *(cptr + 0);
            cbuf[1] = *(cptr + 1);
            cbuf[2] = *(cptr + 2);
            cbuf[3] = cbuf[2];
            cbuf[4] = *(cptr + 3);
            cbuf[5] = cbuf[4];
            cbuf[6] = cbuf[4];
            cbuf[7] = cbuf[4];
            count += 4;
            fwrite(cbuf, sizeof(int), 8, fp);   // 0-indexed
          }
          break;
        case 1:   // quad...
          for(int j=0; j<my_buf[5]; ++j){
            for(int k=0; k<4; ++k){
              cbuf[k] = *(FlowSol->mesh_eles(i)->get_connectivity_plot_ptr() + count);
              ++count;
            }
            fwrite(cbuf, sizeof(int), 4, fp);   // 0-indexed
          }
          break;
        case 0:   // tri...
          for(int j=0; j<my_buf[6]; ++j){
            int * cptr = FlowSol->mesh_eles(i)->get_connectivity_plot_ptr() + count;
            cbuf[0] = *(cptr + 0);
            cbuf[1] = *(cptr + 1);
            cbuf[2] = *(cptr + 2);
            cbuf[3] = cbuf[2];
            count += 3;
            fwrite(cbuf, sizeof(int), 4, fp);   // 0-indexed
          }
          break;
        default:
          FatalError("Invalid element type");
      }
    }
  }

#ifdef _MPI
  fclose(fp);

  if ( my_rank < FlowSol->nproc-1 ) {
    MPI_Send(&dummy_out,1,MPI_INT,FlowSol->rank+1,2222,MPI_COMM_WORLD);
  }

  MPI_Barrier(MPI_COMM_WORLD);
#else
  fclose(fp);
#endif

}
#endif //SINGLE_ZONE
//CGL adding binary output for Paraview ************************************** END


void write_restart(int in_file_num, struct solution* FlowSol)
{

	// copy solution to cpu
#ifdef _GPU
	for(int i=0;i<FlowSol->n_ele_types;i++) {
    if (FlowSol->mesh_eles(i)->get_n_eles()!=0) {

		  FlowSol->mesh_eles(i)->cp_disu_upts_gpu_cpu();

    }
  }
#endif

	char file_name_s[50];
	char *file_name;
	ofstream restart_file;
	restart_file.precision(15);


#ifdef _MPI
	sprintf(file_name_s,"Rest_%.09d_p%.04d.dat",in_file_num,FlowSol->rank);
	if (FlowSol->rank==0) cout << "Writing Restart file number " << in_file_num << " ...." << endl;
#else
	sprintf(file_name_s,"Rest_%.09d_p%.04d.dat",in_file_num,0);
	cout << "Writing Restart file number " << in_file_num << " ...." << endl;
#endif


	file_name = &file_name_s[0];
	restart_file.open(file_name);

  restart_file << time << endl;
	//header
  for (int i=0;i<FlowSol->n_ele_types;i++) {
    if (FlowSol->mesh_eles(i)->get_n_eles()!=0) {

      FlowSol->mesh_eles(i)->write_restart_info(restart_file);
      FlowSol->mesh_eles(i)->write_restart_data(restart_file);

    }
  }

	restart_file.close();

}

void compute_forces(int in_file_num, double in_time,struct solution* FlowSol)
{

	char file_name_s[50];
	char *file_name;
  ofstream cp_file;

#ifdef _MPI
	sprintf(file_name_s,"cp_%.09d_p%.04d.dat",in_file_num,FlowSol->rank);
#else
	sprintf(file_name_s,"cp_%.09d_p%.04d.dat",in_file_num,0);
#endif

	file_name = &file_name_s[0];
  cp_file.open(file_name);

	// copy solution to cpu
#ifdef _GPU
	for(int i=0;i<FlowSol->n_ele_types;i++) {
    if (FlowSol->mesh_eles(i)->get_n_eles()!=0) {

  		FlowSol->mesh_eles(i)->cp_disu_upts_gpu_cpu();
      if (FlowSol->viscous==1)
      {
  		  FlowSol->mesh_eles(i)->cp_grad_disu_upts_gpu_cpu();
      }
    }
  }
#endif

  array<double> inv_force(FlowSol->n_dims),temp_inv_force(FlowSol->n_dims);
  array<double> vis_force(FlowSol->n_dims),temp_vis_force(FlowSol->n_dims);

  for (int m=0;m<FlowSol->n_dims;m++)
  {
    inv_force(m) = 0.;
    vis_force(m) = 0.;
  }

	for(int i=0;i<FlowSol->n_ele_types;i++) {
    if (FlowSol->mesh_eles(i)->get_n_eles()!=0) {

		  FlowSol->mesh_eles(i)->compute_wall_forces(temp_inv_force,temp_vis_force,cp_file);

      for (int m=0;m<FlowSol->n_dims;m++) {
        inv_force(m) += temp_inv_force(m);
        vis_force(m) += temp_vis_force(m);
      }
    }
  }

#ifdef _MPI

  array<double> inv_force_global(FlowSol->n_dims);
  array<double> vis_force_global(FlowSol->n_dims);

  for (int m=0;m<FlowSol->n_dims;m++) {
    inv_force_global(m) = 0.;
    vis_force_global(m) = 0.;
    MPI_Reduce(&inv_force(m),&inv_force_global(m),1,MPI_DOUBLE,MPI_SUM,0,MPI_COMM_WORLD);
    MPI_Reduce(&vis_force(m),&vis_force_global(m),1,MPI_DOUBLE,MPI_SUM,0,MPI_COMM_WORLD);
  }

  for (int m=0;m<FlowSol->n_dims;m++)
  {
    inv_force(m) = inv_force_global(m);
    vis_force(m) = vis_force_global(m);
  }
#endif

  // Calculate body forcing, if running periodic channel, and add to viscous flux
	if((run_input.equation==0 || run_input.equation==2) and run_input.run_type==0 and run_input.forcing==1 and FlowSol->n_dims==3)
	{
		for(int i=0;i<FlowSol->n_ele_types;i++)
			FlowSol->mesh_eles(i)->calc_body_force_upts(vis_force, FlowSol->body_force);
	}

  if (FlowSol->rank==0)
  {
    sprintf(file_name_s,"force000.dat",FlowSol->rank);
    file_name = &file_name_s[0];
    ofstream write_force;
	  write_force.open(file_name,ios::app);

    write_force << scientific << setprecision(7) <<  in_time << " , ";
    write_force << setw(10) << scientific << setprecision(7) << inv_force(0)+vis_force(0) << " , " << scientific << setprecision(7) << setw(10) << inv_force(1)+vis_force(1);
    if (FlowSol->n_dims==3)
      write_force << " , " << scientific << setprecision(7) << setw(10) << inv_force(2)+vis_force(2) ;
    write_force << endl;
    write_force.close();

    //cout <<scientific << "    fx= " << setprecision(13) << inv_force(0)+vis_force(0) << "    fy=" << inv_force(1)+vis_force(1);
    cout <<scientific << "    fx_i= " << setprecision(7) << inv_force(0) << "    fx_v= " << setprecision(7) << vis_force(0);
    cout <<scientific << "    fy_i= " << setprecision(7) << inv_force(1) << "    fy_v= " << setprecision(7) << vis_force(1);
    if (FlowSol->n_dims==3)
      cout <<scientific << "    fz_i= " << setprecision(7) << inv_force(2) << "    fz_v= " << setprecision(7) << vis_force(2) << "    time= " << setprecision(7) << in_time;
  }

  cp_file.close();

}

// Calculate global diagnostic quantities
void CalcDiagnostics(int in_file_num, double in_time, struct solution* FlowSol)
{

	char file_name_s[50];
	char *file_name;

	// copy solution to cpu
#ifdef _GPU

	for(int i=0;i<FlowSol->n_ele_types;i++)
	{
    if (FlowSol->mesh_eles(i)->get_n_eles()!=0)
		{
  		FlowSol->mesh_eles(i)->cp_disu_upts_gpu_cpu();
      if (FlowSol->viscous==1)
      {
  		  FlowSol->mesh_eles(i)->cp_grad_disu_upts_gpu_cpu();
      }
    }
  }

#endif

  int ndiags = run_input.n_diagnostics;
  array <double> diagnostics(ndiags);
	for(int j=0;j<ndiags;++j)
		diagnostics(j) = 0.;

	// Loop over element types
	for(int i=0;i<FlowSol->n_ele_types;i++)
	{
    if (FlowSol->mesh_eles(i)->get_n_eles()!=0)
		{
		  FlowSol->mesh_eles(i)->CalcDiagnostics(ndiags, diagnostics);
    }
  }

#ifdef _MPI

  array<double> diagnostics_global(ndiags);
	for(int j=0;j<ndiags;++j)
	{
		diagnostics_global(j) = 0.0;
	  MPI_Reduce(&diagnostics(j),&diagnostics_global(j),1,MPI_DOUBLE,MPI_SUM,0,MPI_COMM_WORLD);
		diagnostics(j) = diagnostics_global(j);
	}
#endif

  if (FlowSol->rank==0)
  {
    sprintf(file_name_s,"statfile.dat",FlowSol->rank);
    file_name = &file_name_s[0];
    ofstream write_diagnostics;
	  write_diagnostics.open(file_name,ios::app);

    write_diagnostics << scientific << setprecision(7) <<  in_time << " ";
		for(int j=0;j<ndiags;++j)
		{
    	write_diagnostics << setw(10) << scientific << setprecision(7) << diagnostics(j) << " ";
		}
    write_diagnostics << endl;
    write_diagnostics.close();
  }
}

void compute_error(int in_file_num, struct solution* FlowSol)
{
  int n_fields;

  //HACK (assume same number of fields for all elements)
  for(int i=0;i<FlowSol->n_ele_types;i++) {
    if (FlowSol->mesh_eles(i)->get_n_eles()!=0) {
      n_fields = FlowSol->mesh_eles(i)->get_n_fields();
    }
  }

  array<double> error(2,n_fields);
  array<double> temp_error(2,n_fields);

  for (int i=0; i<n_fields; i++)
  {
    error(0,i) = 0.;
    error(1,i) = 0.;
  }

  // copy solution to cpu
#ifdef _GPU
	for(int i=0;i<FlowSol->n_ele_types;i++) {
    if (FlowSol->mesh_eles(i)->get_n_eles()!=0) {

		  FlowSol->mesh_eles(i)->cp_disu_upts_gpu_cpu();
      if (FlowSol->viscous==1)
      {
  		  FlowSol->mesh_eles(i)->cp_grad_disu_upts_gpu_cpu();
      }
    }
  }
#endif


  //Compute the error
	for(int i=0;i<FlowSol->n_ele_types;i++) {
    if (FlowSol->mesh_eles(i)->get_n_eles()!=0) {
		  temp_error = FlowSol->mesh_eles(i)->compute_error(run_input.error_norm_type,FlowSol->time);

      for(int j=0;j<n_fields; j++) {
        error(0,j) += temp_error(0,j);
        if(FlowSol->viscous) {
          error(1,j) += temp_error(1,j);
        }
      }
    }
  }

#ifdef _MPI
	int n_err_vals = 2*n_fields;

	array<double> error_global(2,n_fields);
  for (int i=0; i<n_fields; i++)
  {
    error_global(0,i) = 0.;
    error_global(1,i) = 0.;
  }

  MPI_Barrier(MPI_COMM_WORLD);
  MPI_Reduce(error.get_ptr_cpu(),error_global.get_ptr_cpu(),n_err_vals,MPI_DOUBLE,MPI_SUM,0,MPI_COMM_WORLD);

  error = error_global;
#endif

  if (FlowSol->rank==0)
  {
    if (run_input.error_norm_type==1) // L1 norm
    {
      error = error;
    }
    else if (run_input.error_norm_type==2) // L2 norm
    {
      for(int j=0;j<n_fields; j++) {
        error(0,j) = sqrt(error(0,j));
        if(FlowSol->viscous) {
          error(1,j) = sqrt(error(1,j));
        }
      }
    }

    //cout << scientific << "    error= " << setprecision(13) << error << endl;

    for(int j=0;j<n_fields; j++) {
      cout << scientific << " sol error, field " << j << " = " << setprecision(13) << error(0,j) << endl;
    }
    if(FlowSol->viscous)
    {
      for(int j=0;j<n_fields; j++) {
        cout << scientific << " grad error, field " << j << " = " << setprecision(13) << error(1,j) << endl;
      }
    }

  }

  // Writing error to file

  char  file_name_s[50] ;
  char *file_name;
  int r_flag;

	if (FlowSol->rank==0)
  {
    sprintf(file_name_s,"error000.dat",FlowSol->rank);
    file_name = &file_name_s[0];
    ofstream write_error;

	  write_error.open(file_name,ios::app);
	  write_error << in_file_num << ", ";
	  write_error <<  run_input.order << ", ";
	  write_error <<  scientific << run_input.c_tet << ", ";
	  write_error << run_input.mesh_file << ", ";
	  write_error << run_input.upts_type_tri << ", ";
	  write_error << run_input.upts_type_quad << ", ";
	  write_error << run_input.fpts_type_tri << ", ";
	  write_error << run_input.adv_type << ", ";
	  write_error << run_input.riemann_solve_type << ", ";
	  write_error << scientific << run_input.error_norm_type  << ", " ;

    for(int j=0;j<n_fields; j++) {
      write_error << scientific << error(0,j);
      if((j == (n_fields-1)) && FlowSol->viscous==0)
      {
        write_error << endl;
      }
      else
      {
        write_error <<", ";
      }
    }

    if(FlowSol->viscous) {
      for(int j=0;j<n_fields; j++) {
        write_error << scientific << error(1,j);
        if(j == (n_fields-1))
        {
          write_error << endl;
        }
        else
        {
          write_error <<", ";
        }
      }
    }

	  write_error.close();

    double etol = 1.0e-5;

    r_flag = 0;

    //HACK
    /*
     if( ((abs(ene_hist - error(0,n_fields-1))/ene_hist) < etol && (abs(grad_ene_hist - error(1,n_fields-1))/grad_ene_hist) < etol) || (abs(error(0,n_fields-1)) > abs(ene_hist)) )
     {
     r_flag = 1;
     }
     */

    FlowSol->ene_hist = error(0,n_fields-1);
    FlowSol->grad_ene_hist = error(1,n_fields-1);
  }

	//communicate exit_state across processors
#ifdef _MPI
  MPI_Bcast(&r_flag,1,MPI_INT,0,MPI_COMM_WORLD);
	MPI_Barrier(MPI_COMM_WORLD);
#endif

#ifdef _MPI
	if(r_flag)
	{
		MPI_Finalize();
	}
#endif

	if(r_flag)
	{
		cout << "Tolerance achieved " << endl;
		exit(0);
	}

}

int monitor_residual(int in_file_num, struct solution* FlowSol) {

  int i, j, n_upts = 0, n_fields;
  double sum[5] = {0.0, 0.0, 0.0, 0.0, 0.0}, norm[5] = {0.0, 0.0, 0.0, 0.0, 0.0};
  bool write_heads = ((((in_file_num % (run_input.monitor_res_freq*20)) == 0)) || (in_file_num == 1));

#ifdef _GPU
	// copy residual to cpu
	for(i=0; i<FlowSol->n_ele_types; i++) {
    if (FlowSol->mesh_eles(i)->get_n_eles()!=0) {
		  FlowSol->mesh_eles(i)->cp_div_tconf_upts_gpu_cpu();
    }
  }
#endif

  //HACK (assume same number of fields for all elements)
  for(i=0; i<FlowSol->n_ele_types; i++) {
    if (FlowSol->mesh_eles(i)->get_n_eles() != 0) {
      n_fields = FlowSol->mesh_eles(i)->get_n_fields();
      n_upts += FlowSol->mesh_eles(i)->get_n_eles()*FlowSol->mesh_eles(i)->get_n_upts_per_ele();
      for(j=0; j<n_fields; j++)
        sum[j] += FlowSol->mesh_eles(i)->compute_res_upts(run_input.res_norm_type, j);
    }
  }

#ifdef _MPI

  int n_upts_global = 0;
  double sum_global[6] = {0.0, 0.0, 0.0, 0.0, 0.0, 0.0};
  MPI_Reduce(&n_upts, &n_upts_global, 1, MPI_INT, MPI_SUM, 0, MPI_COMM_WORLD);
  MPI_Reduce(sum, sum_global, 6, MPI_DOUBLE, MPI_SUM, 0, MPI_COMM_WORLD);

  n_upts = n_upts_global;
  for(i=0; i<n_fields; i++) sum[i] = sum_global[i];

#endif

  if (FlowSol->rank == 0) {

    // Compute the norm
    for(i=0; i<n_fields; i++) {
      if (run_input.res_norm_type==1) { norm[i] = sum[i] / n_upts; } // L1 norm
      else if (run_input.res_norm_type==2) { norm[i] = sqrt(sum[i]) / n_upts; } // L2 norm
      else FatalError("norm_type not recognized");
<<<<<<< HEAD
      
      if (isnan(norm[i])) FatalError("ERROR: NaN residual");
=======

      if (isnan(norm[i])) {
        cout << "NaN residual at iteration " << in_file_num << ". Exiting" << endl;
        return 1;
      }
>>>>>>> 1059759f
    }

    // Write the header
    if (write_heads) {
      if (FlowSol->n_dims==2) {
        if (n_fields == 4) cout << "\n  Iter       Res[Rho]   Res[RhoVelx]   Res[RhoVely]      Res[RhoE]" << endl;
        else cout << "\n  Iter       Res[Rho]   Res[RhoVelx]   Res[RhoVely]      Res[RhoE]      Res[MuTilde]" << endl;
      }
      else {
        if (n_fields == 5) cout <<  "\n  Iter       Res[Rho]   Res[RhoVelx]   Res[RhoVely]   Res[RhoVelz]      Res[RhoE]" << endl;
        else cout <<  "\n  Iter       Res[Rho]   Res[RhoVelx]   Res[RhoVely]   Res[RhoVelz]      Res[RhoE]      Res[MuTilde]" << endl;
      }

    }

    // Screen output
    cout.precision(8);
    cout.setf(ios::fixed, ios::floatfield);
    cout.width(6); cout << in_file_num;
    for(i=0; i<n_fields; i++) { cout.width(15); cout << norm[i]; }

  }

  return 0;
}


void check_stability(struct solution* FlowSol)
{
  int n_plot_data;
  int bisect_ind, file_lines;

  double c_now, dt_now;
  double a_temp, b_temp;
  double c_file, a_file, b_file;

  array<double> plotq_ppts_temp;

  int r_flag = 0;
  double i_tol    = 1.0e-4;
  double e_thresh = 1.5;

  bisect_ind = run_input.bis_ind;
  file_lines = run_input.file_lines;

	// copy solution to cpu
#ifdef _GPU
	for(int i=0;i<FlowSol->n_ele_types;i++) {
    if (FlowSol->mesh_eles(i)->get_n_eles()!=0) {

		  FlowSol->mesh_eles(i)->cp_disu_upts_gpu_cpu();

    }
  }
#endif

  // check element specific data

	for(int i=0;i<FlowSol->n_ele_types;i++) {
    if (FlowSol->mesh_eles(i)->get_n_eles()!=0) {

      n_plot_data = FlowSol->mesh_eles(i)->get_n_fields();

		  plotq_ppts_temp.setup(FlowSol->mesh_eles(i)->get_n_ppts_per_ele(),n_plot_data);

      for(int j=0;j<FlowSol->mesh_eles(i)->get_n_eles();j++)
	    {
		    FlowSol->mesh_eles(i)->calc_disu_ppts(j,plotq_ppts_temp);

		    for(int k=0;k<FlowSol->mesh_eles(i)->get_n_ppts_per_ele();k++)
		    {
			    for(int l=0;l<n_plot_data;l++)
			    {
            if ( isnan(plotq_ppts_temp(k,l)) || (abs(plotq_ppts_temp(k,l))> e_thresh) ) {
              r_flag = 1;
            }
			    }
		    }
	    }
    }
  }

  //HACK
  c_now   = run_input.c_tet;
  dt_now  = run_input.dt;


  if( r_flag==0 )
  {
    a_temp = dt_now;
    b_temp = run_input.b_init;
  }
  else
  {
    a_temp = run_input.a_init;
    b_temp = dt_now;
  }


  //file input
  ifstream read_time;
  read_time.open("time_step.dat",ios::in);
  read_time.precision(12);

  //file output
  ofstream write_time;
  write_time.open("temp.dat",ios::out);
  write_time.precision(12);

  if(bisect_ind > 0)
  {
    for(int i=0; i<file_lines; i++)
    {
      read_time >> c_file >> a_file >> b_file;

      cout << c_file << " " << a_file << " " << b_file << endl;

      if(i == (file_lines-1))
      {
        cout << "Writing to time step file ..." << endl;
        write_time << c_now << " " << a_temp << " " << b_temp << endl;

        read_time.close();
        write_time.close();

        remove("time_step.dat");
        rename("temp.dat","time_step.dat");
      }
      else
      {
        write_time << c_file << " " << a_file << " " << b_file << endl;
      }
    }
  }


  if(bisect_ind==0)
  {
    for(int i=0; i<file_lines; i++)
    {
      read_time >> c_file >> a_file >> b_file;
      write_time << c_file << " " << a_file << " " << b_file << endl;
    }

    cout << "Writing to time step file ..." << endl;
    write_time << c_now << " " << a_temp << " " << b_temp << endl;

    read_time.close();
    write_time.close();

    remove("time_step.dat");
    rename("temp.dat","time_step.dat");
  }

  if( (abs(b_temp - a_temp)/(0.5*(b_temp + a_temp))) < i_tol )
    exit(1);

  if(r_flag>0)
    exit(0);

}
<|MERGE_RESOLUTION|>--- conflicted
+++ resolved
@@ -141,21 +141,12 @@
       FlowSol->plotq_pnodes(i,j) /= (1.0*FlowSol->factor_pnode(i));
     }
   }
-<<<<<<< HEAD
   
   if(FlowSol->write_type==0)
     write_vtu_bin(FlowSol->ini_iter, FlowSol);
   else if(FlowSol->write_type==1)
     write_tec_bin(FlowSol->ini_iter, FlowSol);
   
-=======
-
-  //if(FlowSol->write_type==0)
-    //write_vtu_bin(FlowSol->ini_iter, FlowSol);
-  //else if(FlowSol->write_type==1)
-    //write_tec_bin(FlowSol->ini_iter, FlowSol);
-
->>>>>>> 1059759f
 }
 
 void plotter_setup(struct solution* FlowSol)
@@ -3203,18 +3194,10 @@
       if (run_input.res_norm_type==1) { norm[i] = sum[i] / n_upts; } // L1 norm
       else if (run_input.res_norm_type==2) { norm[i] = sqrt(sum[i]) / n_upts; } // L2 norm
       else FatalError("norm_type not recognized");
-<<<<<<< HEAD
       
       if (isnan(norm[i])) FatalError("ERROR: NaN residual");
-=======
-
-      if (isnan(norm[i])) {
-        cout << "NaN residual at iteration " << in_file_num << ". Exiting" << endl;
-        return 1;
-      }
->>>>>>> 1059759f
-    }
-
+    }
+    
     // Write the header
     if (write_heads) {
       if (FlowSol->n_dims==2) {
