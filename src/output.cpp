/*!
 * \file output.cpp
 * \author - Original code: SD++ developed by Patrice Castonguay, Antony Jameson,
 *                          Peter Vincent, David Williams (alphabetical by surname).
 *         - Current development: Aerospace Computing Laboratory (ACL)
 *                                Aero/Astro Department. Stanford University.
 * \version 0.1.0
 *
 * High Fidelity Large Eddy Simulation (HiFiLES) Code.
 * Copyright (C) 2014 Aerospace Computing Laboratory (ACL).
 *
 * HiFiLES is free software: you can redistribute it and/or modify
 * it under the terms of the GNU General Public License as published by
 * the Free Software Foundation, either version 3 of the License, or
 * (at your option) any later version.
 *
 * HiFiLES is distributed in the hope that it will be useful,
 * but WITHOUT ANY WARRANTY; without even the implied warranty of
 * MERCHANTABILITY or FITNESS FOR A PARTICULAR PURPOSE.  See the
 * GNU General Public License for more details.
 *
 * You should have received a copy of the GNU General Public License
 * along with HiFiLES.  If not, see <http://www.gnu.org/licenses/>.
 */

#include <iostream>
#include <sstream>
#include <cmath>

// Used for making sub-directories
#include <sys/types.h>
#include <sys/stat.h>
#include <unistd.h>

#include "../include/global.h"
#include "../include/array.h"
#include "../include/input.h"
#include "../include/geometry.h"
#include "../include/solver.h"
#include "../include/output.h"
#include "../include/funcs.h"
#include "../include/error.h"
#include "../include/solution.h"

#ifdef _TECIO
#include "TECIO.h"
#endif

#ifdef _MPI
#include "mpi.h"
#include "metis.h"
#include "parmetis.h"
#endif

#ifdef _GPU
#include "../include/util.h"
#endif

using namespace std;

#define MAX_V_PER_F 4
#define MAX_F_PER_C 6
#define MAX_E_PER_C 12
#define MAX_V_PER_C 27

// method to write out a tecplot file
void write_tec(int in_file_num, struct solution* FlowSol)
{
  int i,j,k,l,m;

  int vertex_0, vertex_1, vertex_2, vertex_3, vertex_4, vertex_5, vertex_6, vertex_7;

  int p_res=run_input.p_res; // HACK

  array<double> pos_ppts_temp;
  array<double> disu_ppts_temp;
  array<double> grad_disu_ppts_temp;
  array<double> diag_ppts_temp;

  /*! Grid velocity at plot points */
  array<double> grid_vel_ppts_temp;

  /*! Sensor data for artificial viscosity at plot points */
  array<double> sensor_ppts_temp;
  /*! Artificial viscosity co-efficient values for artificial viscosity at plot points */
  array<double> epsilon_ppts_temp;

  int n_ppts_per_ele;
  int n_dims = FlowSol->n_dims;
  int n_fields;
  int n_diag_fields;
  int num_pts, num_elements;

  char  file_name_s[50] ;
  char *file_name;
  string fields("");

  ofstream write_tec;
  write_tec.precision(15);

  // number of additional diagnostic fields
  n_diag_fields = run_input.n_diagnostic_fields;

#ifdef _MPI
  MPI_Barrier(MPI_COMM_WORLD);
  sprintf(file_name_s,"Mesh_%.09d_p%.04d.plt",in_file_num,FlowSol->rank);
  if (FlowSol->rank==0) cout << "Writing Tecplot file number " << in_file_num << " ... " << flush;
#else
  sprintf(file_name_s,"Mesh_%.09d_p%.04d.plt",in_file_num,0);
  cout << "Writing Tecplot file number " << in_file_num << " ... " << flush;
#endif

  file_name = &file_name_s[0];
  write_tec.open(file_name);

  // write header
  write_tec << "Title = \"HiFiLES Solution\"" << endl;

  // string of field names
  if (run_input.equation==0)
    {
      if(n_dims==2)
        {
          fields += "Variables = \"x\", \"y\", \"rho\", \"mom_x\", \"mom_y\", \"ene\"";
        }
      else if(n_dims==3)
        {
          fields += "Variables = \"x\", \"y\", \"z\", \"rho\", \"mom_x\", \"mom_y\", \"mom_z\", \"ene\"";
        }
      else
        {
          cout << "ERROR: Invalid number of dimensions ... " << endl;
        }
    }
  else if (run_input.equation==1)
    {
      if(n_dims==2)
        {
          fields += "Variables = \"x\", \"y\", \"rho\"";
        }
      else if(n_dims==3)
        {
          fields += "Variables = \"x\", \"y\", \"z\", \"rho\"";
        }
      else
        {
          cout << "ERROR: Invalid number of dimensions ... " << endl;
        }
    }

  if (run_input.turb_model==1) {
    fields += ", \"mu_tilde\"";
  }

  // append the names of the diagnostic fields
  if(n_diag_fields>0)
    {
      fields += ", ";

      for(m=0;m<n_diag_fields-1;m++)
        fields += "\"" + run_input.diagnostic_fields(m) + "\", ";

      fields += "\"" + run_input.diagnostic_fields(n_diag_fields-1) + "\"";
    }

  if (run_input.motion!=STATIC_MESH) {
    fields += ", \"grid_vel_x\", \"grid_vel_y\"";
    if (n_dims==3) fields += ", \"grid_vel_z\"";
  }

  // write field names to file
  write_tec << fields << endl;

  int time_iter = 0;

  for(i=0;i<FlowSol->n_ele_types;i++)
    {
      if (FlowSol->mesh_eles(i)->get_n_eles()!=0) {

          n_fields = FlowSol->mesh_eles(i)->get_n_fields();
          n_ppts_per_ele = FlowSol->mesh_eles(i)->get_n_ppts_per_ele();
          num_pts = (FlowSol->mesh_eles(i)->get_n_eles())*n_ppts_per_ele;
          num_elements = (FlowSol->mesh_eles(i)->get_n_eles())*(FlowSol->mesh_eles(i)->get_n_peles_per_ele());

          pos_ppts_temp.setup(n_ppts_per_ele,n_dims);
          disu_ppts_temp.setup(n_ppts_per_ele,n_fields);
          grad_disu_ppts_temp.setup(n_ppts_per_ele,n_fields,n_dims);
          diag_ppts_temp.setup(n_ppts_per_ele,n_diag_fields);

          /*! Temporary grid velocity array at plot points */
          if (run_input.motion) {
            FlowSol->mesh_eles(i)->set_grid_vel_ppts();
            grid_vel_ppts_temp = FlowSol->mesh_eles(i)->get_grid_vel_ppts();
          }

          /*! Temporary field for sensor array at plot points */
          sensor_ppts_temp.setup(n_ppts_per_ele);

          /*! Temporary field for artificial viscosity co-efficients at plot points */
          epsilon_ppts_temp.setup(n_ppts_per_ele);

          // write element specific header
          if(FlowSol->mesh_eles(i)->get_ele_type()==0) // tri
            {
              write_tec << "ZONE N = " << num_pts << ", E = " << num_elements << ", DATAPACKING = POINT, ZONETYPE = FETRIANGLE" << endl;
            }
          else if(FlowSol->mesh_eles(i)->get_ele_type()==1) // quad
            {
              write_tec << "ZONE N = " << num_pts << ", E = " << num_elements << ", DATAPACKING = POINT, ZONETYPE = FEQUADRILATERAL" << endl;
            }
          else if (FlowSol->mesh_eles(i)->get_ele_type()==2) // tet
            {
              write_tec << "ZONE N = " << num_pts << ", E = " << num_elements << ", DATAPACKING = POINT, ZONETYPE = FETETRAHEDRON" << endl;
            }
          else if (FlowSol->mesh_eles(i)->get_ele_type()==3) // prisms
            {
              write_tec << "ZONE N = " << num_pts << ", E = " << num_elements << ", DATAPACKING = POINT, ZONETYPE = FEBRICK" << endl;
            }
          else if(FlowSol->mesh_eles(i)->get_ele_type()==4) // hexa
            {
              write_tec << "ZONE N = " << num_pts << ", E = " << num_elements << ", DATAPACKING = POINT, ZONETYPE = FEBRICK" << endl;
            }
          else
            {
              FatalError("Invalid element type");
            }

          if(time_iter == 0)
            {
              write_tec <<"SolutionTime=" << FlowSol->time << endl;
              time_iter = 1;
            }

          // write element specific data

          for(j=0;j<FlowSol->mesh_eles(i)->get_n_eles();j++)
            {
              FlowSol->mesh_eles(i)->calc_pos_ppts(j,pos_ppts_temp);
              FlowSol->mesh_eles(i)->calc_disu_ppts(j,disu_ppts_temp);
              FlowSol->mesh_eles(i)->calc_grad_disu_ppts(j,grad_disu_ppts_temp);

              if(run_input.ArtifOn)
              {
                /*! Calculate the sensor at the plot points */
                FlowSol->mesh_eles(i)->calc_sensor_ppts(j,sensor_ppts_temp);

                if(run_input.artif_type == 0)
                  /*! Calculate the artificial viscosity co-efficients at plot points */
                  FlowSol->mesh_eles(i)->calc_epsilon_ppts(j,epsilon_ppts_temp);
              }

              /*! Calculate the diagnostic fields at the plot points */
              if(n_diag_fields > 0)
                {
                  FlowSol->mesh_eles(i)->calc_diagnostic_fields_ppts(j,disu_ppts_temp,grad_disu_ppts_temp,sensor_ppts_temp, epsilon_ppts_temp, diag_ppts_temp);
                }

              for(k=0;k<n_ppts_per_ele;k++)
                {
                  for(l=0;l<n_dims;l++)
                    {
                      write_tec << pos_ppts_temp(k,l) << " ";
                    }

                  for(l=0;l<n_fields;l++)
                    {
                      if ( isnan(disu_ppts_temp(k,l))) {
                          FatalError("Nan in tecplot file, exiting");
                        }
                      else {
                          write_tec << disu_ppts_temp(k,l) << " ";
                        }
                    }

                  /*! Write out optional diagnostic fields */
                  for(l=0;l<n_diag_fields;l++)
                    {
                      if ( isnan(diag_ppts_temp(k,l))) {
                          FatalError("Nan in tecplot file, exiting");
                        }
                      else {
                          write_tec << diag_ppts_temp(k,l) << " ";
                        }
                    }

                  /*! Write out the grid velocity (for moving-mesh cases) */
                  if (run_input.motion!=STATIC_MESH) {
                    for (l=0; l<n_dims; l++) {
                      write_tec << grid_vel_ppts_temp(l,k,j) << " ";
                    }
                  }

                  write_tec << endl;
                }
            }

          // write element specific connectivity

          if(FlowSol->mesh_eles(i)->get_ele_type()==0) // tri
            {
              for (j=0;j<FlowSol->mesh_eles(i)->get_n_eles();j++)
                {
                  for(k=0;k<p_res-1;k++) // look to right from each point
                    {
                      for(l=0;l<p_res-k-1;l++)
                        {
                          vertex_0=l+(k*(p_res+1))-((k*(k+1))/2);
                          vertex_1=vertex_0+1;
                          vertex_2=l+((k+1)*(p_res+1))-(((k+1)*(k+2))/2);
                          vertex_0+=j*(p_res*(p_res+1)/2);
                          vertex_1+=j*(p_res*(p_res+1)/2);
                          vertex_2+=j*(p_res*(p_res+1)/2);

                          write_tec << vertex_0+1  << " " <<  vertex_1+1  << " " <<  vertex_2+1  << endl;
                        }
                    }

                  for(k=0;k<p_res-2;k++) //  look to left from each point
                    {
                      for(l=1;l<p_res-k-1;l++)
                        {
                          vertex_0=l+(k*(p_res+1))-((k*(k+1))/2);
                          vertex_1=l+((k+1)*(p_res+1))-(((k+1)*(k+2))/2);
                          vertex_2=l-1+((k+1)*(p_res+1))-(((k+1)*(k+2))/2);

                          vertex_0+=j*(p_res*(p_res+1)/2);
                          vertex_1+=j*(p_res*(p_res+1)/2);
                          vertex_2+=j*(p_res*(p_res+1)/2);

                          write_tec << vertex_0+1  << " " <<  vertex_1+1  << " " <<  vertex_2+1  << endl;
                        }
                    }
                }

            }
          else if(FlowSol->mesh_eles(i)->get_ele_type()==1) // quad
            {
              for (j=0;j<FlowSol->mesh_eles(i)->get_n_eles();j++)
                {
                  for(k=0;k<p_res-1;k++)
                    {
                      for(l=0;l<p_res-1;l++)
                        {
                          vertex_0=l+(p_res*k);
                          vertex_1=vertex_0+1;
                          vertex_2=vertex_0+p_res+1;
                          vertex_3=vertex_0+p_res;

                          vertex_0 += j*p_res*p_res;
                          vertex_1 += j*p_res*p_res;
                          vertex_2 += j*p_res*p_res;
                          vertex_3 += j*p_res*p_res;

                          write_tec << vertex_0+1  << " " <<  vertex_1+1  << " " <<  vertex_2+1 << " " <<  vertex_3+1  << endl;
                        }
                    }
                }
            }
          else if (FlowSol->mesh_eles(i)->get_ele_type()==2) // tet
            {
              int temp = (p_res)*(p_res+1)*(p_res+2)/6;

              for (int m=0;m<FlowSol->mesh_eles(i)->get_n_eles();m++)
                {

                  for(int k=0;k<p_res-1;k++)
                    {
                      for(int j=0;j<p_res-1-k;j++)
                        {
                          for(int i=0;i<p_res-1-k-j;i++)
                            {

                              vertex_0 = temp - (p_res-k)*(p_res+1-k)*(p_res+2-k)/6 + j*(p_res-k) - (j-1)*j/2 + i;

                              vertex_1 = temp - (p_res-k)*(p_res+1-k)*(p_res+2-k)/6 + j*(p_res-k) - (j-1)*j/2 + i + 1;

                              vertex_2 = temp - (p_res-k)*(p_res+1-k)*(p_res+2-k)/6 + (j+1)*(p_res-k) - (j)*(j+1)/2 + i;

                              vertex_3 = temp - (p_res-(k+1))*(p_res+1-(k+1))*(p_res+2-(k+1))/6 + j*(p_res-(k+1)) - (j-1)*j/2 + i;

                              vertex_0+=m*temp;
                              vertex_1+=m*temp;
                              vertex_2+=m*temp;
                              vertex_3+=m*temp;

                              write_tec << vertex_0+1  << " " <<  vertex_1+1  << " " <<  vertex_2+1  << " " << vertex_3+1 << endl;

                            }
                        }
                    }

                  for(int k=0;k<p_res-2;k++)
                    {
                      for(int j=0;j<p_res-2-k;j++)
                        {
                          for(int i=0;i<p_res-2-k-j;i++)
                            {

                              vertex_0 = temp - (p_res-k)*(p_res+1-k)*(p_res+2-k)/6 + j*(p_res-k) - (j-1)*j/2 + i + 1;

                              vertex_1 = temp - (p_res-k)*(p_res+1-k)*(p_res+2-k)/6 + (j+1)*(p_res-k) - (j)*(j+1)/2 + i + 1;
                              vertex_2 = temp - (p_res-(k+1))*(p_res+1-(k+1))*(p_res+2-(k+1))/6 + j*(p_res-(k+1)) - (j-1)*j/2 + i + 1;
                              vertex_3 = temp - (p_res-(k+1))*(p_res+1-(k+1))*(p_res+2-(k+1))/6 + (j+1)*(p_res-(k+1)) - (j)*(j+1)/2 + (i-1) + 1;
                              vertex_4 = temp - (p_res-(k+1))*(p_res+1-(k+1))*(p_res+2-(k+1))/6 + (j)*(p_res-(k+1)) - (j-1)*(j)/2 + (i-1) + 1;
                              vertex_5 = temp - (p_res-(k))*(p_res+1-(k))*(p_res+2-(k))/6 + (j+1)*(p_res-(k)) - (j)*(j+1)/2 + (i-1) + 1;

                              vertex_0+=m*temp;
                              vertex_1+=m*temp;
                              vertex_2+=m*temp;
                              vertex_3+=m*temp;
                              vertex_4+=m*temp;
                              vertex_5+=m*temp;

                              write_tec << vertex_0+1  << " " <<  vertex_1+1  << " " <<  vertex_2+1  << " " << vertex_5+1 << endl;
                              write_tec << vertex_0+1  << " " <<  vertex_2+1  << " " <<  vertex_4+1  << " " << vertex_5+1 << endl;
                              write_tec << vertex_2+1  << " " <<  vertex_3+1  << " " <<  vertex_4+1  << " " << vertex_5+1 << endl;
                              write_tec << vertex_1+1  << " " <<  vertex_2+1  << " " <<  vertex_3+1  << " " << vertex_5+1 << endl;
                            }
                        }
                    }

                  for(int k=0;k<p_res-3;k++)
                    {
                      for(int j=0;j<p_res-3-k;j++)
                        {
                          for(int i=0;i<p_res-3-k-j;i++)
                            {

                              vertex_0 = temp - (p_res-k)*(p_res+1-k)*(p_res+2-k)/6 + (j+1)*(p_res-k) - (j)*(j+1)/2 + i + 1;
                              vertex_1 = temp - (p_res-(k+1))*(p_res+1-(k+1))*(p_res+2-(k+1))/6 + (j)*(p_res-(k+1)) - (j-1)*(j)/2 + i + 1;
                              vertex_2 = temp - (p_res-(k+1))*(p_res+1-(k+1))*(p_res+2-(k+1))/6 + (j+1)*(p_res-(k+1)) - (j)*(j+1)/2 + i ;
                              vertex_3 = temp - (p_res-(k+1))*(p_res+1-(k+1))*(p_res+2-(k+1))/6 + (j+1)*(p_res-(k+1)) - (j)*(j+1)/2 + i + 1;

                              vertex_0+=m*temp;
                              vertex_1+=m*temp;
                              vertex_2+=m*temp;
                              vertex_3+=m*temp;

                              write_tec << vertex_0+1  << " " <<  vertex_1+1  << " " <<  vertex_2+1  << " " << vertex_3+1 << endl;
                            }
                        }
                    }
                }

            }
          else if (FlowSol->mesh_eles(i)->get_ele_type()==3) // prisms
            {
              int temp = (p_res)*(p_res+1)/2;

              for (int m=0;m<FlowSol->mesh_eles(i)->get_n_eles();m++)
                {

                  for (int l=0;l<p_res-1;l++)
                    {
                      for(int j=0;j<p_res-1;j++) // look to right from each point
                        {
                          for(int k=0;k<p_res-j-1;k++)
                            {
                              vertex_0=k+(j*(p_res+1))-((j*(j+1))/2) + l*temp;
                              vertex_1=vertex_0+1;
                              vertex_2=k+((j+1)*(p_res+1))-(((j+1)*(j+2))/2) + l*temp;

                              vertex_3 = vertex_0 + temp;
                              vertex_4 = vertex_1 + temp;
                              vertex_5 = vertex_2 + temp;

                              vertex_0+=m*(p_res*(p_res+1)/2*p_res);
                              vertex_1+=m*(p_res*(p_res+1)/2*p_res);
                              vertex_2+=m*(p_res*(p_res+1)/2*p_res);
                              vertex_3+=m*(p_res*(p_res+1)/2*p_res);
                              vertex_4+=m*(p_res*(p_res+1)/2*p_res);
                              vertex_5+=m*(p_res*(p_res+1)/2*p_res);

                              write_tec << vertex_0+1  << " " <<  vertex_1+1  << " " <<  vertex_2+1  << " " << vertex_2+1 << " " << vertex_3+1 << " " << vertex_4+1 << " " << vertex_5+1 << " " << vertex_5+1 << endl;
                            }
                        }
                    }

                  for (int l=0;l<p_res-1;l++)
                    {
                      for(int j=0;j<p_res-2;j++) //  look to left from each point
                        {
                          for(int k=1;k<p_res-j-1;k++)
                            {
                              vertex_0=k+(j*(p_res+1))-((j*(j+1))/2) + l*temp;
                              vertex_1=k+((j+1)*(p_res+1))-(((j+1)*(j+2))/2) + l*temp;
                              vertex_2=k-1+((j+1)*(p_res+1))-(((j+1)*(j+2))/2) + l*temp;

                              vertex_3 = vertex_0 + temp;
                              vertex_4 = vertex_1 + temp;
                              vertex_5 = vertex_2 + temp;

                              vertex_0+=m*(p_res*(p_res+1)/2*p_res);
                              vertex_1+=m*(p_res*(p_res+1)/2*p_res);
                              vertex_2+=m*(p_res*(p_res+1)/2*p_res);
                              vertex_3+=m*(p_res*(p_res+1)/2*p_res);
                              vertex_4+=m*(p_res*(p_res+1)/2*p_res);
                              vertex_5+=m*(p_res*(p_res+1)/2*p_res);

                              write_tec << vertex_0+1  << " " <<  vertex_1+1  << " " <<  vertex_2+1  << " " << vertex_2+1 << " " << vertex_3+1 << " " << vertex_4+1 << " " << vertex_5+1 << " " << vertex_5+1 << endl;
                            }
                        }
                    }
                }
            }
          else if(FlowSol->mesh_eles(i)->get_ele_type()==4) // hexa
            {
              for (int j=0;j<FlowSol->mesh_eles(i)->get_n_eles();j++)
                {
                  for(int k=0;k<p_res-1;k++)
                    {
                      for(int l=0;l<p_res-1;l++)
                        {
                          for(int m=0;m<p_res-1;m++)
                            {
                              vertex_0=m+(p_res*l)+(p_res*p_res*k);
                              vertex_1=vertex_0+1;
                              vertex_2=vertex_0+p_res+1;
                              vertex_3=vertex_0+p_res;

                              vertex_4=vertex_0+p_res*p_res;
                              vertex_5=vertex_4+1;
                              vertex_6=vertex_4+p_res+1;
                              vertex_7=vertex_4+p_res;

                              vertex_0 += j*p_res*p_res*p_res;
                              vertex_1 += j*p_res*p_res*p_res;
                              vertex_2 += j*p_res*p_res*p_res;
                              vertex_3 += j*p_res*p_res*p_res;
                              vertex_4 += j*p_res*p_res*p_res;
                              vertex_5 += j*p_res*p_res*p_res;
                              vertex_6 += j*p_res*p_res*p_res;
                              vertex_7 += j*p_res*p_res*p_res;

                              write_tec << vertex_0+1  << " " <<  vertex_1+1  << " " <<  vertex_2+1 << " " <<  vertex_3+1  << " " << vertex_4+1 << " " << vertex_5+1 << " " << vertex_6+1 << " " << vertex_7+1 <<endl;
                            }
                        }
                    }
                }
            }
          else
            {
              FatalError("ERROR: Invalid element type ... ");
            }
        }
    }

  write_tec.close();

#ifdef _MPI
  MPI_Barrier(MPI_COMM_WORLD);
  if (FlowSol->rank==0) cout << "Done." << endl;
#else
  cout << "Done." << endl;
#endif

}

/*! Method to write out a Paraview .vtu file.
Used in run mode.
input: in_file_num																						current timestep
input: FlowSol																								solution structure
output: Mesh_<in_file_num>.vtu																(serial) data file
output: Mesh_<in_file_num>/Mesh_<in_file_num>_<rank>.vtu			(parallel) data file containing portion of domain owned by current node. Files contained in directory Mesh_<in_file_num>.
output: Mesh_<in_file_num>.pvtu																(parallel) file stitching together all .vtu files (written by master node)
*/

void write_vtu(int in_file_num, struct solution* FlowSol)
{
  int i,j,k,l,m;
  /*! Current rank */
  int my_rank = 0;
  /*! No. of processes */
  int n_proc = 1;
  /*! No. of solution fields */
  int n_fields;
  /*! No. of optional diagnostic fields */
  int n_diag_fields;
  /*! No. of dimensions */
  int n_dims;
  /*! No. of elements */
  int n_eles;
  /*! Number of plot points in element */
  int n_points;
  /*! Number of plot sub-elements in element */
  int n_cells;
  /*! No. of vertices per element */
  int n_verts;
  /*! Element type */
  int ele_type;

  /*! Plot point coordinates */
  array<double> pos_ppts_temp;
  /*! Solution data at plot points */
  array<double> disu_ppts_temp;
  /*! Solution gradient data at plot points */
  array<double> grad_disu_ppts_temp;
  /*! Diagnostic field data at plot points */
  array<double> diag_ppts_temp;
  /*! Grid velocity at plot points */
  array<double> grid_vel_ppts_temp;
  /*! Sensor data for artificial viscosity at plot points */
  array<double> sensor_ppts_temp;
  /*! Artificial viscosity co-efficient values for artificial viscosity at plot points */
  array<double> epsilon_ppts_temp;

  /*! Plot sub-element connectivity array (node IDs) */
  array<int> con;

  /*! VTK element types (different to HiFiLES element type)
   *  tri, quad, tet, prism (undefined), hex
   *  See vtkCellType.h for full list */
  int vtktypes[5] = {5,9,10,0,12};

  /*! File names */
  char vtu_s[50];
  char dumpnum_s[50];
  char pvtu_s[50];
  /*! File name pointers needed for opening files */
  char *vtu;
  char *pvtu;
  char *dumpnum;

  /*! Output files */
  ofstream write_vtu;
  write_vtu.precision(15);
  ofstream write_pvtu;
  write_pvtu.precision(15);

  /*! no. of optional diagnostic fields */
  n_diag_fields = run_input.n_diagnostic_fields;

#ifdef _MPI

  /*! Get rank of each process */
  my_rank = FlowSol->rank;
  n_proc   = FlowSol->nproc;
  /*! Dump number */
  sprintf(dumpnum_s,"Mesh_%.09d",in_file_num);
  /*! Each rank writes a .vtu file in a subdirectory named 'dumpnum_s' created by master process */
  sprintf(vtu_s,"Mesh_%.09d/Mesh_%.09d_%d.vtu",in_file_num,in_file_num,my_rank);
  /*! On rank 0, write a .pvtu file to gather data from all .vtu files */
  sprintf(pvtu_s,"Mesh_%.09d.pvtu",in_file_num);

#else

  /*! Only write a vtu file in serial */
  sprintf(dumpnum_s,"Mesh_%.09d",in_file_num);
  sprintf(vtu_s,"Mesh_%.09d.vtu",in_file_num);

#endif

  /*! Point to names */
  vtu = &vtu_s[0];
  pvtu = &pvtu_s[0];
  dumpnum = &dumpnum_s[0];

#ifdef _MPI

  /*! Master node creates a subdirectory to store .vtu files */
  if (my_rank == 0) {
      struct stat st = {0};
      if (stat(dumpnum, &st) == -1) {
          mkdir(dumpnum, 0755);
        }
      /*! Delete old .vtu files from directory */
      //remove(strcat(dumpnum,"/*.vtu"));
    }

  /*! Master node writes the .pvtu file */
  if (my_rank == 0) {
      cout << "Writing Paraview dump number " << dumpnum << " ...." << endl;

      write_pvtu.open(pvtu);
      write_pvtu << "<?xml version=\"1.0\" ?>" << endl;
      write_pvtu << "<VTKFile type=\"PUnstructuredGrid\" version=\"0.1\" byte_order=\"LittleEndian\" compressor=\"vtkZLibDataCompressor\">" << endl;
      write_pvtu << "	<PUnstructuredGrid GhostLevel=\"1\">" << endl;

      /*! Write point data */
      write_pvtu << "		<PPointData Scalars=\"Density\" Vectors=\"Velocity\">" << endl;
      write_pvtu << "			<PDataArray type=\"Float32\" Name=\"Density\" />" << endl;
      write_pvtu << "			<PDataArray type=\"Float32\" Name=\"Velocity\" NumberOfComponents=\"3\" />" << endl;
      write_pvtu << "			<PDataArray type=\"Float32\" Name=\"Energy\" />" << endl;

      /*! write out modified turbulent viscosity */
      if (run_input.turb_model==1) {
        write_pvtu << "			<PDataArray type=\"Float32\" Name=\"Mu_Tilde\" />" << endl;
      }

      // Optional diagnostic fields
      for(m=0;m<n_diag_fields;m++)
        {
          write_pvtu << "			<PDataArray type=\"Float32\" Name=\"" << run_input.diagnostic_fields(m) << "\" />" << endl;
        }

      write_pvtu << "		</PPointData>" << endl;

      /*! Write points */
      write_pvtu << "		<PPoints>" << endl;
      write_pvtu << "			<PDataArray type=\"Float32\" Name=\"Points\" NumberOfComponents=\"3\" />" << endl;
      write_pvtu << "		</PPoints>" << endl;

      /*! Write names of source .vtu files to include */
      for (i=0;i<n_proc;++i) {
          write_pvtu << "		<Piece Source=\"" << dumpnum << "/" << dumpnum <<"_" << i << ".vtu" << "\" />" << endl;
        }

      /*! Write footer */
      write_pvtu << "	</PUnstructuredGrid>" << endl;
      write_pvtu << "</VTKFile>" << endl;
      write_pvtu.close();
    }

#else

  /*! In serial, don't write a .pvtu file. */
  cout << "Writing Paraview dump number " << dumpnum << " ... " << flush;

#endif

#ifdef _MPI

  /*! Wait for all processes to get to this point, otherwise there won't be a directory to put .vtus into */
  MPI_Barrier(MPI_COMM_WORLD);

#endif

  /*! Each process writes its own .vtu file */
  write_vtu.open(vtu);
  /*! File header */
  write_vtu << "<?xml version=\"1.0\" ?>" << endl;
  write_vtu << "<VTKFile type=\"UnstructuredGrid\" version=\"0.1\" byte_order=\"LittleEndian\" compressor=\"vtkZLibDataCompressor\">" << endl;
  write_vtu << "	<UnstructuredGrid>" << endl;

  /*! Loop over element types */
  for(i=0;i<FlowSol->n_ele_types;i++)
    {
      /*! no. of elements of type i */
      n_eles = FlowSol->mesh_eles(i)->get_n_eles();
      /*! Only proceed if there any elements of type i */
      if (n_eles!=0) {
          /*! element type */
          ele_type = FlowSol->mesh_eles(i)->get_ele_type();

          /*! no. of plot points per ele */
          n_points = FlowSol->mesh_eles(i)->get_n_ppts_per_ele();

          /*! no. of plot sub-elements per ele */
          n_cells  = FlowSol->mesh_eles(i)->get_n_peles_per_ele();

          /*! no. of vertices per ele */
          n_verts  = FlowSol->mesh_eles(i)->get_n_verts_per_ele();

          /*! no. of solution fields */
          n_fields = FlowSol->mesh_eles(i)->get_n_fields();

          /*! no. of dimensions */
          n_dims = FlowSol->mesh_eles(i)->get_n_dims();

          /*! Temporary array of plot point coordinates */
          pos_ppts_temp.setup(n_points,n_dims);

          /*! Temporary solution array at plot points */
          disu_ppts_temp.setup(n_points,n_fields);

          if(n_diag_fields > 0) {
            /*! Temporary solution array at plot points */
            grad_disu_ppts_temp.setup(n_points,n_fields,n_dims);

            /*! Temporary diagnostic field array at plot points */
            diag_ppts_temp.setup(n_points,n_diag_fields);

            /*! Temporary field for sensor array at plot points */
            sensor_ppts_temp.setup(n_points);

            /*! Temporary field for artificial viscosity co-efficients at plot points */
            epsilon_ppts_temp.setup(n_points);
          }

          /*! Temporary grid velocity array at plot points */
          if (run_input.motion) {
            FlowSol->mesh_eles(i)->set_grid_vel_ppts();
            grid_vel_ppts_temp = FlowSol->mesh_eles(i)->get_grid_vel_ppts();
          }

          con.setup(n_verts,n_cells);
          con = FlowSol->mesh_eles(i)->get_connectivity_plot();

          /*! Loop over individual elements and write their data as a separate VTK DataArray */
          for(j=0;j<n_eles;j++)
            {
              write_vtu << "		<Piece NumberOfPoints=\"" << n_points << "\" NumberOfCells=\"" << n_cells << "\">" << endl;

              /*! Calculate the prognostic (solution) fields at the plot points */
              FlowSol->mesh_eles(i)->calc_disu_ppts(j,disu_ppts_temp);

              if(n_diag_fields > 0) {
                /*! Calculate the gradient of the prognostic fields at the plot points */
                FlowSol->mesh_eles(i)->calc_grad_disu_ppts(j,grad_disu_ppts_temp);

                if(run_input.ArtifOn)
                {
                  /*! Calculate the sensor at the plot points */
                  FlowSol->mesh_eles(i)->calc_sensor_ppts(j,sensor_ppts_temp);

                  if(run_input.artif_type == 0)
                    /*! Calculate the artificial viscosity co-efficients at plot points */
                    FlowSol->mesh_eles(i)->calc_epsilon_ppts(j,epsilon_ppts_temp);
                }

                /*! Calculate the diagnostic fields at the plot points */
                FlowSol->mesh_eles(i)->calc_diagnostic_fields_ppts(j,disu_ppts_temp,grad_disu_ppts_temp,sensor_ppts_temp, epsilon_ppts_temp, diag_ppts_temp);
              }

              /*! write out solution to file */
              write_vtu << "			<PointData>" << endl;

              /*! density */
              write_vtu << "				<DataArray type= \"Float32\" Name=\"Density\" format=\"ascii\">" << endl;
              for(k=0;k<n_points;k++)
                {
                  write_vtu << disu_ppts_temp(k,0) << " ";
                }
              write_vtu << endl;
              write_vtu << "				</DataArray>" << endl;

              /*! velocity */
              write_vtu << "				<DataArray type= \"Float32\" NumberOfComponents=\"3\" Name=\"Velocity\" format=\"ascii\">" << endl;
              for(k=0;k<n_points;k++)
                {
                  /*! Divide momentum components by density to obtain velocity components */
                  write_vtu << disu_ppts_temp(k,1)/disu_ppts_temp(k,0) << " " << disu_ppts_temp(k,2)/disu_ppts_temp(k,0) << " ";

                  /*! In 2D the z-component of velocity is not stored, but Paraview needs it so write a 0. */
                  if(n_dims==2)
                    {
                      write_vtu << 0.0 << " ";
                    }
                  /*! In 3D just write the z-component of velocity */
                  else
                    {
                      write_vtu << disu_ppts_temp(k,3)/disu_ppts_temp(k,0) << " ";
                    }
                }
              write_vtu << endl;
              write_vtu << "				</DataArray>" << endl;

              /*! energy */
              write_vtu << "				<DataArray type= \"Float32\" Name=\"Energy\" format=\"ascii\">" << endl;
              for(k=0;k<n_points;k++)
                {
                  /*! In 2D energy is the 4th solution component */
                  if(n_dims==2)
                    {
                      write_vtu << disu_ppts_temp(k,3)/disu_ppts_temp(k,0) << " ";
                    }
                  /*! In 3D energy is the 5th solution component */
                  else
                    {
                      write_vtu << disu_ppts_temp(k,4)/disu_ppts_temp(k,0) << " ";
                    }
                }
              write_vtu << endl;
              write_vtu << "				</DataArray>" << endl;

              /*! modified turbulent viscosity */
              if (run_input.turb_model == 1) {
                write_vtu << "				<DataArray type= \"Float32\" Name=\"Nu_Tilde\" format=\"ascii\">" << endl;
                for(k=0;k<n_points;k++)
                {
                  /*! In 2D nu_tilde is the 5th solution component */
                  if(n_dims==2)
                  {
                    write_vtu << disu_ppts_temp(k,4)/disu_ppts_temp(k,0) << " ";
                  }
                  /*! In 3D nu_tilde is the 6th solution component */
                  else
                  {
                    write_vtu << disu_ppts_temp(k,5)/disu_ppts_temp(k,0) << " ";
                  }
                }
                /*! End the line and finish writing DataArray and PointData objects */
                write_vtu << endl;
                write_vtu << "				</DataArray>" << endl;
              }

              if (run_input.motion) {
                /*! grid velocity */
                write_vtu << "				<DataArray type= \"Float32\" NumberOfComponents=\"3\" Name=\"GridVelocity\" format=\"ascii\">" << endl;
                for(k=0;k<n_points;k++)
                {
                  write_vtu << grid_vel_ppts_temp(0,k,j) << " " << grid_vel_ppts_temp(1,k,j) << " ";

                  /*! In 2D the z-component of velocity is not stored, but Paraview needs it so write a 0. */
                  if(n_fields==4)
                  {
                    write_vtu << 0.0 << " ";
                  }
                  /*! In 3D just write the z-component of velocity */
                  else
                  {
                    write_vtu << grid_vel_ppts_temp(2,k,j) << " ";
                  }
                }
                write_vtu << endl;
                write_vtu << "				</DataArray>" << endl;
              }

              /*! Write out optional diagnostic fields */
              for(m=0;m<n_diag_fields;m++)
                {
                  write_vtu << "				<DataArray type= \"Float32\" Name=\"" << run_input.diagnostic_fields(m) << "\" format=\"ascii\">" << endl;
                  for(k=0;k<n_points;k++)
                    {
                      write_vtu << diag_ppts_temp(k,m) << " ";
                    }

                  /*! End the line and finish writing DataArray object */
                  write_vtu << endl;
                  write_vtu << "				</DataArray>" << endl;
                }

              /*! finish writing PointData object */
              write_vtu << "			</PointData>" << endl;

              /*! Calculate the plot coordinates */
              FlowSol->mesh_eles(i)->calc_pos_ppts(j,pos_ppts_temp);

              /*! write out the plot coordinates */
              write_vtu << "			<Points>" << endl;
              write_vtu << "				<DataArray type=\"Float32\" NumberOfComponents=\"3\" format=\"ascii\">" << endl;

              /*! Loop over plot points in element */
              for(k=0;k<n_points;k++)
                {
                  for(l=0;l<n_dims;l++)
                    {
                      write_vtu << pos_ppts_temp(k,l) << " ";
                    }

                  /*! If 2D, write a 0 as the z-component */
                  if(n_dims==2)
                    {
                      write_vtu << "0 ";
                    }
                }

              write_vtu << endl;
              write_vtu << "				</DataArray>" << endl;
              write_vtu << "			</Points>" << endl;

              /*! write out Cell data: connectivity, offsets, element types */
              write_vtu << "			<Cells>" << endl;

              /*! Write connectivity array */
              write_vtu << "				<DataArray type=\"Int32\" Name=\"connectivity\" format=\"ascii\">" << endl;

              for(k=0;k<n_cells;k++)
                {
                  for(l=0;l<n_verts;l++)
                    {
                      write_vtu << con(l,k) << " ";
                    }
                  write_vtu << endl;
                }
              write_vtu << "				</DataArray>" << endl;

              /*! Write cell numbers */
              write_vtu << "				<DataArray type=\"Int32\" Name=\"offsets\" format=\"ascii\">" << endl;
              for(k=0;k<n_cells;k++)
                {
                  write_vtu << (k+1)*n_verts << " ";
                }
              write_vtu << endl;
              write_vtu << "				</DataArray>" << endl;

              /*! Write VTK element type */
              write_vtu << "				<DataArray type=\"UInt8\" Name=\"types\" format=\"ascii\">" << endl;
              for(k=0;k<n_cells;k++)
                {
                  write_vtu << vtktypes[i] << " ";
                }
              write_vtu << endl;
              write_vtu << "				</DataArray>" << endl;

              /*! Write cell and piece footers */
              write_vtu << "			</Cells>" << endl;
              write_vtu << "		</Piece>" << endl;
            }
        }
    }

  /*! Write footer of file */
  write_vtu << "	</UnstructuredGrid>" << endl;
  write_vtu << "</VTKFile>" << endl;

  /*! Close the .vtu file */
  write_vtu.close();

#ifdef _MPI

#else
  cout << "done." << endl;
#endif
}

void write_restart(int in_file_num, struct solution* FlowSol, mesh &Mesh)
{

  char file_name_s[50], file_name_s2[50];
  char *file_name;
  ofstream restart_file, restart_mesh;
  restart_file.precision(15);
  restart_mesh.precision(15);


#ifdef _MPI
  sprintf(file_name_s,"Rest_%.09d_p%.04d.dat",in_file_num,FlowSol->rank);
<<<<<<< HEAD
  if (FlowSol->rank==0) cout << "Writing Restart file number " << in_file_num << " ... " << flush;
#else
  sprintf(file_name_s,"Rest_%.09d_p%.04d.dat",in_file_num,0);
  cout << "Writing Restart file number " << in_file_num << " ... " << flush;
=======
  sprintf(file_name_s2,"Rest_Mesh_%.09d_p%.04d.dat",in_file_num,FlowSol->rank);
  if (FlowSol->rank==0) cout << "Writing Restart file number " << in_file_num << " ...." << endl;
#else
  sprintf(file_name_s,"Rest_%.09d_p%.04d.dat",in_file_num,0);
  sprintf(file_name_s2,"Rest_Mesh_%.09d_p%.04d.dat",in_file_num,0);
  cout << "Writing Restart file number " << in_file_num << " ...." << endl;
>>>>>>> 35cd1442
#endif


  file_name = &file_name_s[0];
  restart_file.open(file_name);

<<<<<<< HEAD
  restart_file << FlowSol->time << endl;
=======
  restart_file << &time << endl;

  if (run_input.restart_mesh_out) {
    file_name = &file_name_s2[0];
    restart_mesh.open(file_name);
    restart_mesh << &time << endl;
  }

>>>>>>> 35cd1442
  //header
  for (int i=0;i<FlowSol->n_ele_types;i++) {
    if (FlowSol->mesh_eles(i)->get_n_eles()!=0) {

      FlowSol->mesh_eles(i)->write_restart_info(restart_file);
      FlowSol->mesh_eles(i)->write_restart_data(restart_file);

    }
  }

<<<<<<< HEAD
  // Also write out current grid positions for moving-mesh cases
  if (run_input.motion!=STATIC_MESH) {
    restart_file << "CURRENT GRID" << endl;
    for (int k=0; k<5; k++) {
      for (int j=0; j<Mesh.n_dims; j++) {
        for (int i=0; i<Mesh.n_verts; i++) {
          restart_file << Mesh.xv(k)(i,j) << " ";
=======
          // Output handy file of point locations for easy post-processing
          if (run_input.restart_mesh_out) {
            FlowSol->mesh_eles(i)->write_restart_info(restart_mesh);
            FlowSol->mesh_eles(i)->write_restart_mesh(restart_mesh);
          }

>>>>>>> 35cd1442
        }
        restart_file << endl;
      }
    }
  }

  restart_file.close();
#ifdef _MPI
  if (FlowSol->rank==0) cout << "Done." << endl;
#else
  cout << "Done." << endl;
#endif

}

void CalcForces(int in_file_num, struct solution* FlowSol) {
  
  char file_name_s[50], *file_name;
  char forcedir_s[50], *forcedir;
  struct stat st = {0};
  ofstream coeff_file;
  ofstream work_file;
  bool write_dir, write_forces;
  array<double> temp_inv_force(FlowSol->n_dims);
  array<double> temp_vis_force(FlowSol->n_dims);
  array<double> temp_work(FlowSol->n_dims);
  double temp_cl, temp_cd;
  int my_rank;

  // set write flags
  if (run_input.restart_flag==0) {
    write_dir = (in_file_num == 1);
    write_forces = ((in_file_num % (run_input.monitor_cp_freq)) == 0) || (in_file_num == 1);
  }
  else {
    write_dir = (in_file_num == run_input.restart_iter+1);
    write_forces = ((in_file_num % (run_input.monitor_cp_freq)) == 0) || (in_file_num == run_input.restart_iter+1);
  }

  // set name of directory to store output files
  sprintf(forcedir_s,"force_files");
  forcedir = &forcedir_s[0];

  // Create directory and set name of files
#ifdef _MPI

  my_rank = FlowSol->rank;

  // Master node creates a subdirectory to store cp_*.dat files
  if ((my_rank == 0) && (write_dir))
  {
    if (stat(forcedir, &st) == -1)
    {
      mkdir(forcedir, 0755);
    }
  }

  if (write_forces)
  {
    sprintf(file_name_s,"force_files/cp_%.09d_p%.04d.dat",in_file_num,my_rank);
    file_name = &file_name_s[0];
    
    // open files for writing
    coeff_file.open(file_name);
  }

#else

  if (write_dir)
  {
    if (stat(forcedir, &st) == -1)
    {
      mkdir(forcedir, 0755);
    }
  }

  if (write_forces)
  {
    sprintf(file_name_s,"force_files/cp_%.09d_p%.04d.dat",in_file_num,0);
    file_name = &file_name_s[0];
    
    // open file for writing
    coeff_file.open(file_name);
  }

#endif
  
  // zero the forces and coeffs
  FlowSol->inv_force.initialize_to_zero();
  FlowSol->vis_force.initialize_to_zero();
  FlowSol->cur_work.initialize_to_zero();

  FlowSol->coeff_lift = 0.0;
  FlowSol->coeff_drag = 0.0;

  // loop over elements and compute forces on solid surfaces
  for(int i=0;i<FlowSol->n_ele_types;i++)
  {
    if (FlowSol->mesh_eles(i)->get_n_eles()!=0)
    {
      // compute surface forces and coefficients
      FlowSol->mesh_eles(i)->compute_wall_forces(temp_inv_force, temp_vis_force, temp_work, temp_cl, temp_cd, coeff_file, write_forces);

      // set surface forces
      for (int m=0;m<FlowSol->n_dims;m++) {
        FlowSol->inv_force(m) += temp_inv_force(m);
        FlowSol->vis_force(m) += temp_vis_force(m);
        FlowSol->cur_work(m) += temp_work(m);
      }

      // set lift and drag coefficients
      FlowSol->coeff_lift += temp_cl;
      FlowSol->coeff_drag += temp_cd;
    }
  }
  
#ifdef _MPI

  array<double> inv_force_global(FlowSol->n_dims);
  array<double> vis_force_global(FlowSol->n_dims);
  array<double> work_global(FlowSol->n_dims);
  double coeff_lift_global=0.0;
  double coeff_drag_global=0.0;

  for (int m=0;m<FlowSol->n_dims;m++) {
    inv_force_global(m) = 0.;
    vis_force_global(m) = 0.;
    MPI_Reduce(&FlowSol->inv_force(m),&inv_force_global(m),1,MPI_DOUBLE,MPI_SUM,0,MPI_COMM_WORLD);
    MPI_Reduce(&FlowSol->vis_force(m),&vis_force_global(m),1,MPI_DOUBLE,MPI_SUM,0,MPI_COMM_WORLD);
    MPI_Reduce(&FlowSol->cur_work(m),&work_global(m),1,MPI_DOUBLE,MPI_SUM,0,MPI_COMM_WORLD);
  }

  MPI_Reduce(&FlowSol->coeff_lift,&coeff_lift_global,1,MPI_DOUBLE,MPI_SUM,0,MPI_COMM_WORLD);
  MPI_Reduce(&FlowSol->coeff_drag,&coeff_drag_global,1,MPI_DOUBLE,MPI_SUM,0,MPI_COMM_WORLD);
  
  for (int m=0;m<FlowSol->n_dims;m++)
  {
    FlowSol->inv_force(m) = inv_force_global(m);
    FlowSol->vis_force(m) = vis_force_global(m);
    FlowSol->cur_work(m) = work_global(m);
  }
  
  FlowSol->coeff_lift = coeff_lift_global;
  FlowSol->coeff_drag = coeff_drag_global;

#endif

  // Calculate body forcing, if running periodic channel, and add to viscous flux
  if(run_input.equation==0 and run_input.forcing==1 and FlowSol->n_dims==3) {
    for(int i=0;i<FlowSol->n_ele_types;i++)
      FlowSol->mesh_eles(i)->calc_body_force_upts(FlowSol->vis_force, FlowSol->body_force);
  }

  // Integrating total work & impulse done by a moving body on the fluid over time of simulation
  // --- Implemented for the 3rd International High-Order Workshop pitching-plunging airfoil test case, Jan. 2015 ---
  for (int i=0; i<FlowSol->n_dims; i++) {
    FlowSol->total_work(i) += (FlowSol->time - FlowSol->prev_time)*(FlowSol->prev_work(i) + FlowSol->cur_work(i)) / 2;
    FlowSol->prev_work(i) = FlowSol->cur_work(i);

    FlowSol->total_impulse(i) += (FlowSol->time - FlowSol->prev_time)*(FlowSol->prev_impulse(i) + FlowSol->inv_force(i) + FlowSol->vis_force(i)) / 2;
    FlowSol->prev_impulse(i) = FlowSol->inv_force(i) + FlowSol->vis_force(i);
  }
  FlowSol->prev_time = FlowSol->time;

  if (FlowSol->rank==0) {
    //cout << setw(16) << "Total Work: " << setprecision(12) << setw(16) << FlowSol->total_work(0) << ", " << setw(16) << FlowSol->total_work(1) << ", " << setw(16) << FlowSol->total_work(2) << endl;
    //cout << setw(16) << "Total Impulse: " << setprecision(12) << setw(16) << FlowSol->total_impulse(0) << ", " << setw(16) << FlowSol->total_impulse(1) << ", " << setw(16) << FlowSol->total_impulse(2) << endl;

    work_file.open("tot_work_impulse.txt", std::ofstream::out | std::ofstream::app);
    work_file << setprecision(10) << FlowSol->time << ", ";
    work_file << setprecision(12) << FlowSol->total_work(0) << ", " << FlowSol->total_work(1) << ", " << FlowSol->total_work(2) << ", " ;
    work_file << setprecision(12) << FlowSol->total_impulse(0) << ", " << FlowSol->total_impulse(1) << ", " << FlowSol->total_impulse(2);
    work_file << endl;
    work_file.close();
  }

  if (write_forces) { coeff_file.close(); }
}

// Calculate integral diagnostic quantities
void CalcIntegralQuantities(int in_file_num, struct solution* FlowSol) {

  int nintq = run_input.n_integral_quantities;

  // Loop over element types
  for(int i=0;i<FlowSol->n_ele_types;i++)
    {
      if (FlowSol->mesh_eles(i)->get_n_eles()!=0)
        {
          // initialize to zero
          for(int j=0;j<nintq;++j)
            {
              FlowSol->integral_quantities(j) = 0.0;
            }
          FlowSol->mesh_eles(i)->CalcIntegralQuantities(nintq, FlowSol->integral_quantities);
        }
    }

#ifdef _MPI

  array<double> integral_quantities_global(nintq);
  for(int j=0;j<nintq;++j)
    {
      integral_quantities_global(j) = 0.0;
      MPI_Reduce(&FlowSol->integral_quantities(j),&integral_quantities_global(j),1,MPI_DOUBLE,MPI_SUM,0,MPI_COMM_WORLD);
      FlowSol->integral_quantities(j) = integral_quantities_global(j);
    }
#endif
  
}

void compute_error(int in_file_num, struct solution* FlowSol)
{
  int n_fields;

  //HACK (assume same number of fields for all elements)
  for(int i=0;i<FlowSol->n_ele_types;i++) {
      if (FlowSol->mesh_eles(i)->get_n_eles()!=0) {
          n_fields = FlowSol->mesh_eles(i)->get_n_fields();
        }
    }

  array<double> error(2,n_fields);
  array<double> temp_error(2,n_fields);

  for (int i=0; i<n_fields; i++)
    {
      error(0,i) = 0.;
      error(1,i) = 0.;
    }

  //Compute the error
  for(int i=0;i<FlowSol->n_ele_types;i++) {
      if (FlowSol->mesh_eles(i)->get_n_eles()!=0) {
          temp_error = FlowSol->mesh_eles(i)->compute_error(run_input.error_norm_type,FlowSol->time);

          for(int j=0;j<n_fields; j++) {
              error(0,j) += temp_error(0,j);
              if(FlowSol->viscous) {
                  error(1,j) += temp_error(1,j);
                }
            }
        }
    }

#ifdef _MPI
  int n_err_vals = 2*n_fields;

  array<double> error_global(2,n_fields);
  for (int i=0; i<n_fields; i++)
    {
      error_global(0,i) = 0.;
      error_global(1,i) = 0.;
    }

  MPI_Barrier(MPI_COMM_WORLD);
  MPI_Reduce(error.get_ptr_cpu(),error_global.get_ptr_cpu(),n_err_vals,MPI_DOUBLE,MPI_SUM,0,MPI_COMM_WORLD);

  error = error_global;
#endif

  if (FlowSol->rank==0)
    {
      if (run_input.error_norm_type==1) // L1 norm
        {
          error = error;
        }
      else if (run_input.error_norm_type==2) // L2 norm
        {
          for(int j=0;j<n_fields; j++) {
              error(0,j) = sqrt(error(0,j));
              if(FlowSol->viscous) {
                  error(1,j) = sqrt(error(1,j));
                }
            }
        }

      for(int j=0;j<n_fields; j++) {
          cout << scientific << " sol error, field " << j << " = " << setprecision(13) << error(0,j) << endl;
        }
      if(FlowSol->viscous)
        {
          for(int j=0;j<n_fields; j++) {
              cout << scientific << " grad error, field " << j << " = " << setprecision(13) << error(1,j) << endl;
            }
        }

    }

  // Writing error to file

  char  file_name_s[50] ;
  char *file_name;
  int r_flag;

  if (FlowSol->rank==0)
    {
      sprintf(file_name_s,"error000.dat");
      file_name = &file_name_s[0];
      ofstream write_error;

      write_error.open(file_name,ios::app);
      write_error << in_file_num << ", ";
      write_error <<  run_input.order << ", ";
      write_error <<  scientific << run_input.c_tet << ", ";
      write_error << run_input.mesh_file << ", ";
      write_error << run_input.upts_type_tri << ", ";
      write_error << run_input.upts_type_quad << ", ";
      write_error << run_input.fpts_type_tri << ", ";
      write_error << run_input.adv_type << ", ";
      write_error << run_input.riemann_solve_type << ", ";
      write_error << scientific << run_input.error_norm_type  << ", " ;

      for(int j=0;j<n_fields; j++) {
          write_error << scientific << error(0,j);
          if((j == (n_fields-1)) && FlowSol->viscous==0)
            {
              write_error << endl;
            }
          else
            {
              write_error <<", ";
            }
        }

      if(FlowSol->viscous) {
          for(int j=0;j<n_fields; j++) {
              write_error << scientific << error(1,j);
              if(j == (n_fields-1))
                {
                  write_error << endl;
                }
              else
                {
                  write_error <<", ";
                }
            }
        }

      write_error.close();

      double etol = 1.0e-5;

      r_flag = 0;

      //HACK
      /*
     if( ((abs(ene_hist - error(0,n_fields-1))/ene_hist) < etol && (abs(grad_ene_hist - error(1,n_fields-1))/grad_ene_hist) < etol) || (abs(error(0,n_fields-1)) > abs(ene_hist)) )
     {
     r_flag = 1;
     }
     */

      FlowSol->ene_hist = error(0,n_fields-1);
      FlowSol->grad_ene_hist = error(1,n_fields-1);
    }

  //communicate exit_state across processors
#ifdef _MPI
  MPI_Bcast(&r_flag,1,MPI_INT,0,MPI_COMM_WORLD);
  MPI_Barrier(MPI_COMM_WORLD);
#endif

#ifdef _MPI
  if(r_flag)
    {
      MPI_Finalize();
    }
#endif

  if(r_flag)
    {
      cout << "Tolerance achieved " << endl;
      exit(0);
    }

}

void CalcNormResidual(struct solution* FlowSol) {
  
  int i, j, n_upts = 0, n_fields;
  double sum[6] = {0.0, 0.0, 0.0, 0.0, 0.0, 0.0}, norm[6] = {0.0, 0.0, 0.0, 0.0, 0.0, 0.0};
  
  if (FlowSol->n_dims==2) n_fields = 4;
  else n_fields = 5;

  if (run_input.turb_model==1) {
    n_fields++;
  }

  for(i=0; i<FlowSol->n_ele_types; i++) {
    if (FlowSol->mesh_eles(i)->get_n_eles() != 0) {
      FlowSol->mesh_eles(i)->cp_div_tconf_upts_gpu_cpu();
      FlowSol->mesh_eles(i)->cp_src_upts_gpu_cpu();
      n_upts += FlowSol->mesh_eles(i)->get_n_eles()*FlowSol->mesh_eles(i)->get_n_upts_per_ele();
      for(j=0; j<n_fields; j++)
        sum[j] += FlowSol->mesh_eles(i)->compute_res_upts(run_input.res_norm_type, j);
    }
  }
  
#ifdef _MPI
  
  int n_upts_global = 0;
  double sum_global[6] = {0.0, 0.0, 0.0, 0.0, 0.0, 0.0};
  MPI_Reduce(&n_upts, &n_upts_global, 1, MPI_INT, MPI_SUM, 0, MPI_COMM_WORLD);
  MPI_Reduce(sum, sum_global, 5, MPI_DOUBLE, MPI_SUM, 0, MPI_COMM_WORLD);
  
  n_upts = n_upts_global;
  for(i=0; i<n_fields; i++) sum[i] = sum_global[i];
  
#endif
  
  if (FlowSol->rank == 0) {
    
    // Compute the norm
    for(i=0; i<n_fields; i++) {
      if (run_input.res_norm_type==1) { FlowSol->norm_residual(i) = sum[i] / n_upts; } // L1 norm
      else if (run_input.res_norm_type==2) { FlowSol->norm_residual(i) = sqrt(sum[i]) / n_upts; } // L2 norm
      else FatalError("norm_type not recognized");
      
      if (isnan(FlowSol->norm_residual(i))) {
        FatalError("NaN residual encountered. Exiting");
      }
    }
  }
}

void HistoryOutput(int in_file_num, clock_t init, ofstream *write_hist, struct solution* FlowSol) {
  
  int i, n_fields;
  clock_t final;
  // TODO: write heads when starting from a restart file
  bool open_hist, write_heads;
  int n_diags = run_input.n_integral_quantities;
  double in_time = FlowSol->time;
  
  if (FlowSol->n_dims==2) n_fields = 4;
  else n_fields = 5;

  if (run_input.turb_model==1) {
    n_fields++;
  }
  
  // set write flag
  if (run_input.restart_flag==0) {
    open_hist = (in_file_num == 1);
    write_heads = (((in_file_num % (run_input.monitor_res_freq*20)) == 0) || (in_file_num == 1));
  }
  else {
    open_hist = (in_file_num == run_input.restart_iter+1);
    write_heads = (((in_file_num % (run_input.monitor_res_freq*20)) == 0) || (in_file_num == run_input.restart_iter+1));
  }

  if (FlowSol->rank == 0) {
    
    // Open history file
    if (open_hist) {

      write_hist->open("history.plt", ios::out);
      write_hist->precision(15);
      write_hist[0] << "TITLE = \"HiFiLES simulation\"" << endl;
      
      write_hist[0] << "VARIABLES = \"Iteration\"";
      
      // Add residual and variables
      if (FlowSol->n_dims==2) write_hist[0] << ",\"log<sub>10</sub>(Res[<greek>r</greek>])\",\"log<sub>10</sub>(Res[<greek>r</greek>v<sub>x</sub>])\",\"log<sub>10</sub>(Res[<greek>r</greek>v<sub>y</sub>])\",\"log<sub>10</sub>(Res[<greek>r</greek>E])\",\"F<sub>x</sub>(Total)\",\"F<sub>y</sub>(Total)\",\"CL</sub>(Total)\",\"CD</sub>(Total)\"";
      else write_hist[0] <<  ",\"log<sub>10</sub>(Res[<greek>r</greek>])\",\"log<sub>10</sub>(Res[<greek>r</greek>v<sub>x</sub>])\",\"log<sub>10</sub>(Res[<greek>r</greek>v<sub>y</sub>])\",\"log<sub>10</sub>(Res[<greek>r</greek>v<sub>z</sub>])\",\"log<sub>10</sub>(Res[<greek>r</greek>E])\",\"F<sub>x</sub>(Total)\",\"F<sub>y</sub>(Total)\",\"F<sub>z</sub>(Total)\",\"CL</sub>(Total)\",\"CD</sub>(Total)\"";
      
      // Add integral diagnostics
      for(i=0; i<n_diags; i++)
        write_hist[0] << ",\"Diagnostics[" << i << "]\"";
  
      // Add physical and computational time
      write_hist[0] << ",\"Time<sub>Physical</sub>\",\"Time<sub>Comp</sub>(m)\"" << endl;
      
      write_hist[0] << "ZONE T= \"Convergence history\"" << endl;
    }
    
    // Write the header
    if (write_heads) {
      if (FlowSol->n_dims==2) {
        if (n_fields == 4) cout << "\n  Iter       Res[Rho]   Res[RhoVelx]   Res[RhoVely]      Res[RhoE]       Fx_Total       Fy_Total" << endl;
        else cout << "\n  Iter       Res[Rho]   Res[RhoVelx]   Res[RhoVely]      Res[RhoE]   Res[MuTilde]       Fx_Total       Fy_Total" << endl;
      }
      else {
        if (n_fields == 5) cout <<  "\n  Iter       Res[Rho]   Res[RhoVelx]   Res[RhoVely]   Res[RhoVelz]      Res[RhoE]       Fx_Total       Fy_Total       Fz_Total" << endl;
        else cout <<  "\n  Iter       Res[Rho]   Res[RhoVelx]   Res[RhoVely]   Res[RhoVelz]      Res[RhoE]   Res[MuTilde]       Fx_Total       Fy_Total       Fz_Total" << endl;
      }
    }
    
    // Output residuals
    cout.precision(8);
    cout.setf(ios::fixed, ios::floatfield);
    cout.width(6); cout << in_file_num;
    write_hist[0] << in_file_num;
    for(i=0; i<n_fields; i++) {
      cout.width(15); cout << FlowSol->norm_residual(i);
      write_hist[0] << ", " << log10(FlowSol->norm_residual(i));
    }
    
    // Output forces
    for(i=0; i< FlowSol->n_dims; i++) {
      cout.width(15); cout << FlowSol->inv_force(i) + FlowSol->vis_force(i);
      write_hist[0] << ", " << FlowSol->inv_force(i) + FlowSol->vis_force(i);
    }
    
    // Output lift and drag coeffs
    write_hist[0] << ", " << FlowSol->coeff_lift  << ", " << FlowSol->coeff_drag;
    
    // Output integral diagnostic quantities
    for(i=0; i<n_diags; i++)
      write_hist[0] << ", " << FlowSol->integral_quantities(i);

    // Output physical time
    write_hist[0] << ", " << in_time;
    
    // Compute execution time
    final = clock()-init;
    write_hist[0] << ", " << (double) final/(((double) CLOCKS_PER_SEC) * 60.0) << endl;
  }
}

void check_stability(struct solution* FlowSol)
{
  int n_fields;
  int bisect_ind, file_lines;

  double c_now, dt_now;
  double a_temp, b_temp;
  double c_file, a_file, b_file;

  array<double> disu_ppts_temp;

  int r_flag = 0;
  double i_tol    = 1.0e-4;
  double e_thresh = 1.5;

  bisect_ind = run_input.bis_ind;
  file_lines = run_input.file_lines;

  // check element specific data

  for(int i=0;i<FlowSol->n_ele_types;i++) {
      if (FlowSol->mesh_eles(i)->get_n_eles()!=0) {

          n_fields = FlowSol->mesh_eles(i)->get_n_fields();

          disu_ppts_temp.setup(FlowSol->mesh_eles(i)->get_n_ppts_per_ele(),n_fields);

          for(int j=0;j<FlowSol->mesh_eles(i)->get_n_eles();j++)
            {
              FlowSol->mesh_eles(i)->calc_disu_ppts(j,disu_ppts_temp);

              for(int k=0;k<FlowSol->mesh_eles(i)->get_n_ppts_per_ele();k++)
                {
                  for(int l=0;l<n_fields;l++)
                    {
                      if ( isnan(disu_ppts_temp(k,l)) || (abs(disu_ppts_temp(k,l))> e_thresh) ) {
                          r_flag = 1;
                        }
                    }
                }
            }
        }
    }

  //HACK
  c_now   = run_input.c_tet;
  dt_now  = run_input.dt;


  if( r_flag==0 )
    {
      a_temp = dt_now;
      b_temp = run_input.b_init;
    }
  else
    {
      a_temp = run_input.a_init;
      b_temp = dt_now;
    }


  //file input
  ifstream read_time;
  read_time.open("time_step.dat",ios::in);
  read_time.precision(12);

  //file output
  ofstream write_time;
  write_time.open("temp.dat",ios::out);
  write_time.precision(12);

  if(bisect_ind > 0)
    {
      for(int i=0; i<file_lines; i++)
        {
          read_time >> c_file >> a_file >> b_file;

          cout << c_file << " " << a_file << " " << b_file << endl;

          if(i == (file_lines-1))
            {
              cout << "Writing to time step file ..." << endl;
              write_time << c_now << " " << a_temp << " " << b_temp << endl;

              read_time.close();
              write_time.close();

              remove("time_step.dat");
              rename("temp.dat","time_step.dat");
            }
          else
            {
              write_time << c_file << " " << a_file << " " << b_file << endl;
            }
        }
    }


  if(bisect_ind==0)
    {
      for(int i=0; i<file_lines; i++)
        {
          read_time >> c_file >> a_file >> b_file;
          write_time << c_file << " " << a_file << " " << b_file << endl;
        }

      cout << "Writing to time step file ..." << endl;
      write_time << c_now << " " << a_temp << " " << b_temp << endl;

      read_time.close();
      write_time.close();

      remove("time_step.dat");
      rename("temp.dat","time_step.dat");
    }

  if( (abs(b_temp - a_temp)/(0.5*(b_temp + a_temp))) < i_tol )
    exit(1);

  if(r_flag>0)
    exit(0);

}

#ifdef _GPU
void CopyGPUCPU(struct solution* FlowSol, mesh &Mesh)
{
  // copy solution to cpu

  for(int i=0;i<FlowSol->n_ele_types;i++)
  {
    if (FlowSol->mesh_eles(i)->get_n_eles()!=0)
    {
      if (run_input.motion)
        FlowSol->mesh_eles(i)->cp_transforms_gpu_cpu();

      FlowSol->mesh_eles(i)->cp_disu_upts_gpu_cpu();

      if (FlowSol->viscous==1)
      {
        FlowSol->mesh_eles(i)->cp_grad_disu_upts_gpu_cpu();
      }

      if(run_input.ArtifOn)
      {
        FlowSol->mesh_eles(i)->cp_sensor_gpu_cpu();
        if(run_input.artif_type==0)
          FlowSol->mesh_eles(i)->cp_epsilon_upts_gpu_cpu();
      }
    }
  }

//  if (run_input.motion!=STATIC_MESH)
//  {
//    Mesh.get_eles_shape();
//  }
}
#endif
<|MERGE_RESOLUTION|>--- conflicted
+++ resolved
@@ -1016,37 +1016,20 @@
 
 #ifdef _MPI
   sprintf(file_name_s,"Rest_%.09d_p%.04d.dat",in_file_num,FlowSol->rank);
-<<<<<<< HEAD
-  if (FlowSol->rank==0) cout << "Writing Restart file number " << in_file_num << " ... " << flush;
-#else
-  sprintf(file_name_s,"Rest_%.09d_p%.04d.dat",in_file_num,0);
-  cout << "Writing Restart file number " << in_file_num << " ... " << flush;
-=======
   sprintf(file_name_s2,"Rest_Mesh_%.09d_p%.04d.dat",in_file_num,FlowSol->rank);
   if (FlowSol->rank==0) cout << "Writing Restart file number " << in_file_num << " ...." << endl;
 #else
   sprintf(file_name_s,"Rest_%.09d_p%.04d.dat",in_file_num,0);
   sprintf(file_name_s2,"Rest_Mesh_%.09d_p%.04d.dat",in_file_num,0);
   cout << "Writing Restart file number " << in_file_num << " ...." << endl;
->>>>>>> 35cd1442
 #endif
 
 
   file_name = &file_name_s[0];
   restart_file.open(file_name);
 
-<<<<<<< HEAD
   restart_file << FlowSol->time << endl;
-=======
-  restart_file << &time << endl;
-
-  if (run_input.restart_mesh_out) {
-    file_name = &file_name_s2[0];
-    restart_mesh.open(file_name);
-    restart_mesh << &time << endl;
-  }
-
->>>>>>> 35cd1442
+
   //header
   for (int i=0;i<FlowSol->n_ele_types;i++) {
     if (FlowSol->mesh_eles(i)->get_n_eles()!=0) {
@@ -1057,7 +1040,6 @@
     }
   }
 
-<<<<<<< HEAD
   // Also write out current grid positions for moving-mesh cases
   if (run_input.motion!=STATIC_MESH) {
     restart_file << "CURRENT GRID" << endl;
@@ -1065,14 +1047,6 @@
       for (int j=0; j<Mesh.n_dims; j++) {
         for (int i=0; i<Mesh.n_verts; i++) {
           restart_file << Mesh.xv(k)(i,j) << " ";
-=======
-          // Output handy file of point locations for easy post-processing
-          if (run_input.restart_mesh_out) {
-            FlowSol->mesh_eles(i)->write_restart_info(restart_mesh);
-            FlowSol->mesh_eles(i)->write_restart_mesh(restart_mesh);
-          }
-
->>>>>>> 35cd1442
         }
         restart_file << endl;
       }
