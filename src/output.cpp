--- conflicted
+++ resolved
@@ -1524,30 +1524,16 @@
   {
     if (FlowSol->mesh_eles(i)->get_n_eles()!=0)
     {
-<<<<<<< HEAD
-      if (FlowSol->mesh_eles(i)->get_n_eles()!=0)
-        {
-          // copy solution and gradient to cpu
-          FlowSol->mesh_eles(i)->cp_disu_upts_gpu_cpu();
-
-          if (FlowSol->viscous==1)
-            {
-              FlowSol->mesh_eles(i)->cp_grad_disu_upts_gpu_cpu();
-            }
-
-          if (run_input.LES==1)
-            {
-              FlowSol->mesh_eles(i)->cp_LES_diagnostics_gpu_cpu();
-            }
-        }
-=======
       FlowSol->mesh_eles(i)->cp_transforms_gpu_cpu();
       FlowSol->mesh_eles(i)->cp_disu_upts_gpu_cpu();
       if (FlowSol->viscous==1)
       {
         FlowSol->mesh_eles(i)->cp_grad_disu_upts_gpu_cpu();
       }
->>>>>>> 475369b7
+      if (run_input.LES==1)
+      {
+        FlowSol->mesh_eles(i)->cp_LES_diagnostics_gpu_cpu();
+      }
     }
   }
 }
