--- conflicted
+++ resolved
@@ -77,17 +77,14 @@
   array<double> grad_disu_ppts_temp;
   array<double> disu_average_ppts_temp;
   array<double> diag_ppts_temp;
-<<<<<<< HEAD
   array<double> dynamic_coeff_ppts_temp;
   array<double> turb_visc_ppts_temp;
-=======
 
   /*! Sensor data for artificial viscosity at plot points */
   array<double> sensor_ppts_temp;
   /*! Artificial viscosity co-efficient values for artificial viscosity at plot points */
   array<double> epsilon_ppts_temp;
 
->>>>>>> 90a2ffc1
   int n_ppts_per_ele;
   int n_dims = FlowSol->n_dims;
   int n_fields;
@@ -198,10 +195,8 @@
           disu_ppts_temp.setup(n_ppts_per_ele,n_fields);
           grad_disu_ppts_temp.setup(n_ppts_per_ele,n_fields,n_dims);
           diag_ppts_temp.setup(n_ppts_per_ele,n_diag_fields);
-<<<<<<< HEAD
           dynamic_coeff_ppts_temp.setup(n_ppts_per_ele);
           turb_visc_ppts_temp.setup(n_ppts_per_ele);
-=======
           disu_average_ppts_temp.setup(n_ppts_per_ele,n_average_fields);
 
           /*! Temporary field for sensor array at plot points */
@@ -209,7 +204,6 @@
 
           /*! Temporary field for artificial viscosity co-efficients at plot points */
           epsilon_ppts_temp.setup(n_ppts_per_ele);
->>>>>>> 90a2ffc1
 
           // write element specific header
           if(FlowSol->mesh_eles(i)->get_ele_type()==0) // tri
@@ -270,11 +264,7 @@
               /*! Calculate the diagnostic fields at the plot points */
               if(n_diag_fields > 0)
                 {
-<<<<<<< HEAD
-                  FlowSol->mesh_eles(i)->calc_diagnostic_fields_ppts(j,disu_ppts_temp,dynamic_coeff_ppts_temp,turb_visc_ppts_temp,grad_disu_ppts_temp,diag_ppts_temp);
-=======
-                  FlowSol->mesh_eles(i)->calc_diagnostic_fields_ppts(j, disu_ppts_temp, grad_disu_ppts_temp, sensor_ppts_temp, epsilon_ppts_temp, diag_ppts_temp, FlowSol->time);
->>>>>>> 90a2ffc1
+                  FlowSol->mesh_eles(i)->calc_diagnostic_fields_ppts(j, disu_ppts_temp, grad_disu_ppts_temp, dynamic_coeff_ppts_temp, turb_visc_ppts_temp, sensor_ppts_temp, epsilon_ppts_temp, diag_ppts_temp, FlowSol->time);
                 }
 
               for(k=0;k<n_ppts_per_ele;k++)
@@ -625,14 +615,10 @@
   array<double> grad_disu_ppts_temp;
   /*! Diagnostic field data at plot points */
   array<double> diag_ppts_temp;
-<<<<<<< HEAD
   /*! dynamic LES coeff at plot points */
   array<double> dynamic_coeff_ppts_temp;
   /*! turbulent viscosity at plot points */
   array<double> turb_visc_ppts_temp;
-  /*! Grid velocity at plot points */
-  array<double> grid_vel_ppts_temp;
-=======
   /*! Time-averaged diagnostic field data at plot points */
   array<double> disu_average_ppts_temp;
   /*! Grid velocity at plot points */
@@ -642,7 +628,6 @@
   /*! Artificial viscosity co-efficient values for artificial viscosity at plot points */
   array<double> epsilon_ppts_temp;
 
->>>>>>> 90a2ffc1
   /*! Plot sub-element connectivity array (node IDs) */
   array<int> con;
 
@@ -822,18 +807,16 @@
 
             /*! Temporary diagnostic field array at plot points */
             diag_ppts_temp.setup(n_points,n_diag_fields);
-<<<<<<< HEAD
             
+            /*! Temporary fields for LES diagnostics at plot points */
             dynamic_coeff_ppts_temp.setup(n_points);
             turb_visc_ppts_temp.setup(n_points);
-=======
 
             /*! Temporary field for sensor array at plot points */
             sensor_ppts_temp.setup(n_points);
 
             /*! Temporary field for artificial viscosity co-efficients at plot points */
             epsilon_ppts_temp.setup(n_points);
->>>>>>> 90a2ffc1
           }
 
           /*! Temporary grid velocity array at plot points */
@@ -863,16 +846,12 @@
                 /*! Calculate the gradient of the prognostic fields at the plot points */
                 FlowSol->mesh_eles(i)->calc_grad_disu_ppts(j,grad_disu_ppts_temp);
 
-<<<<<<< HEAD
                 /*! Get dynamic LES coeff at plot points */
                 FlowSol->mesh_eles(i)->calc_dynamic_coeff_ppts(j,dynamic_coeff_ppts_temp);
 
                 /*! Get turbulent viscosity at plot points */
                 FlowSol->mesh_eles(i)->calc_turb_visc_ppts(j,turb_visc_ppts_temp);
 
-                /*! Calculate the diagnostic fields at the plot points */
-                FlowSol->mesh_eles(i)->calc_diagnostic_fields_ppts(j,disu_ppts_temp,dynamic_coeff_ppts_temp,turb_visc_ppts_temp,grad_disu_ppts_temp,diag_ppts_temp);
-=======
                 if(run_input.ArtifOn)
                 {
                   /*! Calculate the sensor at the plot points */
@@ -884,8 +863,7 @@
                 }
 
                 /*! Calculate the diagnostic fields at the plot points */
-                FlowSol->mesh_eles(i)->calc_diagnostic_fields_ppts(j, disu_ppts_temp, grad_disu_ppts_temp, sensor_ppts_temp, epsilon_ppts_temp, diag_ppts_temp, FlowSol->time);
->>>>>>> 90a2ffc1
+                FlowSol->mesh_eles(i)->calc_diagnostic_fields_ppts(j, disu_ppts_temp, grad_disu_ppts_temp, dynamic_coeff_ppts_temp, turb_visc_ppts_temp, sensor_ppts_temp, epsilon_ppts_temp, diag_ppts_temp, FlowSol->time);
               }
 
               /*! write out solution to file */
@@ -1772,12 +1750,10 @@
       {
         FlowSol->mesh_eles(i)->cp_grad_disu_upts_gpu_cpu();
       }
-<<<<<<< HEAD
       //if (run_input.LES==1)
       //{
         FlowSol->mesh_eles(i)->cp_LES_diagnostics_gpu_cpu();
-	//}
-=======
+      //}
 
       if(run_input.ArtifOn)
       {
@@ -1785,7 +1761,6 @@
         if(run_input.artif_type==0)
           FlowSol->mesh_eles(i)->cp_epsilon_upts_gpu_cpu();
       }
->>>>>>> 90a2ffc1
     }
   }
 }
