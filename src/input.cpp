--- conflicted
+++ resolved
@@ -635,21 +635,16 @@
         FatalError("Initial condition not supported with Advection-Diffusion equation");
     }
 
-<<<<<<< HEAD
   // Mesh Deformation-Related Options
   if (motion)
   {
     if (mesh_output_freq==-1)
       mesh_output_freq = plot_freq;
   }
-
-=======
   
   if (rank==0)
     cout << endl << "---------------------- Non-dimensionalization ---------------------" << endl;
 
-  
->>>>>>> 2cccc7ab
   if(viscous)
     {
       if(ic_form == 0)  {
