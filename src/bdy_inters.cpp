--- conflicted
+++ resolved
@@ -39,16 +39,10 @@
 // default constructor
 
 bdy_inters::bdy_inters()
-<<<<<<< HEAD
 {	
 	order=run_input.order;
 	viscous=run_input.viscous;
 	LES=run_input.LES;
-=======
-{
-  order=run_input.order;
-  viscous=run_input.viscous;
->>>>>>> 1059759f
 }
 
 bdy_inters::~bdy_inters() { }
@@ -106,53 +100,6 @@
 
   if (in_run_type==0)
   {
-<<<<<<< HEAD
-	  for(int i=0;i<n_fields;i++)
-	  {
-	  	for(int j=0;j<n_fpts_per_inter;j++)
-	  	{
-	  		disu_fpts_l(j,in_inter,i)=get_disu_fpts_ptr(in_ele_type_l,in_ele_l,i,in_local_inter_l,j,FlowSol);
-	  	
-	  		norm_tconf_fpts_l(j,in_inter,i)=get_norm_tconf_fpts_ptr(in_ele_type_l,in_ele_l,i,in_local_inter_l,j,FlowSol);
-	  		
-	  		if(viscous)
-	  		{
-	  			delta_disu_fpts_l(j,in_inter,i)=get_delta_disu_fpts_ptr(in_ele_type_l,in_ele_l,i,in_local_inter_l,j,FlowSol);
-	  		}
-	  	}
-	  }
-	  
-	  for(int i=0;i<n_fields;i++)
-	  {
-	  	for(int j=0;j<n_fpts_per_inter;j++)
-	  	{
-	  		for(int k=0; k<n_dims; k++)
-	  		{
-	  			if(viscous)
-	  			{
-	  				grad_disu_fpts_l(j,in_inter,i,k) =get_grad_disu_fpts_ptr(in_ele_type_l,in_ele_l,in_local_inter_l,i,k,j,FlowSol);
-	  			}
-
-					// LES: get subgrid-scale flux
-					if(LES) {
-						sgsf_fpts_l(j,in_inter,i,k) = get_sgsf_fpts_ptr(in_ele_type_l,in_ele_l,in_local_inter_l,i,k,j,FlowSol);
-					}
-	  		}
-	  	}
-	  }
-
-	  for(int i=0;i<n_fpts_per_inter;i++)
-	  {
-	  	mag_tnorm_dot_inv_detjac_mul_jac_fpts_l(i,in_inter)=get_mag_tnorm_dot_inv_detjac_mul_jac_fpts_ptr(in_ele_type_l,in_ele_l,in_local_inter_l,i,FlowSol);
-	  	
-	  	for(int j=0;j<n_dims;j++)
-	  	{
-	  		norm_fpts(i,in_inter,j)=get_norm_fpts_ptr(in_ele_type_l,in_ele_l,in_local_inter_l,i,j,FlowSol);
-	  		loc_fpts(i,in_inter,j)=get_loc_fpts_ptr(in_ele_type_l,in_ele_l,in_local_inter_l,i,j,FlowSol);
-			}
-	  }
-	}
-=======
     for(int i=0;i<n_fields;i++)
     {
       for(int j=0;j<n_fpts_per_inter;j++)
@@ -178,6 +125,11 @@
           {
             grad_disu_fpts_l(j,in_inter,i,k) =get_grad_disu_fpts_ptr(in_ele_type_l,in_ele_l,in_local_inter_l,i,k,j,FlowSol);
           }
+
+          // LES: get subgrid-scale flux
+          if(LES) {
+            sgsf_fpts_l(j,in_inter,i,k) = get_sgsf_fpts_ptr(in_ele_type_l,in_ele_l,in_local_inter_l,i,k,j,FlowSol);
+          }
         }
       }
     }
@@ -195,7 +147,6 @@
     }
   }
 
->>>>>>> 1059759f
 }
 
 // move all from cpu to gpu
@@ -857,7 +808,6 @@
   #ifdef _CPU
   int bdy_spec, flux_spec;
   array<double> norm(n_dims), fn(n_fields);
-<<<<<<< HEAD
 	int wallfn;
 	int i,j,k,l,m;
 
@@ -867,15 +817,6 @@
     bdy_spec = boundary_type(i);
 
     if(bdy_spec == 12 || bdy_spec == 14) // adiabatic BCs
-=======
-
-  for(int i=0;i<n_inters;i++)
-  {
-    //boundary specification
-    bdy_spec = boundary_type(i);
-
-    if(bdy_spec == 12 || bdy_spec == 14)
->>>>>>> 1059759f
       flux_spec = 2;
     else
       flux_spec = 1;
@@ -893,17 +834,10 @@
         norm(m) = *norm_fpts(j,i,m);
 
       // obtain discontinuous solution at flux points
-<<<<<<< HEAD
 			for(k=0;k<n_fields;k++)
 				temp_u_l(k)=(*disu_fpts_l(j,i,k));
       
       for (m=0;m<n_dims;m++)
-=======
-      for(int k=0;k<n_fields;k++)
-        temp_u_l(k)=(*disu_fpts_l(j,i,k));
-
-      for (int m=0;m<n_dims;m++)
->>>>>>> 1059759f
         temp_loc(m) = *loc_fpts(j,i,m);
 
       set_inv_boundary_conditions(bdy_spec,temp_u_l.get_ptr_cpu(),temp_u_r.get_ptr_cpu(),norm.get_ptr_cpu(),temp_loc.get_ptr_cpu(),bdy_params.get_ptr_cpu(),n_dims,n_fields,run_input.gamma,run_input.R_ref,time_bound,run_input.equation);
