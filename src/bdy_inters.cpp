/*!
 * \file bdy_inters.cpp
 * \brief _____________________________
 * \author - Original code: SD++ developed by Patrice Castonguay, Antony Jameson,
 *                          Peter Vincent, David Williams (alphabetical by surname).
 *         - Current development: Aerospace Computing Laboratory (ACL) directed
 *                                by Prof. Jameson. (Aero/Astro Dept. Stanford University).
 * \version 1.0.0
 *
 * HiFiLES (High Fidelity Large Eddy Simulation).
 * Copyright (C) 2013 Aerospace Computing Laboratory.
 */

#include <iostream>
#include <cmath>

#include "../include/global.h"
#include "../include/array.h"
#include "../include/inters.h"
#include "../include/bdy_inters.h"
#include "../include/geometry.h"
#include "../include/solver.h"
#include "../include/output.h"
#include "../include/flux.h"
#include "../include/error.h"

#if defined _GPU
#include "../include/cuda_kernels.h"
#endif

#ifdef _MPI
#include "mpi.h"
#endif

using namespace std;

// #### constructors ####

// default constructor

bdy_inters::bdy_inters()
<<<<<<< HEAD
{ 
  order=run_input.order;
  viscous=run_input.viscous;
=======
{	
	order=run_input.order;
	viscous=run_input.viscous;
	LES=run_input.LES;
>>>>>>> 3d1e25bf
}

bdy_inters::~bdy_inters() { }

// #### methods ####

// setup inters

void bdy_inters::setup(int in_n_inters, int in_inters_type, int in_run_type)
{

  (*this).setup_inters(in_n_inters,in_inters_type,in_run_type);

  boundary_type.setup(in_n_inters);
  set_bdy_params();

}

void bdy_inters::set_bdy_params()
{
  max_bdy_params=30;
  bdy_params.setup(max_bdy_params);

  bdy_params(0) = run_input.rho_bound;
  bdy_params(1) = run_input.v_bound(0);
  bdy_params(2) = run_input.v_bound(1);
  bdy_params(3) = run_input.v_bound(2);
  bdy_params(4) = run_input.p_bound;

  if(viscous)
  {
    bdy_params(5) = run_input.v_wall(0);
    bdy_params(6) = run_input.v_wall(1);
    bdy_params(7) = run_input.v_wall(2);
    bdy_params(8) = run_input.T_wall;
  }

  // Boundary parameters for Characteristic Subsonic Inflow
  bdy_params(9) = run_input.p_total_bound;
  bdy_params(10) = run_input.T_total_bound;
  bdy_params(11) = run_input.nx_free_stream;
  bdy_params(12) = run_input.ny_free_stream;
  bdy_params(13) = run_input.nz_free_stream;
}

void bdy_inters::set_boundary(int in_inter, int bdy_type, int in_ele_type_l, int in_ele_l, int in_local_inter_l, int in_run_type, struct solution* FlowSol)
{
  boundary_type(in_inter) = bdy_type;

  if (in_run_type==0)
  {
<<<<<<< HEAD
    for(int i=0;i<n_fields;i++)
    {
      for(int j=0;j<n_fpts_per_inter;j++)
      {
        disu_fpts_l(j,in_inter,i)=get_disu_fpts_ptr(in_ele_type_l,in_ele_l,i,in_local_inter_l,j,FlowSol);
      
        norm_tconf_fpts_l(j,in_inter,i)=get_norm_tconf_fpts_ptr(in_ele_type_l,in_ele_l,i,in_local_inter_l,j,FlowSol);
        
        if(viscous)
        {
          delta_disu_fpts_l(j,in_inter,i)=get_delta_disu_fpts_ptr(in_ele_type_l,in_ele_l,i,in_local_inter_l,j,FlowSol);
        }
      }
    }
    
    for(int i=0;i<n_fields;i++)
    {
      for(int j=0;j<n_fpts_per_inter;j++)
      {
        for(int k=0; k<n_dims; k++)
        {
          if(viscous)
          {
            grad_disu_fpts_l(j,in_inter,i,k) =get_grad_disu_fpts_ptr(in_ele_type_l,in_ele_l,in_local_inter_l,i,k,j,FlowSol);
          }
        }
      }
    }

    for(int i=0;i<n_fpts_per_inter;i++)
    {
      mag_tnorm_dot_inv_detjac_mul_jac_fpts_l(i,in_inter)=get_mag_tnorm_dot_inv_detjac_mul_jac_fpts_ptr(in_ele_type_l,in_ele_l,in_local_inter_l,i,FlowSol);
      
      for(int j=0;j<n_dims;j++)
      {
        norm_fpts(i,in_inter,j)=get_norm_fpts_ptr(in_ele_type_l,in_ele_l,in_local_inter_l,i,j,FlowSol);
        loc_fpts(i,in_inter,j)=get_loc_fpts_ptr(in_ele_type_l,in_ele_l,in_local_inter_l,i,j,FlowSol);
      }

    } 
  }

=======
	  for(int i=0;i<n_fields;i++)
	  {
	  	for(int j=0;j<n_fpts_per_inter;j++)
	  	{
	  		disu_fpts_l(j,in_inter,i)=get_disu_fpts_ptr(in_ele_type_l,in_ele_l,i,in_local_inter_l,j,FlowSol);
	  	
	  		norm_tconf_fpts_l(j,in_inter,i)=get_norm_tconf_fpts_ptr(in_ele_type_l,in_ele_l,i,in_local_inter_l,j,FlowSol);
	  		
	  		if(viscous)
	  		{
	  			delta_disu_fpts_l(j,in_inter,i)=get_delta_disu_fpts_ptr(in_ele_type_l,in_ele_l,i,in_local_inter_l,j,FlowSol);
	  		}
	  	}
	  }
	  
	  for(int i=0;i<n_fields;i++)
	  {
	  	for(int j=0;j<n_fpts_per_inter;j++)
	  	{
	  		for(int k=0; k<n_dims; k++)
	  		{
	  			if(viscous)
	  			{
	  				grad_disu_fpts_l(j,in_inter,i,k) =get_grad_disu_fpts_ptr(in_ele_type_l,in_ele_l,in_local_inter_l,i,k,j,FlowSol);
	  			}

					// LES: get subgrid-scale flux
					if(LES) {
						sgsf_fpts_l(j,in_inter,i,k) = get_sgsf_fpts_ptr(in_ele_type_l,in_ele_l,in_local_inter_l,i,k,j,FlowSol);
					}
	  		}
	  	}
	  }

	  for(int i=0;i<n_fpts_per_inter;i++)
	  {
	  	mag_tnorm_dot_inv_detjac_mul_jac_fpts_l(i,in_inter)=get_mag_tnorm_dot_inv_detjac_mul_jac_fpts_ptr(in_ele_type_l,in_ele_l,in_local_inter_l,i,FlowSol);
	  	
	  	for(int j=0;j<n_dims;j++)
	  	{
	  		norm_fpts(i,in_inter,j)=get_norm_fpts_ptr(in_ele_type_l,in_ele_l,in_local_inter_l,i,j,FlowSol);
	  		loc_fpts(i,in_inter,j)=get_loc_fpts_ptr(in_ele_type_l,in_ele_l,in_local_inter_l,i,j,FlowSol);
			}
	  }
	}
>>>>>>> 3d1e25bf
}

// move all from cpu to gpu

void bdy_inters::mv_all_cpu_gpu(void)
{
  #ifdef _GPU
  
  disu_fpts_l.mv_cpu_gpu();
  norm_tconf_fpts_l.mv_cpu_gpu();
  mag_tnorm_dot_inv_detjac_mul_jac_fpts_l.mv_cpu_gpu();
  norm_fpts.mv_cpu_gpu();
  loc_fpts.mv_cpu_gpu();
  
  delta_disu_fpts_l.mv_cpu_gpu();

  if(viscous)
  {
    grad_disu_fpts_l.mv_cpu_gpu();
    //norm_tconvisf_fpts_l.mv_cpu_gpu();
  }
  //detjac_fpts_l.mv_cpu_gpu();

	if(LES) {
		sgsf_fpts_l.mv_cpu_gpu();
	}

  boundary_type.mv_cpu_gpu();
  bdy_params.mv_cpu_gpu();

  #endif
}


// calculate normal transformed continuous inviscid flux at the flux points on the boundaries
void bdy_inters::calc_norm_tconinvf_fpts_boundary(double time_bound)
{

  #ifdef _CPU
  array<double> norm(n_dims), fn(n_fields);
  
  //viscous
  int bdy_spec, flux_spec;
  array<double> u_c(n_fields);


  for(int i=0;i<n_inters;i++)
  {
    for(int j=0;j<n_fpts_per_inter;j++)
    {

      // storing normal components
      for (int m=0;m<n_dims;m++)
        norm(m) = *norm_fpts(j,i,m);

      // calculate discontinuous solution at flux points
      for(int k=0;k<n_fields;k++) 
        temp_u_l(k)=(*disu_fpts_l(j,i,k));
  
      for (int m=0;m<n_dims;m++)
        temp_loc(m) = *loc_fpts(j,i,m);

      set_inv_boundary_conditions(boundary_type(i),temp_u_l.get_ptr_cpu(),temp_u_r.get_ptr_cpu(),norm.get_ptr_cpu(),temp_loc.get_ptr_cpu(),bdy_params.get_ptr_cpu(),n_dims,n_fields,run_input.gamma,run_input.R_ref,time_bound,run_input.equation);

      // calculate flux from discontinuous solution at flux points
      if(n_dims==2) {
        calc_invf_2d(temp_u_l,temp_f_l);
        calc_invf_2d(temp_u_r,temp_f_r);
      }
      else if(n_dims==3) {
        calc_invf_3d(temp_u_l,temp_f_l);
        calc_invf_3d(temp_u_r,temp_f_r);
      }
      else
        FatalError("ERROR: Invalid number of dimensions ... ");


      if (boundary_type(i)==16) // Dual consistent BC
      {
        // Set Normal flux to be right flux
        right_flux(temp_f_l,norm,fn,n_dims,n_fields,run_input.gamma); 
      }
      else // Call Riemann solver
      {
        // Calling Riemann solver
        if (run_input.riemann_solve_type==0) { //Rusanov
          rusanov_flux(temp_u_l,temp_u_r,temp_f_l,temp_f_r,norm,fn,n_dims,n_fields,run_input.gamma);
        }
        else if (run_input.riemann_solve_type==1) { // Lax-Friedrich
          lax_friedrich(temp_u_l,temp_u_r,norm,fn,n_dims,n_fields,run_input.lambda,run_input.wave_speed);
        }
        else if (run_input.riemann_solve_type==2) { // ROE
          roe_flux(temp_u_l,temp_u_r,norm,fn,n_dims,n_fields,run_input.gamma);
        }
        else
          FatalError("Riemann solver not implemented");
      }

      // Transform back to reference space  
      for(int k=0;k<n_fields;k++) 
          (*norm_tconf_fpts_l(j,i,k))=fn(k)*(*mag_tnorm_dot_inv_detjac_mul_jac_fpts_l(j,i));

      if(viscous)
      {
        //boundary specification
        bdy_spec = boundary_type(i);
    
        if(bdy_spec == 12 || bdy_spec == 14)
          flux_spec = 2;
        else
          flux_spec = 1;

        // Calling viscous riemann solver
        if (run_input.vis_riemann_solve_type==0)
          ldg_solution(flux_spec,temp_u_l,temp_u_r,u_c,run_input.pen_fact,norm);
        else
          FatalError("Viscous Riemann solver not implemented");

        for(int k=0;k<n_fields;k++)
          *delta_disu_fpts_l(j,i,k) = (u_c(k) - temp_u_l(k));
      }

    }
  }

  #endif
    
  #ifdef _GPU
  if (n_inters!=0)
    calc_norm_tconinvf_fpts_boundary_gpu_kernel_wrapper(n_fpts_per_inter,n_dims,n_fields,n_inters,disu_fpts_l.get_ptr_gpu(),norm_tconf_fpts_l.get_ptr_gpu(),mag_tnorm_dot_inv_detjac_mul_jac_fpts_l.get_ptr_gpu(),norm_fpts.get_ptr_gpu(),loc_fpts.get_ptr_gpu(),boundary_type.get_ptr_gpu(),bdy_params.get_ptr_gpu(),run_input.riemann_solve_type,delta_disu_fpts_l.get_ptr_gpu(),run_input.gamma,run_input.R_ref,viscous,run_input.vis_riemann_solve_type, time_bound, run_input.wave_speed(0),run_input.wave_speed(1),run_input.wave_speed(2),run_input.lambda,run_input.equation);
  #endif
}

void bdy_inters::set_inv_boundary_conditions(int bdy_type, double* u_l, double* u_r, double *norm, double *loc, double *bdy_params, int n_dims, int n_fields, double gamma, double R_ref, double time_bound, int equation)
{
  double rho_l, rho_r;
  double v_l[n_dims], v_r[n_dims];
  double e_l, e_r;
  double p_l, p_r;
  double T_r;
  double vn_l;
  double v_sq;
  double rho_bound = bdy_params[0];
  double* v_bound = &bdy_params[1];
  double p_bound = bdy_params[4];
  double* v_wall = &bdy_params[5];
  double T_wall = bdy_params[8];

  // Navier-Stokes Boundary Conditions
  if(equation==0)
  {
    // Store primitive variables for clarity
    rho_l = u_l[0];
    for (int i=0; i<n_dims; i++)
      v_l[i] = u_l[i+1]/u_l[0];
    e_l = u_l[n_dims+1];

    // Compute pressure on left side
    v_sq = 0.;
    for (int i=0; i<n_dims; i++)
      v_sq += (v_l[i]*v_l[i]);
    p_l = (gamma-1.0)*(e_l - 0.5*rho_l*v_sq);

    // Subsonic inflow simple (free pressure)
    if(bdy_type == 1)
    {
      // fix density and velocity
      rho_r = rho_bound;
      for (int i=0; i<n_dims; i++)
        v_r[i] = v_bound[i];
      
      // extrapolate pressure
      p_r = p_l;

      // compute energy
      v_sq = 0.;
      for (int i=0; i<n_dims; i++)
        v_sq += (v_r[i]*v_r[i]);
      e_r = (p_r/(gamma-1.0)) + 0.5*rho_r*v_sq;
    }
    
    // Subsonic outflow simple (fixed pressure)
    else if(bdy_type == 2)
    {
      // extrapolate density and velocity
      rho_r = rho_l;
      for (int i=0; i<n_dims; i++)
        v_r[i] = v_l[i];
      
      // fix pressure
      p_r = p_bound;
      
      // compute energy
      v_sq = 0.;
      for (int i=0; i<n_dims; i++)
        v_sq += (v_r[i]*v_r[i]);
      e_r = (p_r/(gamma-1.0)) + 0.5*rho_r*v_sq;
    }
    
    // Subsonic inflow characteristic
      // there is one outgoing characteristic (u-c), therefore we can specify 
      // all but one state variable at the inlet. The outgoing Riemann invariant 
      // provides the final piece of info. Adapted from an implementation in
      // SU2.
    else if(bdy_type == 3)
    {
      double V_r;
      double c_l, c_r_sq, c_total_sq;
      double R_plus, h_total;
      double aa, bb, cc, dd;
      double Mach_sq, alpha;

      // Specify Inlet conditions
      double p_total_bound = bdy_params[9];
      double T_total_bound = bdy_params[10];
      double *n_free_stream = &bdy_params[11];

      // Compute normal velocity on left side
      vn_l = 0.;
      for (int i=0; i<n_dims; i++)
        vn_l += v_l[i]*norm[i];

      // Compute speed of sound
      c_l = sqrt(gamma*p_l/rho_l);

      // Extrapolate Riemann invariant
      R_plus = vn_l + 2.0*c_l/(gamma-1.0);
      
      // Specify total enthalpy
      h_total = gamma*R_ref/(gamma-1.0)*T_total_bound;

      // Compute total speed of sound squared
      v_sq = 0.;
      for (int i=0; i<n_dims; i++)
        v_sq += v_l[i]*v_l[i];
      c_total_sq = (gamma-1.0)*(h_total - (e_l/rho_l + p_l/rho_l) + 0.5*v_sq) + c_l*c_l;

      // Dot product of normal flow velocity
      alpha = 0.;
      for (int i=0; i<n_dims; i++)
        alpha += norm[i]*n_free_stream[i];

      // Coefficients of quadratic equation
      aa = 1.0 + 0.5*(gamma-1.0)*alpha*alpha;
      bb = -(gamma-1.0)*alpha*R_plus;
      cc = 0.5*(gamma-1.0)*R_plus*R_plus - 2.0*c_total_sq/(gamma-1.0);

      // Solve quadratic equation for velocity on right side
      // (Note: largest value will always be the positive root)
      // (Note: Will be set to zero if NaN)
      dd = bb*bb - 4.0*aa*cc;
      dd = sqrt(max(dd, 0.0));
      V_r = (-bb + dd)/(2.0*aa);
      V_r = max(V_r, 0.0);
      v_sq = V_r*V_r;

      // Compute speed of sound
      c_r_sq = c_total_sq - 0.5*(gamma-1.0)*v_sq;

      // Compute Mach number (cutoff at Mach = 1.0)
      Mach_sq = v_sq/(c_r_sq);
      Mach_sq = min(Mach_sq, 1.0);
      v_sq = Mach_sq*c_r_sq;
      V_r = sqrt(v_sq);
      c_r_sq = c_total_sq - 0.5*(gamma-1.0)*v_sq;

      // Compute velocity (based on free stream direction)
      for (int i=0; i<n_dims; i++)
        v_r[i] = V_r*n_free_stream[i];
      
      // Compute temperature
      T_r = c_r_sq/(gamma*R_ref);

      // Compute pressure
      p_r = p_total_bound*pow(T_r/T_total_bound, gamma/(gamma-1.0));
      
      // Compute density
      rho_r = p_r/(R_ref*T_r);

      // Compute energy
      e_r = (p_r/(gamma-1.0)) + 0.5*rho_r*v_sq;
    }

    // Subsonic outflow characteristic 
      // there is one incoming characteristic, therefore one variable can be 
      // specified (back pressure) and is used to update the conservative 
      // variables. Compute the entropy and the acoustic Riemann variable. 
      // These invariants, as well as the tangential velocity components, 
      // are extrapolated. Adapted from an implementation in SU2.
    else if(bdy_type == 4)
    {
      double c_l, c_r;
      double R_plus, s;
      double vn_r;

      // Compute normal velocity on left side
      vn_l = 0.;
      for (int i=0; i<n_dims; i++)
        vn_l += v_l[i]*norm[i];

      // Compute speed of sound
      c_l = sqrt(gamma*p_l/rho_l);

      // Extrapolate Riemann invariant
      R_plus = vn_l + 2.0*c_l/(gamma-1.0);

      // Extrapolate entropy
      s = p_l/pow(rho_l,gamma);

      // fix pressure on the right side
      p_r = p_bound;

      // Compute density
      rho_r = pow(p_r/s, 1.0/gamma);

      // Compute speed of sound
      c_r = sqrt(gamma*p_r/rho_r);

      // Compute normal velocity
      vn_r = R_plus - 2.0*c_r/(gamma-1.0);

      // Compute velocity and energy
      v_sq = 0.;
      for (int i=0; i<n_dims; i++)
      {
        v_r[i] = v_l[i] + (vn_r - vn_l)*norm[i];
        v_sq += (v_r[i]*v_r[i]);
      }
      e_r = (p_r/(gamma-1.0)) + 0.5*rho_r*v_sq;
    }
    
    // Supersonic inflow
    else if(bdy_type == 5)
    {
      // fix density and velocity
      rho_r = rho_bound;
      for (int i=0; i<n_dims; i++)
        v_r[i] = v_bound[i];

      // fix pressure
      p_r = p_bound;
      
      // compute energy
      v_sq = 0.;
      for (int i=0; i<n_dims; i++)
        v_sq += (v_r[i]*v_r[i]);
      e_r = (p_r/(gamma-1.0)) + 0.5*rho_r*v_sq;
    }

    // Supersonic outflow
    else if(bdy_type == 6)
    {
      // extrapolate density, velocity, energy
      rho_r = rho_l;
      for (int i=0; i<n_dims; i++)
        v_r[i] = v_l[i];
      e_r = e_l;
    }

    // Slip wall
    else if(bdy_type == 7)
    {
      // extrapolate density
      rho_r = rho_l;

      // Compute normal velocity on left side
      vn_l = 0.;
      for (int i=0; i<n_dims; i++)
        vn_l += v_l[i]*norm[i];

      // reflect normal velocity
      for (int i=0; i<n_dims; i++)
        v_r[i] = v_l[i] - 2.0*vn_l*norm[i];
      
      // extrapolate energy
      e_r = e_l;
    }
    
    // Isothermal, no-slip wall (fixed)
    else if(bdy_type == 11)
    {
      // extrapolate pressure
      p_r = p_l;
      
      // isothermal temperature
      T_r = T_wall;
      
      // density
      rho_r = p_r/(R_ref*T_r);
      
      // no-slip
      for (int i=0; i<n_dims; i++)
        v_r[i] = 0.;
      
      // energy
      v_sq = 0.;
      for (int i=0; i<n_dims; i++)
        v_sq += (v_r[i]*v_r[i]);
      e_r = (p_r/(gamma-1.0)) + 0.5*rho_r*v_sq;
    }
    
    // Adiabatic, no-slip wall (fixed)
    else if(bdy_type == 12)
    {
      // extrapolate density
      rho_r = rho_l;
      
      // extrapolate pressure
      p_r = p_l;
      
      // no-slip
      for (int i=0; i<n_dims; i++)
        v_r[i] = 0.;
      
      // energy
      v_sq = 0.;
      for (int i=0; i<n_dims; i++)
        v_sq += (v_r[i]*v_r[i]);
      e_r = (p_r/(gamma-1.0)) + 0.5*rho_r*v_sq;
    }
    
    // Isothermal, no-slip wall (moving)
    else if(bdy_type == 13)
    {
      // extrapolate pressure
      p_r = p_l;
      
      // isothermal temperature
      T_r = T_wall;
      
      // density
      rho_r = p_r/(R_ref*T_r);
      
      // no-slip
      for (int i=0; i<n_dims; i++)
        v_r[i] = v_wall[i];
      
      // energy
      v_sq = 0.;
      for (int i=0; i<n_dims; i++)
        v_sq += (v_r[i]*v_r[i]);
      e_r = (p_r/(gamma-1.0)) + 0.5*rho_r*v_sq;
    }
    
    // Adiabatic, no-slip wall (moving)
    else if(bdy_type == 14)
    {
      // extrapolate density
      rho_r = rho_l;
      
      // extrapolate pressure
      p_r = p_l;
      
      // no-slip
      for (int i=0; i<n_dims; i++)
        v_r[i] = v_wall[i];
      
      // energy
      v_sq = 0.;
      for (int i=0; i<n_dims; i++)
        v_sq += (v_r[i]*v_r[i]);
      e_r = (p_r/(gamma-1.0)) + 0.5*rho_r*v_sq;
    }

    // Characteristic
    else if (bdy_type == 15)
    {
      double c_star;
      double vn_star;
      double vn_bound;
      double vt_star;
      double r_plus,r_minus;
      
      double one_over_s;
      double h_free_stream;
      
      // Compute normal velocity on left side
      vn_l = 0.;
      for (int i=0; i<n_dims; i++)
        vn_l += v_l[i]*norm[i];

      vn_bound = 0;
      for (int i=0; i<n_dims; i++)
        vn_bound += v_bound[i]*norm[i];
      
      r_plus  = vn_l + 2./(gamma-1.)*sqrt(gamma*p_l/rho_l);
      r_minus = vn_bound - 2./(gamma-1.)*sqrt(gamma*p_bound/rho_bound);
      
      c_star = 0.25*(gamma-1.)*(r_plus-r_minus);
      vn_star = 0.5*(r_plus+r_minus);
      
      // Works only for 2D and quasi-2D
      // Inflow
      if (vn_l<0)
      {
        // assumes quasi-2D boundary i.e. norm[2] == 0;
        vt_star = (v_bound[0]*norm[1] - v_bound[1]*norm[0]);
        
        // HACK
        one_over_s = pow(rho_bound,gamma)/p_bound;
        
        // freestream total enthalpy
        v_sq = 0.;
        for (int i=0;i<n_dims;i++)
          v_sq += v_bound[i]*v_bound[i];
        h_free_stream = gamma/(gamma-1.)*p_bound/rho_bound + 0.5*v_sq;

        rho_r = pow(1./gamma*(one_over_s*c_star*c_star),1./(gamma-1.));
        v_r[0] = (norm[0]*vn_star + norm[1]*vt_star);
        v_r[1] = (norm[1]*vn_star - norm[0]*vt_star);
        
        // no cross-flow
        if(n_dims==3)
        {
          v_r[2] = 0.0;
        }
        
        p_r = rho_r/gamma*c_star*c_star;
        e_r = rho_r*h_free_stream - p_r;
      }

      // Outflow
      else
      {
        vt_star = (v_l[0]*norm[1] - v_l[1]*norm[0]);
        
        one_over_s = pow(rho_l,gamma)/p_l;
        
        // freestream total enthalpy
        rho_r = pow(1./gamma*(one_over_s*c_star*c_star), 1./(gamma-1.));
        v_r[0] = (norm[0]*vn_star + norm[1]*vt_star);
        v_r[1] = (norm[1]*vn_star - norm[0]*vt_star);
        
        // no cross-flow
        if(n_dims==3)
        {
          v_r[2] = 0.0;
        }
        
        p_r = rho_r/gamma*c_star*c_star;
        v_sq = 0.;
        for (int i=0; i<n_dims; i++)
          v_sq += (v_r[i]*v_r[i]);
        e_r = (p_r/(gamma-1.0)) + 0.5*rho_r*v_sq;
      }  
    }

    // Dual consistent BC (see SD++ for more comments)
    else if (bdy_type==16)
    {
      // extrapolate density
      rho_r = rho_l;

      // Compute normal velocity on left side
      vn_l = 0.;
      for (int i=0; i<n_dims; i++)
        vn_l += v_l[i]*norm[i];

      // set u = u - (vn_l)nx
      // set v = v - (vn_l)ny
      // set w = w - (vn_l)nz
      for (int i=0; i<n_dims; i++)
        v_r[i] = v_l[i] - vn_l*norm[i];

      // extrapolate energy
      e_r = e_l;
    }

    // Boundary condition not implemented yet
    else
    {
      printf("bdy_type=%d\n",bdy_type);
      printf("Boundary conditions yet to be implemented");
    }

    // Conservative variables on right side
    u_r[0] = rho_r;
    for (int i=0; i<n_dims; i++)
      u_r[i+1] = rho_r*v_r[i];
    u_r[n_dims+1] = e_r;
  }

  // Advection, Advection-Diffusion Boundary Conditions
  if(equation==1)
  {
    // Trivial Dirichlet
    if(bdy_type==50)
    {
      u_r[0]=0.0; 
    }
  }
}


// calculate normal transformed continuous viscous flux at the flux points on the boundaries

void bdy_inters::calc_norm_tconvisf_fpts_boundary(double time_bound)
{

  #ifdef _CPU
  int bdy_spec, flux_spec;
  array<double> norm(n_dims), fn(n_fields);
<<<<<<< HEAD
  
  for(int i=0;i<n_inters;i++)
  {
    //boundary specification
    bdy_spec = boundary_type(i);
    
    if(bdy_spec == 12 || bdy_spec == 14)
=======
	int wallfn;
	int i,j,k,l,m;

	for(i=0;i<n_inters;i++)
	{
    //boundary specification
    bdy_spec = boundary_type(i);

    if(bdy_spec == 12 || bdy_spec == 14) // adiabatic BCs
>>>>>>> 3d1e25bf
      flux_spec = 2;
    else
      flux_spec = 1;

		// Flag interface if it uses an LES wall model
		wallfn=0;
		if(run_input.wall_model>0)
			if(bdy_spec == 11 || bdy_spec == 12 || bdy_spec == 13 || bdy_spec == 14)
				wallfn = 1;

    for(int j=0;j<n_fpts_per_inter;j++)
<<<<<<< HEAD
    {
=======
		{

>>>>>>> 3d1e25bf
      // storing normal components
      for (m=0;m<n_dims;m++)
        norm(m) = *norm_fpts(j,i,m);
      
      // obtain discontinuous solution at flux points
<<<<<<< HEAD
      for(int k=0;k<n_fields;k++)
        temp_u_l(k)=(*disu_fpts_l(j,i,k));
=======
			for(k=0;k<n_fields;k++)
				temp_u_l(k)=(*disu_fpts_l(j,i,k));
>>>>>>> 3d1e25bf
      
      for (m=0;m<n_dims;m++)
        temp_loc(m) = *loc_fpts(j,i,m);

      set_inv_boundary_conditions(bdy_spec,temp_u_l.get_ptr_cpu(),temp_u_r.get_ptr_cpu(),norm.get_ptr_cpu(),temp_loc.get_ptr_cpu(),bdy_params.get_ptr_cpu(),n_dims,n_fields,run_input.gamma,run_input.R_ref,time_bound,run_input.equation);
<<<<<<< HEAD
      
      // obtain gradient of discontinuous solution at flux points
      for(int k=0;k<n_dims;k++)
      {
        for(int l=0;l<n_fields;l++)
        {
          temp_grad_u_l(l,k) = *grad_disu_fpts_l(j,i,l,k);
        }
      }
=======
			
			// obtain gradient of discontinuous solution at flux points
			for(k=0;k<n_dims;k++)
			{
				for(l=0;l<n_fields;l++)
				{
					temp_grad_u_l(l,k) = *grad_disu_fpts_l(j,i,l,k);
				}
			}
>>>>>>> 3d1e25bf
      
      //Right gradient
      if(flux_spec == 2)
      {
<<<<<<< HEAD
        // Extrapolate
        for(int k=0;k<n_dims;k++)
        {
          for(int l=0;l<n_fields;l++)
          {
            temp_grad_u_r(l,k) = temp_grad_u_l(l,k);
          }
        }
=======
			  // Extrapolate
			  for(k=0;k<n_dims;k++)
			  {
			  	for(l=0;l<n_fields;l++)
			  	{
			  		temp_grad_u_r(l,k) = temp_grad_u_l(l,k);
			  	}
			  }
>>>>>>> 3d1e25bf

        set_vis_boundary_conditions(bdy_spec,temp_u_l.get_ptr_cpu(),temp_u_r.get_ptr_cpu(),temp_grad_u_r.get_ptr_cpu(),norm.get_ptr_cpu(),temp_loc.get_ptr_cpu(),bdy_params.get_ptr_cpu(),n_dims,n_fields,run_input.gamma,run_input.R_ref,time_bound,run_input.equation);
      }

<<<<<<< HEAD
      // calculate flux from discontinuous solution at flux points
      if(n_dims==2) {
=======
			// calculate flux from discontinuous solution at flux points
			if(n_dims==2) {
>>>>>>> 3d1e25bf
        
        if(flux_spec == 1)
        {
          calc_visf_2d(temp_u_l,temp_grad_u_l,temp_f_l);
        }
        else if(flux_spec == 2)
        {
          calc_visf_2d(temp_u_r,temp_grad_u_r,temp_f_r);
        }
        else
          FatalError("Invalid viscous flux specification");
      }
      else if(n_dims==3)  {
        
        if(flux_spec == 1)
        {
          calc_visf_3d(temp_u_l,temp_grad_u_l,temp_f_l);
        }
        else if(flux_spec == 2)
        {
          calc_visf_3d(temp_u_r,temp_grad_u_r,temp_f_r);
        }
        else
          FatalError("Invalid viscous flux specification");
      }
      else
        FatalError("ERROR: Invalid number of dimensions ... ");

			// If LES but no model used on this boundary, get SGS flux and add to viscous flux
			if(LES==1 and wallfn==0) {
				for(k=0;k<n_dims;k++) {
					for(l=0;l<n_fields;l++) {
						// pointer to subgrid-scale flux at flux point
						temp_sgsf_l(l,k) = *sgsf_fpts_l(j,i,l,k);

						// Add SGS flux to viscous flux
						temp_f_l(l,k) += temp_sgsf_l(l,k);
					}
				}
			}

      // Calling viscous riemann solver
      if (run_input.vis_riemann_solve_type==0)
        ldg_flux(flux_spec,temp_u_l,temp_u_r,temp_f_l,temp_f_r,norm,fn,n_dims,n_fields,run_input.tau,run_input.pen_fact);
      else
        FatalError("Viscous Riemann solver not implemented");

      // Transform back to reference space  
<<<<<<< HEAD
      for(int k=0;k<n_fields;k++) 
          (*norm_tconf_fpts_l(j,i,k))+=fn(k)*(*mag_tnorm_dot_inv_detjac_mul_jac_fpts_l(j,i));
    }
  }

  #endif
  
  #ifdef _GPU
=======
  		for(k=0;k<n_fields;k++) {
				(*norm_tconf_fpts_l(j,i,k))+=fn(k)*(*mag_tnorm_dot_inv_detjac_mul_jac_fpts_l(j,i));
			}
		}
	}

	#endif
	
	#ifdef _GPU
>>>>>>> 3d1e25bf
  if (n_inters!=0)
    calc_norm_tconvisf_fpts_boundary_gpu_kernel_wrapper(n_fpts_per_inter,n_dims,n_fields,n_inters,disu_fpts_l.get_ptr_gpu(),grad_disu_fpts_l.get_ptr_gpu(),norm_tconf_fpts_l.get_ptr_gpu(),mag_tnorm_dot_inv_detjac_mul_jac_fpts_l.get_ptr_gpu(),norm_fpts.get_ptr_gpu(),loc_fpts.get_ptr_gpu(),boundary_type.get_ptr_gpu(),bdy_params.get_ptr_gpu(),delta_disu_fpts_l.get_ptr_gpu(),run_input.riemann_solve_type,run_input.vis_riemann_solve_type,run_input.R_ref,run_input.pen_fact,run_input.tau,run_input.gamma,run_input.prandtl,run_input.rt_inf,run_input.mu_inf,run_input.c_sth,run_input.fix_vis, time_bound, run_input.equation, run_input.diff_coeff);
  #endif
}


void bdy_inters::set_vis_boundary_conditions(int bdy_type, double* u_l, double* u_r, double* grad_u, double *norm, double *loc, double *bdy_params, int n_dims, int n_fields, double gamma, double R_ref, double time_bound, int equation)
{
  int cpu_flag;
  cpu_flag = 1;
  
  
  double v_sq;
  double inte;
  double p_l, p_r;
  
  double grad_vel[n_dims*n_dims];
  
  
  // Adiabatic wall
  if(bdy_type == 12 || bdy_type == 14)
  {
    v_sq = 0.;
    for (int i=0;i<n_dims;i++)
      v_sq += (u_l[i+1]*u_l[i+1]);
    p_l   = (gamma-1.0)*( u_l[n_dims+1] - 0.5*v_sq/u_l[0]);
    p_r = p_l;
    
    inte = p_r/((gamma-1.0)*u_r[0]);
    
    if(cpu_flag)
    {
      // Velocity gradients
      for (int j=0;j<n_dims;j++)
      {
        for (int i=0;i<n_dims;i++)
          grad_vel[j*n_dims + i] = (grad_u[i*n_fields + (j+1)] - grad_u[i*n_fields + 0]*u_r[j+1]/u_r[0])/u_r[0];
      }
      
      // Energy gradients (grad T = 0)
      if(n_dims == 2)
      {
        for (int i=0;i<n_dims;i++)
          grad_u[i*n_fields + 3] = inte*grad_u[i*n_fields + 0] + 0.5*((u_r[1]*u_r[1]+u_r[2]*u_r[2])/(u_r[0]*u_r[0]))*grad_u[i*n_fields + 0] + u_r[0]*((u_r[1]/u_r[0])*grad_vel[0*n_dims + i]+(u_r[2]/u_r[0])*grad_vel[1*n_dims + i]);
      }
      else if(n_dims == 3)
      {
        for (int i=0;i<n_dims;i++)
          grad_u[i*n_fields + 4] = inte*grad_u[i*n_fields + 0] + 0.5*((u_r[1]*u_r[1]+u_r[2]*u_r[2]+u_r[3]*u_r[3])/(u_r[0]*u_r[0]))*grad_u[i*n_fields + 0] + u_r[0]*((u_r[1]/u_r[0])*grad_vel[0*n_dims + i]+(u_r[2]/u_r[0])*grad_vel[1*n_dims + i]+(u_r[3]/u_r[0])*grad_vel[2*n_dims + i]);
      }
    }
    else
    {
      // Velocity gradients
      for (int j=0;j<n_dims;j++)
      {
        for (int i=0;i<n_dims;i++)
          grad_vel[j*n_dims + i] = (grad_u[(j+1)*n_dims + i] - grad_u[0*n_dims + i]*u_r[j+1]/u_r[0])/u_r[0];
      }
      
      if(n_dims == 2)
      {
        // Total energy gradient
        for (int i=0;i<n_dims;i++)
          grad_u[3*n_dims + i] = inte*grad_u[0*n_dims + i] + 0.5*((u_r[1]*u_r[1]+u_r[2]*u_r[2])/(u_r[0]*u_r[0]))*grad_u[0*n_dims + i] + u_r[0]*((u_r[1]/u_r[0])*grad_vel[0*n_dims + i]+(u_r[2]/u_r[0])*grad_vel[1*n_dims + i]);
      }
      else if(n_dims == 3)
      {
        for (int i=0;i<n_dims;i++)
          grad_u[4*n_dims + i] = inte*grad_u[0*n_dims + i] + 0.5*((u_r[1]*u_r[1]+u_r[2]*u_r[2]+u_r[3]*u_r[3])/(u_r[0]*u_r[0]))*grad_u[0*n_dims + i] + u_r[0]*((u_r[1]/u_r[0])*grad_vel[0*n_dims + i]+(u_r[2]/u_r[0])*grad_vel[1*n_dims + i]+(u_r[3]/u_r[0])*grad_vel[2*n_dims + i]);
      }
    }
    
  }   
  
}

<|MERGE_RESOLUTION|>--- conflicted
+++ resolved
@@ -39,16 +39,10 @@
 // default constructor
 
 bdy_inters::bdy_inters()
-<<<<<<< HEAD
-{ 
-  order=run_input.order;
-  viscous=run_input.viscous;
-=======
 {	
 	order=run_input.order;
 	viscous=run_input.viscous;
 	LES=run_input.LES;
->>>>>>> 3d1e25bf
 }
 
 bdy_inters::~bdy_inters() { }
@@ -100,50 +94,6 @@
 
   if (in_run_type==0)
   {
-<<<<<<< HEAD
-    for(int i=0;i<n_fields;i++)
-    {
-      for(int j=0;j<n_fpts_per_inter;j++)
-      {
-        disu_fpts_l(j,in_inter,i)=get_disu_fpts_ptr(in_ele_type_l,in_ele_l,i,in_local_inter_l,j,FlowSol);
-      
-        norm_tconf_fpts_l(j,in_inter,i)=get_norm_tconf_fpts_ptr(in_ele_type_l,in_ele_l,i,in_local_inter_l,j,FlowSol);
-        
-        if(viscous)
-        {
-          delta_disu_fpts_l(j,in_inter,i)=get_delta_disu_fpts_ptr(in_ele_type_l,in_ele_l,i,in_local_inter_l,j,FlowSol);
-        }
-      }
-    }
-    
-    for(int i=0;i<n_fields;i++)
-    {
-      for(int j=0;j<n_fpts_per_inter;j++)
-      {
-        for(int k=0; k<n_dims; k++)
-        {
-          if(viscous)
-          {
-            grad_disu_fpts_l(j,in_inter,i,k) =get_grad_disu_fpts_ptr(in_ele_type_l,in_ele_l,in_local_inter_l,i,k,j,FlowSol);
-          }
-        }
-      }
-    }
-
-    for(int i=0;i<n_fpts_per_inter;i++)
-    {
-      mag_tnorm_dot_inv_detjac_mul_jac_fpts_l(i,in_inter)=get_mag_tnorm_dot_inv_detjac_mul_jac_fpts_ptr(in_ele_type_l,in_ele_l,in_local_inter_l,i,FlowSol);
-      
-      for(int j=0;j<n_dims;j++)
-      {
-        norm_fpts(i,in_inter,j)=get_norm_fpts_ptr(in_ele_type_l,in_ele_l,in_local_inter_l,i,j,FlowSol);
-        loc_fpts(i,in_inter,j)=get_loc_fpts_ptr(in_ele_type_l,in_ele_l,in_local_inter_l,i,j,FlowSol);
-      }
-
-    } 
-  }
-
-=======
 	  for(int i=0;i<n_fields;i++)
 	  {
 	  	for(int j=0;j<n_fpts_per_inter;j++)
@@ -189,7 +139,6 @@
 			}
 	  }
 	}
->>>>>>> 3d1e25bf
 }
 
 // move all from cpu to gpu
@@ -792,15 +741,6 @@
   #ifdef _CPU
   int bdy_spec, flux_spec;
   array<double> norm(n_dims), fn(n_fields);
-<<<<<<< HEAD
-  
-  for(int i=0;i<n_inters;i++)
-  {
-    //boundary specification
-    bdy_spec = boundary_type(i);
-    
-    if(bdy_spec == 12 || bdy_spec == 14)
-=======
 	int wallfn;
 	int i,j,k,l,m;
 
@@ -810,7 +750,6 @@
     bdy_spec = boundary_type(i);
 
     if(bdy_spec == 12 || bdy_spec == 14) // adiabatic BCs
->>>>>>> 3d1e25bf
       flux_spec = 2;
     else
       flux_spec = 1;
@@ -822,30 +761,19 @@
 				wallfn = 1;
 
     for(int j=0;j<n_fpts_per_inter;j++)
-<<<<<<< HEAD
-    {
-=======
-		{
-
->>>>>>> 3d1e25bf
+    {
       // storing normal components
       for (m=0;m<n_dims;m++)
         norm(m) = *norm_fpts(j,i,m);
       
       // obtain discontinuous solution at flux points
-<<<<<<< HEAD
-      for(int k=0;k<n_fields;k++)
-        temp_u_l(k)=(*disu_fpts_l(j,i,k));
-=======
 			for(k=0;k<n_fields;k++)
 				temp_u_l(k)=(*disu_fpts_l(j,i,k));
->>>>>>> 3d1e25bf
       
       for (m=0;m<n_dims;m++)
         temp_loc(m) = *loc_fpts(j,i,m);
 
       set_inv_boundary_conditions(bdy_spec,temp_u_l.get_ptr_cpu(),temp_u_r.get_ptr_cpu(),norm.get_ptr_cpu(),temp_loc.get_ptr_cpu(),bdy_params.get_ptr_cpu(),n_dims,n_fields,run_input.gamma,run_input.R_ref,time_bound,run_input.equation);
-<<<<<<< HEAD
       
       // obtain gradient of discontinuous solution at flux points
       for(int k=0;k<n_dims;k++)
@@ -855,22 +783,10 @@
           temp_grad_u_l(l,k) = *grad_disu_fpts_l(j,i,l,k);
         }
       }
-=======
-			
-			// obtain gradient of discontinuous solution at flux points
-			for(k=0;k<n_dims;k++)
-			{
-				for(l=0;l<n_fields;l++)
-				{
-					temp_grad_u_l(l,k) = *grad_disu_fpts_l(j,i,l,k);
-				}
-			}
->>>>>>> 3d1e25bf
       
       //Right gradient
       if(flux_spec == 2)
       {
-<<<<<<< HEAD
         // Extrapolate
         for(int k=0;k<n_dims;k++)
         {
@@ -879,27 +795,12 @@
             temp_grad_u_r(l,k) = temp_grad_u_l(l,k);
           }
         }
-=======
-			  // Extrapolate
-			  for(k=0;k<n_dims;k++)
-			  {
-			  	for(l=0;l<n_fields;l++)
-			  	{
-			  		temp_grad_u_r(l,k) = temp_grad_u_l(l,k);
-			  	}
-			  }
->>>>>>> 3d1e25bf
 
         set_vis_boundary_conditions(bdy_spec,temp_u_l.get_ptr_cpu(),temp_u_r.get_ptr_cpu(),temp_grad_u_r.get_ptr_cpu(),norm.get_ptr_cpu(),temp_loc.get_ptr_cpu(),bdy_params.get_ptr_cpu(),n_dims,n_fields,run_input.gamma,run_input.R_ref,time_bound,run_input.equation);
       }
 
-<<<<<<< HEAD
       // calculate flux from discontinuous solution at flux points
       if(n_dims==2) {
-=======
-			// calculate flux from discontinuous solution at flux points
-			if(n_dims==2) {
->>>>>>> 3d1e25bf
         
         if(flux_spec == 1)
         {
@@ -948,7 +849,6 @@
         FatalError("Viscous Riemann solver not implemented");
 
       // Transform back to reference space  
-<<<<<<< HEAD
       for(int k=0;k<n_fields;k++) 
           (*norm_tconf_fpts_l(j,i,k))+=fn(k)*(*mag_tnorm_dot_inv_detjac_mul_jac_fpts_l(j,i));
     }
@@ -957,17 +857,6 @@
   #endif
   
   #ifdef _GPU
-=======
-  		for(k=0;k<n_fields;k++) {
-				(*norm_tconf_fpts_l(j,i,k))+=fn(k)*(*mag_tnorm_dot_inv_detjac_mul_jac_fpts_l(j,i));
-			}
-		}
-	}
-
-	#endif
-	
-	#ifdef _GPU
->>>>>>> 3d1e25bf
   if (n_inters!=0)
     calc_norm_tconvisf_fpts_boundary_gpu_kernel_wrapper(n_fpts_per_inter,n_dims,n_fields,n_inters,disu_fpts_l.get_ptr_gpu(),grad_disu_fpts_l.get_ptr_gpu(),norm_tconf_fpts_l.get_ptr_gpu(),mag_tnorm_dot_inv_detjac_mul_jac_fpts_l.get_ptr_gpu(),norm_fpts.get_ptr_gpu(),loc_fpts.get_ptr_gpu(),boundary_type.get_ptr_gpu(),bdy_params.get_ptr_gpu(),delta_disu_fpts_l.get_ptr_gpu(),run_input.riemann_solve_type,run_input.vis_riemann_solve_type,run_input.R_ref,run_input.pen_fact,run_input.tau,run_input.gamma,run_input.prandtl,run_input.rt_inf,run_input.mu_inf,run_input.c_sth,run_input.fix_vis, time_bound, run_input.equation, run_input.diff_coeff);
   #endif
