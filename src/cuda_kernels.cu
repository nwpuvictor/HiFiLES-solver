--- conflicted
+++ resolved
@@ -1069,13 +1069,9 @@
 {
   double nn;
 
-<<<<<<< HEAD
-  if(in_n_dims==2) {
-=======
   //cout << "norm "<< norm(0) << ", " << norm(1) << endl;
 
   if(n_dims==2) {
->>>>>>> 7058e70f
     if(abs(norm[1]) > 0.7) {
       mrot[0*n_dims+0] = norm[0];
       mrot[1*n_dims+0] = norm[1];
@@ -1093,28 +1089,28 @@
     if(abs(norm[2]) > 0.7) {
       nn = sqrt(norm[1]*norm[1]+norm[2]*norm[2]);
 
-      mrot[0*n_dims+0] = norm[0]/nn;
-      mrot[1*n_dims+0] = norm[1]/nn;
-      mrot[2*n_dims+0] = norm[2]/nn;
-      mrot[0*n_dims+1] = 0.0;
-      mrot[1*n_dims+1] = -norm[2]/nn;
-      mrot[2*n_dims+1] = norm[1]/nn;
-      mrot[0*n_dims+2] = nn;
-      mrot[1*n_dims+2] = -norm[0]*norm[1]/nn;
-      mrot[2*n_dims+2] = -norm[0]*norm[2]/nn;
+      mrot[0*in_n_dims+0] = norm[0]/nn;
+      mrot[1*in_n_dims+0] = norm[1]/nn;
+      mrot[2*in_n_dims+0] = norm[2]/nn;
+      mrot[0*in_n_dims+1] = 0.0;
+      mrot[1*in_n_dims+1] = -norm[2]/nn;
+      mrot[2*in_n_dims+1] = norm[1]/nn;
+      mrot[0*in_n_dims+2] = nn;
+      mrot[1*in_n_dims+2] = -norm[0]*norm[1]/nn;
+      mrot[2*in_n_dims+2] = -norm[0]*norm[2]/nn;
     }
     else {
       nn = sqrt(norm[0]*norm[0]+norm[1]*norm[1]);
 
-      mrot[0*n_dims+0] = norm[0]/nn;
-      mrot[1*n_dims+0] = norm[1]/nn;
-      mrot[2*n_dims+0] = norm[2]/nn;
-      mrot[0*n_dims+1] = norm[1]/nn;
-      mrot[1*n_dims+1] = -norm[0]/nn;
-      mrot[2*n_dims+1] = 0.0;
-      mrot[0*n_dims+2] = norm[0]*norm[2]/nn;
-      mrot[1*n_dims+2] = norm[1]*norm[2]/nn;
-      mrot[2*n_dims+2] = -nn;
+      mrot[0*in_n_dims+0] = norm[0]/nn;
+      mrot[1*in_n_dims+0] = norm[1]/nn;
+      mrot[2*in_n_dims+0] = norm[2]/nn;
+      mrot[0*in_n_dims+1] = norm[1]/nn;
+      mrot[1*in_n_dims+1] = -norm[0]/nn;
+      mrot[2*in_n_dims+1] = 0.0;
+      mrot[0*in_n_dims+2] = norm[0]*norm[2]/nn;
+      mrot[1*in_n_dims+2] = norm[1]*norm[2]/nn;
+      mrot[2*in_n_dims+2] = -nn;
     }
   }
 }
@@ -1129,29 +1125,29 @@
   return Rey;
 }
 
-__device__ double SGS_filter_width(double detjac, int ele_type, int n_dims, int order, double filter_ratio)
+__device__ double SGS_filter_width(double in_detjac, int in_ele_type, int in_n_dims, int in_order, double in_filter_ratio)
 {
   // Define filter width by Deardorff's unstructured element method
   double delta, vol;
 
-  if (ele_type==0) // triangle
+  if (in_ele_type==0) // triangle
   {
-    vol = detjac*2.0;
-  }
-  else if (ele_type==1) // quads
+    vol = in_detjac*2.0;
+  }
+  else if (in_ele_type==1) // quads
   {
-    vol = detjac*4.0;
-  }
-  else if (ele_type==2) // tets
+    vol = in_detjac*4.0;
+  }
+  else if (in_ele_type==2) // tets
   {
-    vol = detjac*8.0/6.0;
-  }
-  else if (ele_type==4) // hexas
+    vol = in_detjac*8.0/6.0;
+  }
+  else if (in_ele_type==4) // hexas
   {
-    vol = detjac*8.0;
-  }
-
-  delta = filter_ratio*pow(vol,1./n_dims)/(order+1.);
+    vol = in_detjac*8.0;
+  }
+
+  delta = in_filter_ratio*pow(vol,1./in_n_dims)/(in_order+1.);
 
   // Parsani's expression
   //delta = in_filter_ratio*pow(vol/(in_order+1.),1./in_n_dims);
@@ -1160,118 +1156,118 @@
 }
 
 /*! gpu kernel to calculate velocity and energy product terms for similarity model */
-template<int n_fields>
-__global__ void calc_similarity_terms_kernel(int n_upts_per_ele, int n_eles, int n_dims, double* disu_upts_ptr, double* uu_ptr, double* ue_ptr)
+template<int in_n_fields>
+__global__ void calc_similarity_terms_kernel(int in_n_upts_per_ele, int in_n_eles, int in_n_dims, double* in_disu_upts_ptr, double* in_uu_ptr, double* in_ue_ptr)
 {
   const int thread_id = blockIdx.x*blockDim.x+threadIdx.x;
 
-  int stride = n_upts_per_ele*n_eles;
+  int stride = in_n_upts_per_ele*in_n_eles;
   int i;
-  double q[n_fields];
+  double q[in_n_fields];
   double rsq;
 
-   if(thread_id<n_upts_per_ele*n_eles) {
+   if(thread_id<in_n_upts_per_ele*in_n_eles) {
 
     // Solution
     #pragma unroll
-    for (i=0;i<n_fields;i++) {
-      q[i] = disu_upts_ptr[thread_id + i*stride];
+    for (i=0;i<in_n_fields;i++) {
+      q[i] = in_disu_upts_ptr[thread_id + i*stride];
     }
 
     rsq = q[0]*q[0];
 
-    if(n_dims==2) {
+    if(in_n_dims==2) {
       /*! velocity-velocity product */
-      uu_ptr[thread_id + 0*stride] = q[1]*q[1]/rsq;
-      uu_ptr[thread_id + 1*stride] = q[2]*q[2]/rsq;
-      uu_ptr[thread_id + 2*stride] = q[1]*q[2]/rsq;
+      in_uu_ptr[thread_id + 0*stride] = q[1]*q[1]/rsq;
+      in_uu_ptr[thread_id + 1*stride] = q[2]*q[2]/rsq;
+      in_uu_ptr[thread_id + 2*stride] = q[1]*q[2]/rsq;
 
       /*! velocity-energy product */
       q[3] -= 0.5*(q[1]*q[1] + q[2]*q[2])/q[0]; // internal energy*rho
 
-      ue_ptr[thread_id + 0*stride] = q[1]*q[3]/rsq; // subtract kinetic energy
-      ue_ptr[thread_id + 1*stride] = q[2]*q[3]/rsq;
-    }
-    else if(n_dims==3) {
+      in_ue_ptr[thread_id + 0*stride] = q[1]*q[3]/rsq; // subtract kinetic energy
+      in_ue_ptr[thread_id + 1*stride] = q[2]*q[3]/rsq;
+    }
+    else if(in_n_dims==3) {
       /*! velocity-velocity product */
-      uu_ptr[thread_id + 0*stride] = q[1]*q[1]/rsq;
-      uu_ptr[thread_id + 1*stride] = q[2]*q[2]/rsq;
-      uu_ptr[thread_id + 2*stride] = q[3]*q[3]/rsq;
-      uu_ptr[thread_id + 3*stride] = q[1]*q[2]/rsq;
-      uu_ptr[thread_id + 4*stride] = q[1]*q[3]/rsq;
-      uu_ptr[thread_id + 5*stride] = q[2]*q[3]/rsq;
+      in_uu_ptr[thread_id + 0*stride] = q[1]*q[1]/rsq;
+      in_uu_ptr[thread_id + 1*stride] = q[2]*q[2]/rsq;
+      in_uu_ptr[thread_id + 2*stride] = q[3]*q[3]/rsq;
+      in_uu_ptr[thread_id + 3*stride] = q[1]*q[2]/rsq;
+      in_uu_ptr[thread_id + 4*stride] = q[1]*q[3]/rsq;
+      in_uu_ptr[thread_id + 5*stride] = q[2]*q[3]/rsq;
 
       /*! velocity-energy product */
       q[4] -= 0.5*(q[1]*q[1] + q[2]*q[2] + q[3]*q[3])/q[0]; // internal energy*rho
 
-      ue_ptr[thread_id + 0*stride] = q[1]*q[4]/rsq; // subtract kinetic energy
-      ue_ptr[thread_id + 1*stride] = q[2]*q[4]/rsq;
-      ue_ptr[thread_id + 2*stride] = q[3]*q[4]/rsq;
+      in_ue_ptr[thread_id + 0*stride] = q[1]*q[4]/rsq; // subtract kinetic energy
+      in_ue_ptr[thread_id + 1*stride] = q[2]*q[4]/rsq;
+      in_ue_ptr[thread_id + 2*stride] = q[3]*q[4]/rsq;
     }
   }
 }
 
 /*! gpu kernel to calculate Leonard tensors for similarity model */
-template<int n_fields>
-__global__ void calc_Leonard_tensors_kernel(int n_upts_per_ele, int n_eles, int n_dims, double* disuf_upts_ptr, double* Lu_ptr, double* Le_ptr)
+template<int in_n_fields>
+__global__ void calc_Leonard_tensors_kernel(int in_n_upts_per_ele, int in_n_eles, int in_n_dims, double* in_disuf_upts_ptr, double* in_Lu_ptr, double* in_Le_ptr)
 {
   const int thread_id = blockIdx.x*blockDim.x+threadIdx.x;
 
-  int stride = n_upts_per_ele*n_eles;
+  int stride = in_n_upts_per_ele*in_n_eles;
   int i;
-  double q[n_fields];
+  double q[in_n_fields];
   double diag, rsq;
 
-   if(thread_id<n_upts_per_ele*n_eles) {
+   if(thread_id<in_n_upts_per_ele*in_n_eles) {
     // filtered solution
     #pragma unroll
-    for (i=0;i<n_fields;i++) {
-      q[i] = disuf_upts_ptr[thread_id + i*stride];
+    for (i=0;i<in_n_fields;i++) {
+      q[i] = in_disuf_upts_ptr[thread_id + i*stride];
     }
 
     rsq = q[0]*q[0];
 
     /*! subtract product of filtered solution terms from Leonard tensors */
-    if(n_dims==2) {
-      Lu_ptr[thread_id + 0*stride] = (Lu_ptr[thread_id + 0*stride] - q[1]*q[1])/rsq;
-      Lu_ptr[thread_id + 1*stride] = (Lu_ptr[thread_id + 1*stride] - q[2]*q[2])/rsq;
-      Lu_ptr[thread_id + 2*stride] = (Lu_ptr[thread_id + 2*stride] - q[1]*q[2])/rsq;
-
-      diag = (Lu_ptr[thread_id + 0*stride] + Lu_ptr[thread_id + 1*stride])/3.0;
+    if(in_n_dims==2) {
+      in_Lu_ptr[thread_id + 0*stride] = (in_Lu_ptr[thread_id + 0*stride] - q[1]*q[1])/rsq;
+      in_Lu_ptr[thread_id + 1*stride] = (in_Lu_ptr[thread_id + 1*stride] - q[2]*q[2])/rsq;
+      in_Lu_ptr[thread_id + 2*stride] = (in_Lu_ptr[thread_id + 2*stride] - q[1]*q[2])/rsq;
+
+      diag = (in_Lu_ptr[thread_id + 0*stride] + in_Lu_ptr[thread_id + 1*stride])/3.0;
 
       q[3] -= 0.5*(q[1]*q[1] + q[2]*q[2])/q[0]; // internal energy*rho
 
-      Le_ptr[thread_id + 0*stride] = (Le_ptr[thread_id + 0*stride] - q[1]*q[3])/rsq;
-      Le_ptr[thread_id + 1*stride] = (Le_ptr[thread_id + 1*stride] - q[2]*q[3])/rsq;
-    }
-    else if(n_dims==3) {
-      Lu_ptr[thread_id + 0*stride] = (Lu_ptr[thread_id + 0*stride] - q[1]*q[1])/rsq;
-      Lu_ptr[thread_id + 1*stride] = (Lu_ptr[thread_id + 1*stride] - q[2]*q[2])/rsq;
-      Lu_ptr[thread_id + 2*stride] = (Lu_ptr[thread_id + 2*stride] - q[3]*q[3])/rsq;
-      Lu_ptr[thread_id + 3*stride] = (Lu_ptr[thread_id + 3*stride] - q[1]*q[2])/rsq;
-      Lu_ptr[thread_id + 4*stride] = (Lu_ptr[thread_id + 4*stride] - q[1]*q[3])/rsq;
-      Lu_ptr[thread_id + 5*stride] = (Lu_ptr[thread_id + 5*stride] - q[2]*q[3])/rsq;
-
-      diag = (Lu_ptr[thread_id + 0*stride] + Lu_ptr[thread_id + 1*stride] + Lu_ptr[thread_id + 2*stride])/3.0;
+      in_Le_ptr[thread_id + 0*stride] = (in_Le_ptr[thread_id + 0*stride] - q[1]*q[3])/rsq;
+      in_Le_ptr[thread_id + 1*stride] = (in_Le_ptr[thread_id + 1*stride] - q[2]*q[3])/rsq;
+    }
+    else if(in_n_dims==3) {
+      in_Lu_ptr[thread_id + 0*stride] = (in_Lu_ptr[thread_id + 0*stride] - q[1]*q[1])/rsq;
+      in_Lu_ptr[thread_id + 1*stride] = (in_Lu_ptr[thread_id + 1*stride] - q[2]*q[2])/rsq;
+      in_Lu_ptr[thread_id + 2*stride] = (in_Lu_ptr[thread_id + 2*stride] - q[3]*q[3])/rsq;
+      in_Lu_ptr[thread_id + 3*stride] = (in_Lu_ptr[thread_id + 3*stride] - q[1]*q[2])/rsq;
+      in_Lu_ptr[thread_id + 4*stride] = (in_Lu_ptr[thread_id + 4*stride] - q[1]*q[3])/rsq;
+      in_Lu_ptr[thread_id + 5*stride] = (in_Lu_ptr[thread_id + 5*stride] - q[2]*q[3])/rsq;
+
+      diag = (in_Lu_ptr[thread_id + 0*stride] + in_Lu_ptr[thread_id + 1*stride] + in_Lu_ptr[thread_id + 2*stride])/3.0;
 
       q[4] -= 0.5*(q[1]*q[1] + q[2]*q[2] + q[3]*q[3])/q[0]; // internal energy*rho
 
-      Le_ptr[thread_id + 0*stride] = (Le_ptr[thread_id + 0*stride] - q[1]*q[4])/rsq;
-      Le_ptr[thread_id + 1*stride] = (Le_ptr[thread_id + 1*stride] - q[2]*q[4])/rsq;
-      Le_ptr[thread_id + 2*stride] = (Le_ptr[thread_id + 2*stride] - q[3]*q[4])/rsq;
+      in_Le_ptr[thread_id + 0*stride] = (in_Le_ptr[thread_id + 0*stride] - q[1]*q[4])/rsq;
+      in_Le_ptr[thread_id + 1*stride] = (in_Le_ptr[thread_id + 1*stride] - q[2]*q[4])/rsq;
+      in_Le_ptr[thread_id + 2*stride] = (in_Le_ptr[thread_id + 2*stride] - q[3]*q[4])/rsq;
     }
 
     /*! subtract diagonal from Lu */
     #pragma unroll
-    for (i=0;i<n_dims;++i) {
-      Lu_ptr[thread_id + i*stride] -= diag;
+    for (i=0;i<in_n_dims;++i) {
+      in_Lu_ptr[thread_id + i*stride] -= diag;
     }
     // subtract diagonal from Le?
   }
 }
 
-template<int n_dims>
-__device__ void wall_model_kernel(int wall_model, double rho, double* urot, double* inte, double* mu, double gamma, double prandtl, double y, double* tau_wall, double q_wall)
+template<int in_n_dims>
+__device__ void wall_model_kernel(int wall_model, double rho, double* urot, double* inte, double* mu, double in_gamma, double in_prandtl, double y, double* tau_wall, double q_wall)
 {
   double eps = 1.e-10;
   double Rey, Rey_c, u, uplus, utau, tw;
@@ -1282,7 +1278,7 @@
   // Magnitude of surface velocity
   u = 0.0;
   #pragma unroll
-  for(i=0;i<n_dims;++i) u += urot[i]*urot[i];
+  for(i=0;i<in_n_dims;++i) u += urot[i]*urot[i];
 
   u = sqrt(u);
 
@@ -1306,11 +1302,11 @@
       tw = rho*utau*utau;
 
       #pragma unroll
-      for(i=0;i<n_dims;++i) tau_wall[i] = tw*urot[i]/u;
+      for(i=0;i<in_n_dims;++i) tau_wall[i] = tw*urot[i]/u;
 
       // Wall heat flux
-      if(Rey < Rey_c) q_wall = (*inte)*gamma*tw / (prandtl * u);
-      else            q_wall = (*inte)*gamma*tw / (prandtl * (u + utau * sqrt(Rey_c) * (prandtl/prandtl_t-1.0)));
+      if(Rey < Rey_c) q_wall = (*inte)*in_gamma*tw / (in_prandtl * u);
+      else            q_wall = (*inte)*in_gamma*tw / (in_prandtl * (u + utau * sqrt(Rey_c) * (in_prandtl/prandtl_t-1.0)));
     }
 
     /*! Breuer-Rodi 3-layer wall model (Breuer and Rodi, 1996)
@@ -1348,7 +1344,7 @@
       utau = 0.0;
 
       #pragma unroll
-      for (i=0;i<n_dims;i++)
+      for (i=0;i<in_n_dims;i++)
         utau += tau_wall[i]*tau_wall[i];
 
       utau /= pow( (rho*rho), 0.25);
@@ -1452,51 +1448,34 @@
 
       // why different to WW model?
       #pragma unroll
-      for (i=0;i<n_dims;i++) tau_wall[i] = abs(tw*urot[i]/u);
+      for (i=0;i<in_n_dims;i++) tau_wall[i] = abs(tw*urot[i]/u);
 
       // Wall heat flux
-      if(yplus <= ymatch) q_wall = (*inte)*gamma*tw / (prandtl * u);
-      else                q_wall = (*inte)*gamma*tw / (prandtl * (u + utau * ymatch * (prandtl/prandtl_t-1.0)));
+      if(yplus <= ymatch) q_wall = (*inte)*in_gamma*tw / (in_prandtl * u);
+      else                q_wall = (*inte)*in_gamma*tw / (in_prandtl * (u + utau * ymatch * (in_prandtl/prandtl_t-1.0)));
     }
   }
 
   // if velocity is 0
   else {
     #pragma unroll
-    for (i=0;i<n_dims;i++) tau_wall[i] = 0.0;
+    for (i=0;i<in_n_dims;i++) tau_wall[i] = 0.0;
     q_wall = 0.0;
   }
 }
 
-<<<<<<< HEAD
 template<int in_n_dims, int in_n_comp>
 __device__ void SGS_flux_kernel(double* q, double* qf, double* grad_vel, double* grad_velf, double* grad_ene, double* grad_enef, double* gsq, double* sd, double* strain, double* strainf, double* Lm, double* Le, double* mu_t, double* Cs, double* sgsf, int sgs_model, double delta, double in_gamma)
-=======
-template<int n_dims>
-__device__ void SGS_flux_kernel(double* q, double* grad_q, double* grad_vel, double* grad_ene, double* sdtensor, double* straintensor, double* Leonard_mom, double* Leonard_ene, double* f, int sgs_model, double delta, double gamma, int field)
->>>>>>> 7058e70f
 {
   int i,j,k;
   int eddy, sim;
   double deltaf;
   double Smod, Sfmod;
   double prandtl_t=0.5; // turbulent Prandtl number
-<<<<<<< HEAD
   double num, denom;
   double diag;
   double eps=1.e-12;
   double M[in_n_comp];          // M tensor for dynamic model
-=======
-  double num=0.0;
-  double denom=0.0;
-  double diag=0.0;
-  double eps=1.e-10;
-
-  // Initialize SGS flux to 0
-  #pragma unroll
-  for (i=0;i<n_dims;i++)
-    f[i] = 0.0;
->>>>>>> 7058e70f
 
   // Set flags depending on which SGS model we are using
   // 0: Smagorinsky, 1: WALE, 2: WALE-similarity, 3: SVV, 4: Similarity, 5: dynamic
@@ -1535,7 +1514,6 @@
     // Calculate modulus of strain rate tensor
     Smod = 0.0;
     #pragma unroll
-<<<<<<< HEAD
     for (i=0;i<in_n_dims;i++) {
       Smod += 2.0*strain[i]*strain[i];
     }
@@ -1546,18 +1524,6 @@
     }
     else if(in_n_dims==3) {
       Smod += 4.0*(strain[3]*strain[3] + strain[4]*strain[4] + strain[5]*strain[5]);
-=======
-    for (i=0;i<n_dims;i++) {
-      Smod += 2.0*straintensor[i]*straintensor[i];
-    }
-
-    // Now the off-diagonal components of strain tensor:
-    if(n_dims==2) {
-      Smod += 4.0*straintensor[2]*straintensor[2];
-    }
-    else if(n_dims==3) {
-      Smod += 4.0*(straintensor[3]*straintensor[3] + straintensor[4]*straintensor[4] + straintensor[5]*straintensor[5]);
->>>>>>> 7058e70f
     }
 
     // modulus of strain rate tensor
@@ -1575,7 +1541,6 @@
     // squared gradient tensor - NOT symmetric!
     diag = 0.0;
     #pragma unroll
-<<<<<<< HEAD
     for (i=0;i<in_n_dims;i++) {
       #pragma unroll
       for (j=0;j<in_n_dims;j++) {
@@ -1584,40 +1549,19 @@
         for (k=0;k<in_n_dims;k++) {
           gsq[i*in_n_dims+j] += grad_vel[i*in_n_dims+j]*grad_vel[j*in_n_dims+i];
         }
-=======
-    for (i=0;i<n_dims;i++) {
-      sdtensor[i] = 0.0;
-      #pragma unroll
-      for (j=0;j<n_dims;j++) {
-        diag += grad_vel[i*n_dims + j]*grad_vel[j*n_dims + i]/3.0;
-        sdtensor[i] += grad_vel[i*n_dims + j]*grad_vel[j*n_dims + i];
->>>>>>> 7058e70f
       }
       diag += gsq[i*in_n_dims+i]/3.0;
     }
 
     // construct sd tensor - NOT symmetric!
     #pragma unroll
-<<<<<<< HEAD
     for (i=0;i<in_n_dims;i++) {
       #pragma unroll
       for (j=0;j<in_n_dims;j++) {
         sd[i*in_n_dims+j] = 0.5*(gsq[i*in_n_dims+j] + gsq[j*in_n_dims+i]);
-=======
-    for (i=0;i<n_dims;i++)
-      sdtensor[i] -= diag;
-
-    // off-diagonal terms of tensor
-    if(n_dims==2) {
-      sdtensor[2] = 0.0;
-      #pragma unroll
-      for (j=0;j<n_dims;j++) {
-        sdtensor[2] += (grad_vel[0*n_dims + j]*grad_vel[j*n_dims + 1] + grad_vel[1*n_dims + j]*grad_vel[j*n_dims + 0])/2.0;
->>>>>>> 7058e70f
       }
       sd[i*in_n_dims+i] -= diag;
     }
-<<<<<<< HEAD
 
     // numerator
     num = 0.0;
@@ -1641,20 +1585,6 @@
     }
     else if(in_n_dims==3) {
       denom += 2.0*(strain[3]*strain[3] + strain[4]*strain[4] + strain[5]*strain[5]);
-=======
-    else if(n_dims==3) {
-      sdtensor[3] = 0.0;
-      sdtensor[4] = 0.0;
-      sdtensor[5] = 0.0;
-      #pragma unroll
-      for (j=0;j<n_dims;j++) {
-        sdtensor[3] += (grad_vel[0*n_dims + j]*grad_vel[j*n_dims + 1] + grad_vel[1*n_dims + j]*grad_vel[j*n_dims + 0])/2.0;
-
-        sdtensor[4] += (grad_vel[0*n_dims + j]*grad_vel[j*n_dims + 2] + grad_vel[2*n_dims + j]*grad_vel[j*n_dims + 0])/2.0;
-
-        sdtensor[5] += (grad_vel[1*n_dims + j]*grad_vel[j*n_dims + 2] + grad_vel[2*n_dims + j]*grad_vel[j*n_dims + 1])/2.0;
-      }
->>>>>>> 7058e70f
     }
 
     // prevent division by zero
@@ -1680,7 +1610,6 @@
     // Calculate modulus of strain rate tensor
     Sfmod = 0.0;
     #pragma unroll
-<<<<<<< HEAD
     for (i=0;i<in_n_dims;i++) {
       Sfmod += 2.0*strainf[i]*strainf[i];
     }
@@ -1720,20 +1649,6 @@
     else {
       denom += 2.0*(M[3]*M[3]+M[4]*M[4]+M[5]*M[5]);
       num += 2.0*(Lm[3]*M[3]+Lm[4]*M[4]+Lm[5]*M[5]);
-=======
-    for (i=0;i<n_dims;i++) {
-      num += sdtensor[i]*sdtensor[i];
-      denom += straintensor[i]*straintensor[i];
-    }
-
-    if(n_dims==2) {
-      num += 2.0*sdtensor[2]*sdtensor[2];
-      denom += 2.0*straintensor[2]*straintensor[2];
-    }
-    else if(n_dims==3) {
-      num += 2.0*(sdtensor[3]*sdtensor[3] + sdtensor[4]*sdtensor[4] + sdtensor[5]*sdtensor[5]);
-      denom += 2.0*(straintensor[3]*straintensor[3] + straintensor[4]*straintensor[4] + straintensor[5]*straintensor[5]);
->>>>>>> 7058e70f
     }
 
     // prevent division by zero
@@ -1749,7 +1664,6 @@
 
   // Now set the flux values
   if (eddy==1) {
-<<<<<<< HEAD
 
     if (in_n_dims==2) {
 
@@ -1769,35 +1683,10 @@
       sgsf[3*in_n_dims + 0] = -1.0*in_gamma*(*mu_t)/prandtl_t*grad_ene[0];
       sgsf[3*in_n_dims + 1] = -1.0*in_gamma*(*mu_t)/prandtl_t*grad_ene[1];
 
-=======
-    if (n_dims==2) {
+    }
+    else if(in_n_dims==3) {
 
       // Density
-      if (field==0) {
-        f[0] = 0.0;
-        f[1] = 0.0;
-      }
-      // u
-      else if (field==1) {
-        f[0] = -2.0*mu_t*straintensor[0];
-        f[1] = -2.0*mu_t*straintensor[2];
-      }
-      // v
-      else if (field==2) {
-        f[0] = -2.0*mu_t*straintensor[2];
-        f[1] = -2.0*mu_t*straintensor[1];
-      }
-      // Energy
-      else if (field==3) {
-        f[0] = -1.0*gamma*mu_t/prandtl_t*grad_ene[0];
-        f[1] = -1.0*gamma*mu_t/prandtl_t*grad_ene[1];
-      }
->>>>>>> 7058e70f
-    }
-    else if(n_dims==3) {
-
-      // Density
-<<<<<<< HEAD
       sgsf[0*in_n_dims + 0] = 0.0;
       sgsf[0*in_n_dims + 1] = 0.0;
       sgsf[0*in_n_dims + 2] = 0.0;
@@ -1863,92 +1752,6 @@
       sgsf[4*in_n_dims + 1] += q[0]*in_gamma*Le[1];
       sgsf[4*in_n_dims + 2] += q[0]*in_gamma*Le[2];
 
-=======
-      if (field==0) {
-        f[0] = 0.0;
-        f[1] = 0.0;
-        f[2] = 0.0;
-      }
-      // u
-      else if (field==1) {
-        f[0] = -2.0*mu_t*straintensor[0];
-        f[1] = -2.0*mu_t*straintensor[3];
-        f[2] = -2.0*mu_t*straintensor[4];
-      }
-      // v
-      else if (field==2) {
-        f[0] = -2.0*mu_t*straintensor[3];
-        f[1] = -2.0*mu_t*straintensor[1];
-        f[2] = -2.0*mu_t*straintensor[5];
-      }
-      // w
-      else if (field==3) {
-        f[0] = -2.0*mu_t*straintensor[4];
-        f[1] = -2.0*mu_t*straintensor[5];
-        f[2] = -2.0*mu_t*straintensor[2];
-      }
-      // Energy
-      else if (field==4) {
-        f[0] = -1.0*gamma*mu_t/prandtl_t*grad_ene[0];
-        f[1] = -1.0*gamma*mu_t/prandtl_t*grad_ene[1];
-        f[2] = -1.0*gamma*mu_t/prandtl_t*grad_ene[2];
-      }
-    }
-  }
-  // Add similarity term to SGS fluxes if WSM or Similarity model
-  if (sim==1)
-  {
-    if(n_dims==2) {
-
-      // Density
-      if (field==0) {
-        f[0] += 0.0;
-        f[1] += 0.0;
-      }
-
-      // u
-      if (field==1) {
-        f[0] += q[0]*Leonard_mom[0];
-        f[1] += q[0]*Leonard_mom[2];
-      }
-      // v
-      else if (field==2) {
-        f[0] += q[0]*Leonard_mom[2];
-        f[1] += q[0]*Leonard_mom[1];
-      }
-      // Energy
-      else if (field==3) {
-        f[0] += q[0]*gamma*Leonard_ene[0];
-        f[1] += q[0]*gamma*Leonard_ene[1];
-      }
-    }
-    else if(n_dims==3)
-    {
-      // u
-      if (field==1) {
-        f[0] += q[0]*Leonard_mom[0];
-        f[1] += q[0]*Leonard_mom[3];
-        f[2] += q[0]*Leonard_mom[4];
-      }
-      // v
-      else if (field==2) {
-        f[0] += q[0]*Leonard_mom[3];
-        f[1] += q[0]*Leonard_mom[1];
-        f[2] += q[0]*Leonard_mom[5];
-      }
-      // w
-      else if (field==3) {
-        f[0] += q[0]*Leonard_mom[4];
-        f[1] += q[0]*Leonard_mom[5];
-        f[2] += q[0]*Leonard_mom[2];
-      }
-      // Energy
-      else if (field==4) {
-        f[0] += q[0]*gamma*Leonard_ene[0];
-        f[1] += q[0]*gamma*Leonard_ene[1];
-        f[2] += q[0]*gamma*Leonard_ene[2];
-      }
->>>>>>> 7058e70f
     }
   }
 }
@@ -3350,13 +3153,8 @@
 
 
 // gpu kernel to calculate transformed discontinuous viscous flux at solution points
-<<<<<<< HEAD
-template<int in_n_dims, int in_n_fields, int in_n_comp>
-__global__ void evaluate_viscFlux_NS_gpu_kernel(int in_n_upts_per_ele, int in_n_eles, int in_ele_type, int in_order, double in_filter_ratio, int in_LES, int in_motion, int sgs_model, int wall_model, double in_wall_thickness, double* in_wall_dist_ptr, double* in_twall_ptr, double* Leonard_mom, double* Leonard_ene, double* in_turb_visc_ptr, double* in_dynamic_coeff_ptr, double* in_disu_upts_ptr, double* in_disuf_upts_ptr, double* out_tdisf_upts_ptr, double* out_sgsf_upts_ptr, double* in_grad_disu_upts_ptr, double* in_grad_disuf_upts_ptr, double* in_detjac_upts_ptr, double* in_detjac_dyn_upts_ptr, double* in_JGinv_upts_ptr, double* in_JGinv_dyn_upts_ptr, double in_gamma, double in_prandtl, double in_rt_inf, double in_mu_inf, double in_c_sth, double in_fix_vis)
-=======
 template<int n_dims, int n_fields, int n_comp>
-__global__ void evaluate_viscFlux_NS_gpu_kernel(int n_upts_per_ele, int n_eles, int ele_type, int order, double filter_ratio, int LES, int motion, int sgs_model, int wall_model, double wall_thickness, double* wall_dist_ptr, double* twall_ptr, double* Leonard_mom, double* Leonard_ene, double* disu_upts_ptr, double* out_tdisf_upts_ptr, double* out_sgsf_upts_ptr, double* grad_disu_upts_ptr, double* detjac_upts_ptr, double* detjac_dyn_upts_ptr, double* JGinv_upts_ptr, double* JGinv_dyn_upts_ptr, double gamma, double prandtl, double rt_inf, double mu_inf, double c_sth, double fix_vis, int turb_model, double c_v1, double omega, double prandtl_t)
->>>>>>> 7058e70f
+__global__ void evaluate_viscFlux_NS_gpu_kernel(int n_upts_per_ele, int n_eles, int ele_type, int order, double filter_ratio, int LES, int motion, int sgs_model, int wall_model, double wall_thickness, double* wall_dist_ptr, double* twall_ptr, double* Leonard_mom, double* Leonard_ene, double* in_turb_visc_ptr, double* in_dynamic_coeff_ptr, double* disu_upts_ptr, double* in_disuf_upts_ptr, double* out_tdisf_upts_ptr, double* out_sgsf_upts_ptr, double* grad_disu_upts_ptr, double* in_grad_disuf_upts_ptr, double* detjac_upts_ptr, double* detjac_dyn_upts_ptr, double* JGinv_upts_ptr, double* JGinv_dyn_upts_ptr, double gamma, double prandtl, double rt_inf, double mu_inf, double c_sth, double fix_vis, int turb_model, double c_v1, double omega, double prandtl_t)
 {
   const int thread_id = blockIdx.x*blockDim.x+threadIdx.x;
   int ele = thread_id/n_upts_per_ele;
@@ -3373,7 +3171,6 @@
   double inte, mu, mu_t;
 
   // LES model variables
-<<<<<<< HEAD
   double sgsf[in_n_fields*in_n_dims]; // SGS flux array
   double strain[in_n_comp];           // strain for SGS models
   double gsq[in_n_dims*in_n_dims];    // for WALE SGS model
@@ -3388,14 +3185,6 @@
   double grad_qf[in_n_fields*in_n_dims]; // gradient of filtered solution
   double strainf[in_n_comp];
   double sftensor[in_n_comp];
-=======
-  double sgsf[n_fields*n_dims]; // SGS flux array
-  double straintensor[n_comp];     // strain for SGS models
-  double sdtensor[n_comp];         // for WALE SGS model
-  double lmtensor[n_comp];         // local Leonard tensor for momentum
-  double letensor[n_dims];         // local Leonard tensor for energy
-  double jac, delta;
->>>>>>> 7058e70f
 
   // wall model variables
   double norm[n_dims];             // wall normal
@@ -3411,13 +3200,8 @@
   int i, j, k, index;
   int stride = n_upts_per_ele*n_eles;
 
-<<<<<<< HEAD
-  if(thread_id<(in_n_upts_per_ele*in_n_eles)) {
-
-=======
    if(thread_id<(n_upts_per_ele*n_eles))
    {
->>>>>>> 7058e70f
     // Physical solution
     #pragma unroll
     for (i=0;i<n_fields;i++) {
@@ -3461,7 +3245,6 @@
         grad_q[i*n_dims + 2] = grad_disu_upts_ptr[index + 2*stride*n_fields];
     }
 
-<<<<<<< HEAD
     // Get gradient of filtered solution if using dynamic LES model
     if(sgs_model==5) {
 
@@ -3484,16 +3267,12 @@
       }
 
       // dynamic LES prep
-      vis_NS_flux<in_n_dims>(qf, grad_qf, grad_velf, grad_enef, sftensor, f, &inte, &mu, in_prandtl, in_gamma, in_rt_inf, in_mu_inf, in_c_sth, in_fix_vis, -1);
-
-    }
-
-    // viscous flux prep
-    vis_NS_flux<in_n_dims>(q, grad_q, grad_vel, grad_ene, stensor, f, &inte, &mu, in_prandtl, in_gamma, in_rt_inf, in_mu_inf, in_c_sth, in_fix_vis, -1);
-=======
+      vis_NS_flux<in_n_dims>(qf, grad_qf, grad_velf, grad_enef, sftensor, f, &inte, &mu, &mu_t, in_prandtl, in_gamma, in_rt_inf, in_mu_inf, in_c_sth, in_fix_vis, -1, turb_model, c_v1, omega, prandtl_t);
+
+    }
+
     // Flux prep
     vis_NS_flux<n_dims>(q, grad_q, grad_vel, grad_ene, stensor, f, &inte, &mu, &mu_t, prandtl, gamma, rt_inf, mu_inf, c_sth, fix_vis, -1, turb_model, c_v1, omega, prandtl_t);
->>>>>>> 7058e70f
 
     // Initialize LES output field to zero
     in_turb_visc_ptr[thread_id] = 0.0;
@@ -3591,15 +3370,11 @@
 
       // get wall flux at previous timestep
       #pragma unroll
-      for (j=0;j<n_dims;j++)
-        tw[j] = twall_ptr[thread_id + (j+1)*stride];
-
-<<<<<<< HEAD
+      for (j=0;j<in_n_dims;j++)
+        tw[j] = in_twall_ptr[thread_id + (j+1)*stride];
+
       // heat flux at previous iteration is not needed
       qw = in_twall_ptr[thread_id + (in_n_fields-1)*stride];
-=======
-      qw = twall_ptr[thread_id + (n_fields-1)*stride];
->>>>>>> 7058e70f
 
       // calculate wall flux
       wall_model_kernel<n_dims>( wall_model, q[0], urot, &inte, &mu, gamma, prandtl, y, tw, qw);
@@ -3682,7 +3457,6 @@
 
       // Calculate strain rate tensor from viscous stress tensor
       #pragma unroll
-<<<<<<< HEAD
       for (j=0;j<in_n_comp;j++)
         strain[j] = stensor[j]/2.0/mu;
 
@@ -3692,10 +3466,6 @@
         for (j=0;j<in_n_comp;j++)
           strainf[j] = sftensor[j]/2.0/mu;
       }
-=======
-      for (j=0;j<n_comp;j++)
-        straintensor[j] = stensor[j]/2.0/mu;
->>>>>>> 7058e70f
 
       // Calculate filter width
       jac = detjac_upts_ptr[thread_id];
@@ -3704,7 +3474,6 @@
 
       // momentum Leonard tensor
       #pragma unroll
-<<<<<<< HEAD
       for (j=0;j<in_n_comp;j++)
         lm[j] = Leonard_mom[thread_id + j*stride];
 
@@ -3713,21 +3482,10 @@
       for (j=0;j<in_n_dims;j++)
         le[j] = 0.0;
         //le[j] = Leonard_ene[thread_id + j*stride];
-=======
-      for (j=0;j<n_comp;j++)
-        lmtensor[j] = Leonard_mom[thread_id + j*stride];
-
-      // energy Leonard tensor - bugged or just sensitive to the filter?
-      #pragma unroll
-      for (j=0;j<n_dims;j++)
-        letensor[j] = 0.0;
-        //letensor[j] = Leonard_ene[thread_id + j*stride];
->>>>>>> 7058e70f
 
       //printf("Lu = %6.10f\n",lm[0]);
       mu_t = 0.0;
 
-<<<<<<< HEAD
       SGS_flux_kernel<in_n_dims,in_n_comp>(q, qf, grad_vel, grad_velf, grad_ene, grad_enef, gsq, sd, strain, strainf, lm, le, &mu_t, &Cs, sgsf, sgs_model, delta, in_gamma);
 
       // if eddy visc model, set eddy viscosity field for output to Paraview
@@ -3739,17 +3497,6 @@
       if(sgs_model==5) {
         in_dynamic_coeff_ptr[thread_id] = Cs;
       }
-=======
-      #pragma unroll
-       for (i=0;i<n_fields;i++) {
-
-        SGS_flux_kernel<n_dims>(q, grad_q, grad_vel, grad_ene, sdtensor, straintensor, lmtensor, letensor, f, sgs_model, delta, gamma, i);
-
-        // set local SGS flux array
-        #pragma unroll
-        for(j=0;j<n_dims;j++)
-          sgsf[i*n_dims + j] = f[j];
->>>>>>> 7058e70f
 
       }
     }
@@ -5240,11 +4987,7 @@
 }
 
 // wrapper for gpu kernel to calculate transformed discontinuous viscous flux at solution points
-<<<<<<< HEAD
-void evaluate_viscFlux_gpu_kernel_wrapper(int in_n_upts_per_ele, int in_n_dims, int in_n_fields, int in_n_eles, int in_ele_type, int in_order, double in_filter_ratio, int LES, int in_motion, int sgs_model, int wall_model, double in_wall_thickness, double* in_wall_dist_ptr, double* in_twall_ptr, double* in_Lu_ptr, double* in_Le_ptr, double* in_turb_visc_ptr, double* in_dynamic_coeff_ptr, double* in_disu_upts_ptr, double* in_disuf_upts_ptr, double* out_tdisf_upts_ptr, double* out_sgsf_upts_ptr, double* in_grad_disu_upts_ptr, double* in_grad_disuf_upts_ptr, double* in_detjac_upts_ptr, double* in_detjac_dyn_upts_ptr, double* in_JGinv_upts_ptr, double* in_JGinv_dyn_upts_ptr, double in_gamma, double in_prandtl, double in_rt_inf, double in_mu_inf, double in_c_sth, double in_fix_vis, int equation, double in_diff_coeff)
-=======
-void evaluate_viscFlux_gpu_kernel_wrapper(int n_upts_per_ele, int n_dims, int n_fields, int n_eles, int ele_type, int order, double filter_ratio, int LES, int motion, int sgs_model, int wall_model, double wall_thickness, double* wall_dist_ptr, double* twall_ptr, double* Lu_ptr, double* Le_ptr, double* disu_upts_ptr, double* out_tdisf_upts_ptr, double* out_sgsf_upts_ptr, double* grad_disu_upts_ptr, double* detjac_upts_ptr, double* detjac_dyn_upts_ptr, double* JGinv_upts_ptr, double* JGinv_dyn_upts_ptr, double gamma, double prandtl, double rt_inf, double mu_inf, double c_sth, double fix_vis, int equation, double diff_coeff, int turb_model, double c_v1, double omega, double prandtl_t)
->>>>>>> 7058e70f
+void evaluate_viscFlux_gpu_kernel_wrapper(int n_upts_per_ele, int n_dims, int n_fields, int n_eles, int ele_type, int order, double filter_ratio, int LES, int motion, int sgs_model, int wall_model, double wall_thickness, double* wall_dist_ptr, double* twall_ptr, double* Lu_ptr, double* Le_ptr, double* in_turb_visc_ptr, double* in_dynamic_coeff_ptr, double* disu_upts_ptr, double* in_disuf_upts_ptr, double* out_tdisf_upts_ptr, double* out_sgsf_upts_ptr, double* grad_disu_upts_ptr, double* in_grad_disuf_upts_ptr, double* detjac_upts_ptr, double* detjac_dyn_upts_ptr, double* JGinv_upts_ptr, double* JGinv_dyn_upts_ptr, double gamma, double prandtl, double rt_inf, double mu_inf, double c_sth, double fix_vis, int equation, double diff_coeff, int turb_model, double c_v1, double omega, double prandtl_t)
 {
 
   // HACK: fix 256 threads per block
@@ -5254,21 +4997,15 @@
 
   if (equation==0)
   {
-<<<<<<< HEAD
-    if (in_n_dims==2)
-      evaluate_viscFlux_NS_gpu_kernel<2,4,3> <<<n_blocks,256>>>(in_n_upts_per_ele, in_n_eles, in_ele_type, in_order, in_filter_ratio, LES, in_motion, sgs_model, wall_model, in_wall_thickness, in_wall_dist_ptr, in_twall_ptr, in_Lu_ptr, in_Le_ptr, in_turb_visc_ptr, in_dynamic_coeff_ptr, in_disu_upts_ptr, in_disuf_upts_ptr, out_tdisf_upts_ptr, out_sgsf_upts_ptr, in_grad_disu_upts_ptr, in_grad_disuf_upts_ptr, in_detjac_upts_ptr, in_detjac_dyn_upts_ptr, in_JGinv_upts_ptr, in_JGinv_dyn_upts_ptr, in_gamma, in_prandtl, in_rt_inf, in_mu_inf, in_c_sth, in_fix_vis);
-    else if (in_n_dims==3)
-      evaluate_viscFlux_NS_gpu_kernel<3,5,6> <<<n_blocks,256>>>(in_n_upts_per_ele, in_n_eles, in_ele_type, in_order, in_filter_ratio, LES, in_motion, sgs_model, wall_model, in_wall_thickness, in_wall_dist_ptr, in_twall_ptr, in_Lu_ptr, in_Le_ptr, in_turb_visc_ptr, in_dynamic_coeff_ptr, in_disu_upts_ptr, in_disuf_upts_ptr, out_tdisf_upts_ptr, out_sgsf_upts_ptr, in_grad_disu_upts_ptr, in_grad_disuf_upts_ptr, in_detjac_upts_ptr, in_detjac_dyn_upts_ptr, in_JGinv_upts_ptr, in_JGinv_dyn_upts_ptr, in_gamma, in_prandtl, in_rt_inf, in_mu_inf, in_c_sth, in_fix_vis);
-=======
     if (n_dims==2)
     {
       if (n_fields==4)
       {
-        evaluate_viscFlux_NS_gpu_kernel<2,4,3> <<<n_blocks,256>>>(n_upts_per_ele, n_eles, ele_type, order, filter_ratio, LES, motion, sgs_model, wall_model, wall_thickness, wall_dist_ptr, twall_ptr, Lu_ptr, Le_ptr, disu_upts_ptr, out_tdisf_upts_ptr, out_sgsf_upts_ptr, grad_disu_upts_ptr, detjac_upts_ptr, detjac_dyn_upts_ptr, JGinv_upts_ptr, JGinv_dyn_upts_ptr, gamma, prandtl, rt_inf, mu_inf, c_sth, fix_vis, turb_model, c_v1, omega, prandtl_t);
+        evaluate_viscFlux_NS_gpu_kernel<2,4,3> <<<n_blocks,256>>>(n_upts_per_ele, n_eles, ele_type, order, filter_ratio, LES, motion, sgs_model, wall_model, wall_thickness, wall_dist_ptr, twall_ptr, Lu_ptr, Le_ptr, in_turb_visc_ptr, in_dynamic_coeff_ptr, disu_upts_ptr, in_disuf_upts_ptr, out_tdisf_upts_ptr, out_sgsf_upts_ptr, grad_disu_upts_ptr, in_grad_disuf_upts_ptr, detjac_upts_ptr, detjac_dyn_upts_ptr, JGinv_upts_ptr, JGinv_dyn_upts_ptr, gamma, prandtl, rt_inf, mu_inf, c_sth, fix_vis, turb_model, c_v1, omega, prandtl_t);
       }
       else if (n_fields==5)
       {
-        evaluate_viscFlux_NS_gpu_kernel<2,5,3> <<<n_blocks,256>>>(n_upts_per_ele, n_eles, ele_type, order, filter_ratio, LES, motion, sgs_model, wall_model, wall_thickness, wall_dist_ptr, twall_ptr, Lu_ptr, Le_ptr, disu_upts_ptr, out_tdisf_upts_ptr, out_sgsf_upts_ptr, grad_disu_upts_ptr, detjac_upts_ptr, detjac_dyn_upts_ptr, JGinv_upts_ptr, JGinv_dyn_upts_ptr, gamma, prandtl, rt_inf, mu_inf, c_sth, fix_vis, turb_model, c_v1, omega, prandtl_t);
+        evaluate_viscFlux_NS_gpu_kernel<2,5,3> <<<n_blocks,256>>>(n_upts_per_ele, n_eles, ele_type, order, filter_ratio, LES, motion, sgs_model, wall_model, wall_thickness, wall_dist_ptr, twall_ptr, Lu_ptr, Le_ptr, in_turb_visc_ptr, in_dynamic_coeff_ptr, disu_upts_ptr, in_disuf_upts_ptr, out_tdisf_upts_ptr, out_sgsf_upts_ptr, grad_disu_upts_ptr, in_grad_disuf_upts_ptr, detjac_upts_ptr, detjac_dyn_upts_ptr, JGinv_upts_ptr, JGinv_dyn_upts_ptr, gamma, prandtl, rt_inf, mu_inf, c_sth, fix_vis, turb_model, c_v1, omega, prandtl_t);
       }
       else
         FatalError("ERROR: Invalid number of fields for this dimension ... ")
@@ -5277,16 +5014,15 @@
     {
       if (n_fields==5)
       {
-        evaluate_viscFlux_NS_gpu_kernel<3,5,6> <<<n_blocks,256>>>(n_upts_per_ele, n_eles, ele_type, order, filter_ratio, LES, motion, sgs_model, wall_model, wall_thickness, wall_dist_ptr, twall_ptr, Lu_ptr, Le_ptr, disu_upts_ptr, out_tdisf_upts_ptr, out_sgsf_upts_ptr, grad_disu_upts_ptr, detjac_upts_ptr, detjac_dyn_upts_ptr, JGinv_upts_ptr, JGinv_dyn_upts_ptr, gamma, prandtl, rt_inf, mu_inf, c_sth, fix_vis, turb_model, c_v1, omega, prandtl_t);
+        evaluate_viscFlux_NS_gpu_kernel<3,5,6> <<<n_blocks,256>>>(n_upts_per_ele, n_eles, ele_type, order, filter_ratio, LES, motion, sgs_model, wall_model, wall_thickness, wall_dist_ptr, twall_ptr, Lu_ptr, Le_ptr, in_turb_visc_ptr, in_dynamic_coeff_ptr, disu_upts_ptr, in_disuf_upts_ptr, out_tdisf_upts_ptr, out_sgsf_upts_ptr, grad_disu_upts_ptr, in_grad_disuf_upts_ptr, detjac_upts_ptr, detjac_dyn_upts_ptr, JGinv_upts_ptr, JGinv_dyn_upts_ptr, gamma, prandtl, rt_inf, mu_inf, c_sth, fix_vis, turb_model, c_v1, omega, prandtl_t);
       }
       else if (n_fields==6)
       {
-        evaluate_viscFlux_NS_gpu_kernel<3,6,6> <<<n_blocks,256>>>(n_upts_per_ele, n_eles, ele_type, order, filter_ratio, LES, motion, sgs_model, wall_model, wall_thickness, wall_dist_ptr, twall_ptr, Lu_ptr, Le_ptr, disu_upts_ptr, out_tdisf_upts_ptr, out_sgsf_upts_ptr, grad_disu_upts_ptr, detjac_upts_ptr, detjac_dyn_upts_ptr, JGinv_upts_ptr, JGinv_dyn_upts_ptr, gamma, prandtl, rt_inf, mu_inf, c_sth, fix_vis, turb_model, c_v1, omega, prandtl_t);
+        evaluate_viscFlux_NS_gpu_kernel<3,6,6> <<<n_blocks,256>>>(n_upts_per_ele, n_eles, ele_type, order, filter_ratio, LES, motion, sgs_model, wall_model, wall_thickness, wall_dist_ptr, twall_ptr, Lu_ptr, Le_ptr, in_turb_visc_ptr, in_dynamic_coeff_ptr, disu_upts_ptr, in_disuf_upts_ptr, out_tdisf_upts_ptr, out_sgsf_upts_ptr, grad_disu_upts_ptr, in_grad_disuf_upts_ptr, detjac_upts_ptr, detjac_dyn_upts_ptr, JGinv_upts_ptr, JGinv_dyn_upts_ptr, gamma, prandtl, rt_inf, mu_inf, c_sth, fix_vis, turb_model, c_v1, omega, prandtl_t);
       }
       else
         FatalError("ERROR: Invalid number of fields for this dimension ... ")
     }
->>>>>>> 7058e70f
     else
       FatalError("ERROR: Invalid number of dimensions ... ");
   }
