--- conflicted
+++ resolved
@@ -31,9 +31,8 @@
 // met[0][1] = ry
 // met[1][1] = sy
 
-// Add a bespoke_MV_kernel to do non-sparse matrix-vector multiplication
-
-template<int n_fields>
+
+template<int n_fields> 
 __global__ void bespoke_SPMV_kernel(double *g_c, double *g_b, double *g_cont_mat, int *g_col_mat, const int n_nz, const int n_cells, const int dim1, const int dim0, const int cells_per_block, const int stride_n, const int stride_m, int add_flag)
 {
 	extern __shared__ double s_b[];
@@ -227,7 +226,6 @@
       // Specify total enthalpy
       h_total = gamma*R_ref/(gamma-1.0)*T_total_bound;
 
-<<<<<<< HEAD
       // Compute total speed of sound squared
       v_sq = 0.;
       for (int i=0; i<n_dims; i++)
@@ -345,133 +343,6 @@
         v_sq += (v_r[i]*v_r[i]);
       e_r = (p_r/(gamma-1.0)) + 0.5*rho_r*v_sq;
     }
-=======
-  if(equation==0) //Navier-Stokes BC's
-  {
-    // Compute pressure on left side
-    v_sq = 0.;
-    #pragma unroll
-    for (int i=0;i<n_dims;i++)
-      v_sq += (u_l[i+1]*u_l[i+1]);
-	  p_l   = (gamma-1.0)*( u_l[n_dims+1] - 0.5*v_sq/u_l[0]);
-
-    // Compute normal velocity on left side
-    vn_l = 0.;
-    #pragma unroll
-    for (int i=0;i<n_dims;i++)
-      vn_l += u_l[i+1]*norm[i];
-    vn_l /= u_l[0];
-
-	  if(bdy_type == 1)
-	  // subsonic inflow simple (free pressure)
-	  {
-	  	// fix density and velocity
-	  	u_r[0] =  rho_bound;
-      #pragma unroll
-      for (int i=0;i<n_dims;i++)
-        u_r[i+1] = v_bound[i];
-
-	  	// extrapolate pressure
-	  	p_r   = p_l;
-
-	  	// compute energy
-      v_sq = 0.;
-      #pragma unroll
-      for (int i=0;i<n_dims;i++)
-        v_sq += (u_r[i+1]*u_r[i+1]);
-	    u_r[n_dims+1] = (p_r/(gamma-1.0)) + 0.5*v_sq/u_r[0];
-	  }
-
-	  // subsonic outflow simple (fixed pressure)
-	  else if(bdy_type == 2)
-	  {
-	  	// extrapolate density and velocity
-	  	u_r[0]    = u_l[0];
-      #pragma unroll
-      for (int i=0;i<n_dims;i++)
-        u_r[i+1] = u_l[i+1];
-
-	  	// fix pressure
-	  	p_r = p_bound;
-
-	  	// compute energy
-      v_sq = 0.;
-      #pragma unroll
-      for (int i=0;i<n_dims;i++)
-        v_sq += (u_r[i+1]*u_r[i+1]);
-	    u_r[n_dims+1] = (p_r/(gamma-1.0)) + 0.5*v_sq/u_r[0];
-
-	  }
-
-	  // subsonic inflow characteristic
-	  else if(bdy_type == 3)
-	  {
-	  	// TODO: Implement characteristic subsonic inflow BC
-	  	printf("subsonic inflow char not implemented in 3d");
-	  }
-	  //subsonic outflow characteristic
-	  else if(bdy_type == 4)
-	  {
-	  	printf("subsonic outflow char not implemented in 3d");
-	  }
-
-	  // supersonic inflow
-	  else if(bdy_type == 5)
-	  {
-	  	// fix density and velocity
-	  	u_r[0] =  rho_bound;
-      #pragma unroll
-      for (int i=0;i<n_dims;i++)
-        u_r[i+1] = v_bound[i];
-
-	  	// fix pressure
-	  	p_r = p_bound;
-
-	  	// compute energy
-      v_sq = 0.;
-      #pragma unroll
-      for (int i=0;i<n_dims;i++)
-        v_sq += (u_r[i+1]*u_r[i+1]);
-	    u_r[n_dims+1] = (p_r/(gamma-1.0)) + 0.5*v_sq/u_r[0];
-
-
-	  }
-
-	  // supersonic outflow
-	  else if(bdy_type == 6)
-	  {
-	  	// extrapolate density, velocity
-	  	u_r[0] = u_l[0];
-      #pragma unroll
-      for (int i=0;i<n_dims;i++)
-        u_r[i+1] = u_l[i+1];
-
-	  	// pressure and energy
-      u_r[n_dims+1]=u_l[n_dims+1];
-	  }
-
-	  // slip wall
-	  else if(bdy_type == 7)
-	  {
-	  	// extrapolate density
-	  	u_r[0] = u_l[0];
-
-	  	// reflect normal momentum
-      #pragma unroll
-      for (int i=0;i<n_dims;i++)
-	  	  u_r[i+1] = u_l[i+1]-2.0*vn_l*u_l[0]*norm[i];
-
-	  	// extrapolate energy
-	  	u_r[n_dims+1] = u_l[n_dims+1];
-	  }
-
-    // isothermal, no-slip wall (fixed)
-    else if(bdy_type == 11)
-	  {
-	  	// extrapolate pressure
-	  	p_r = p_l;
-      //p_r = p_bound; //HACK
->>>>>>> 3d1e25bf
 
     // Supersonic outflow
     else if(bdy_type == 6)
@@ -512,7 +383,6 @@
       T_r = T_wall;
       
       // density
-<<<<<<< HEAD
       rho_r = p_r/(R_ref*T_r);
       
       // no-slip
@@ -544,62 +414,18 @@
       for (int i=0; i<n_dims; i++)
         v_sq += (v_r[i]*v_r[i]);
       e_r = (p_r/(gamma-1.0)) + 0.5*rho_r*v_sq;
-=======
-      u_r[0] = p_r/(R_ref*T_r);
-
-      // no-slip
-      #pragma unroll
-      for (int i=0;i<n_dims;i++)
-        u_r[i+1] = 0.;
-
-	  	// energy
-      v_sq = 0.;
-      #pragma unroll
-      for (int i=0;i<n_dims;i++)
-        v_sq += (u_r[i+1]*u_r[i+1]);
-	    u_r[n_dims+1] = (p_r/(gamma-1.0)) + 0.5*v_sq/u_r[0];
-	  }
-
-    // adiabatic, no-slip wall (fixed)
-    else if(bdy_type == 12)
-    {
-      // extrapolate density
-      u_r[0] = u_l[0];
-
-      // extrapolate pressure
-	  	p_r = p_l;
-
-      // no-slip
-      #pragma unroll
-      for (int i=0;i<n_dims;i++)
-        u_r[i+1] = 0.;
-
-      // energy
-      v_sq = 0.;
-      #pragma unroll
-      for (int i=0;i<n_dims;i++)
-        v_sq += (u_r[i+1]*u_r[i+1]);
-	    u_r[n_dims+1] = (p_r/(gamma-1.0)) + 0.5*v_sq/u_r[0];
->>>>>>> 3d1e25bf
     }
     
     // Isothermal, no-slip wall (moving)
     else if(bdy_type == 13)
     {
       // extrapolate pressure
-<<<<<<< HEAD
       p_r = p_l;
       
-=======
-	  	p_r = p_l;
-      //p_r = p_bound; //HACK
-
->>>>>>> 3d1e25bf
       // isothermal temperature
       T_r = T_wall;
       
       // density
-<<<<<<< HEAD
       rho_r = p_r/(R_ref*T_r);
       
       // no-slip
@@ -611,28 +437,12 @@
       for (int i=0; i<n_dims; i++)
         v_sq += (v_r[i]*v_r[i]);
       e_r = (p_r/(gamma-1.0)) + 0.5*rho_r*v_sq;
-=======
-      u_r[0] = p_r/(R_ref*T_r);
-
-      // no-slip
-      #pragma unroll
-      for (int i=0;i<n_dims;i++)
-        u_r[i+1] = u_r[0]*v_wall[i];
-
-	  	// energy
-      v_sq = 0.;
-      #pragma unroll
-      for (int i=0;i<n_dims;i++)
-        v_sq += (u_r[i+1]*u_r[i+1]);
-	    u_r[n_dims+1] = (p_r/(gamma-1.0)) + 0.5*v_sq/u_r[0];
->>>>>>> 3d1e25bf
     }
     
     // Adiabatic, no-slip wall (moving)
     else if(bdy_type == 14)
     {
       // extrapolate density
-<<<<<<< HEAD
       rho_r = rho_l;
       
       // extrapolate pressure
@@ -647,24 +457,6 @@
       for (int i=0; i<n_dims; i++)
         v_sq += (v_r[i]*v_r[i]);
       e_r = (p_r/(gamma-1.0)) + 0.5*rho_r*v_sq;
-=======
-      u_r[0] = u_l[0];
-
-      // extrapolate pressure
-	  	p_r = p_l;
-
-      // no-slip
-      #pragma unroll
-      for (int i=0;i<n_dims;i++)
-        u_r[i+1] = u_r[0]*v_wall[i];
-
-      // energy
-      v_sq = 0.;
-      #pragma unroll
-      for (int i=0;i<n_dims;i++)
-        v_sq += (u_r[i+1]*u_r[i+1]);
-	    u_r[n_dims+1] = (p_r/(gamma-1.0)) + 0.5*v_sq/u_r[0];
->>>>>>> 3d1e25bf
     }
 
     // Characteristic
@@ -674,7 +466,6 @@
       double vn_star;
       double vn_bound;
       double vt_star;
-<<<<<<< HEAD
       double r_plus,r_minus;
       
       double one_over_s;
@@ -702,31 +493,6 @@
         // assumes quasi-2D boundary i.e. norm[2] == 0;
         vt_star = (v_bound[0]*norm[1] - v_bound[1]*norm[0]);
         
-=======
-	  	double r_plus,r_minus;
-
-	  	double one_over_s;
-	  	double h_free_stream;
-
-      vn_bound = 0;
-      #pragma unroll
-      for (int i=0;i<n_dims;i++)
-        vn_bound += v_bound[i]*norm[i];
-
-	  	r_plus  = vn_l + 2./(gamma-1.)*sqrt(gamma*p_l/u_l[0]);
-	  	r_minus = vn_bound - 2./(gamma-1.)*sqrt(gamma*p_bound/rho_bound);
-
-	  	c_star = 0.25*(gamma-1.)*(r_plus-r_minus);
-	  	vn_star = 0.5*(r_plus+r_minus);
-
-	  	//Works only for 2D and quasi-2D
-
-	  	if (vn_l<0) // Inflow
-	  	{
-	  		vt_star = (v_bound[0]*norm[1] - v_bound[1]*norm[0]);
-	  		//assumes quasi-2D boundary i.e. norm[2] == 0;
-
->>>>>>> 3d1e25bf
         // HACK
         one_over_s = pow(rho_bound,gamma)/p_bound;
         
@@ -737,7 +503,6 @@
           v_sq += v_bound[i]*v_bound[i];
         h_free_stream = gamma/(gamma-1.)*p_bound/rho_bound + 0.5*v_sq;
 
-<<<<<<< HEAD
         rho_r = pow(1./gamma*(one_over_s*c_star*c_star),1./(gamma-1.));
         v_r[0] = (norm[0]*vn_star + norm[1]*vt_star);
         v_r[1] = (norm[1]*vn_star - norm[0]*vt_star);
@@ -751,39 +516,6 @@
         p_r = rho_r/gamma*c_star*c_star;
         e_r = rho_r*h_free_stream - p_r;
       }
-=======
-	  		h_free_stream = gamma/(gamma-1.)*p_bound/rho_bound+ 0.5*v_sq;
-	  		u_r[0] = pow(1./gamma*(one_over_s*c_star*c_star),1./(gamma-1.));
-
-      	u_r[1] = u_r[0]*(norm[0]*vn_star + norm[1]*vt_star);
-        u_r[2] = u_r[0]*(norm[1]*vn_star - norm[0]*vt_star);
-
-	  		if(n_dims==3)
-	  		{
-	  			u_r[3] = 0.0; //no cross-flow
-	  		}
-
-	  		p_r = u_r[0]/gamma*c_star*c_star;
-	  		u_r[n_dims+1] = u_r[0]*h_free_stream - p_r;
-	  	}
-	  	else  // Outflow
-	  	{
-	  		vt_star = (u_l[1]*norm[1] - u_l[2]*norm[0])/u_l[0];
-
-	  		one_over_s = pow( u_l[0], gamma)/p_l;
-
-	  		// freestream total enthalpy
-	  		u_r[0] = pow( (1./gamma*(one_over_s*c_star*c_star)) , (1./(gamma-1.)));
-
-        u_r[1] = u_r[0]*(norm[0]*vn_star + norm[1]*vt_star);
-        u_r[2] = u_r[0]*(norm[1]*vn_star - norm[0]*vt_star);
-
-	  		// no cross-flow
-	  		if(n_dims==3)
-	  		{
-	  			u_r[3] = 0.0;
-	  		}
->>>>>>> 3d1e25bf
 
       // Outflow
       else
@@ -805,20 +537,11 @@
         
         p_r = rho_r/gamma*c_star*c_star;
         v_sq = 0.;
-<<<<<<< HEAD
         for (int i=0; i<n_dims; i++)
           v_sq += (v_r[i]*v_r[i]);
         e_r = (p_r/(gamma-1.0)) + 0.5*rho_r*v_sq;
       }  
     }
-=======
-        #pragma unroll
-        for (int i=0;i<n_dims;i++)
-          v_sq += u_r[i+1]*u_r[i+1];
-
-	  		u_r[n_dims+1] = (p_r/(gamma-1.0)) + 0.5*v_sq/u_r[0];;
-	  	}
->>>>>>> 3d1e25bf
 
     // Dual consistent BC (see SD++ for more comments)
     else if (bdy_type==16)
@@ -840,69 +563,6 @@
       // extrapolate energy
       e_r = e_l;
     }
-<<<<<<< HEAD
-=======
-	  else if (bdy_type == 17) // Characteristic Lala
-	  {
-
-      if (n_dims==3)
-        printf("Char BDY does not work in 3D");
-
-      double RHOL,UL,VL,PL,VNL,VTL,CL,SL;
-      double VNI,VTI,CI,SI,RM,RP,VNB,VTB,SB,CB,RHOB,UB,VB,PB;
-
-      RHOL  = u_l[0];
-      UL    = u_l[1]/RHOL;
-      VL    = u_l[2]/RHOL;
-      PL    = (gamma-1) * (u_l[3]-0.5*RHOL*(UL*UL+VL*VL));
-      VNL   = UL*norm[0] + VL*norm[1];
-      VTL   = VL*norm[0] - UL*norm[1];
-      CL    = sqrt(gamma*PL/RHOL);
-      SL    = PL/pow(RHOL,gamma);
-
-      //printf("v_bound= %f %f, v_l = %f %f\n",v_bound[0],v_bound[1],UL,VL);
-      //printf("p_bound= %f,  p_l = %f\n",p_bound,PL);
-      //printf("rho_bound= %f,  rho_l = %f\n",rho_bound,RHOL);
-
-      // FLOW PROPERTIES IN THE FARFIELD
-      VNI   = v_bound[0]*norm[0] + v_bound[1]*norm[1];
-      VTI   = v_bound[1]*norm[0] - v_bound[0]*norm[1];
-      CI    = sqrt(gamma*p_bound/rho_bound);
-      SI    = p_bound/pow(rho_bound,gamma);
-
-      // CALCULATE THE RIEMANN INVARIANT
-      RM    = VNI - 2./(gamma-1.)*CI;
-      RP    = VNL + 2./(gamma-1.)*CL;
-      VNB   = (RP + RM)/2.;
-
-      //printf("norm= %f %f, vnb=%f \n",norm[0],norm[1],VNB);
-
-      if( VNB <0 ) { // INFLOW
-         VTB      = VTI;
-         SB       = SI;
-      }
-      else {// OUTFLOW
-         VTB      = VTL;
-         SB       = SL;
-      }
-
-      CB    = 0.25*(gamma-1.)*(RP - RM);
-
-      RHOB = pow(CB*CB/(gamma*SB),1./(gamma-1.));
-      PB    = SB*pow(RHOB,gamma);
-      UB    = norm[0]*VNB - norm[1]*VTB;
-      VB    = norm[1]*VNB + norm[0]*VTB;
-
-      u_r[0] = RHOB;
-      u_r[1] = RHOB*UB;
-      u_r[2] = RHOB*VB;
-      u_r[3] = PB/(gamma-1.) + 0.5*RHOB*(UB*UB + VB*VB);
-
-	  }
-
-
-
->>>>>>> 3d1e25bf
 
     // Boundary condition not implemented yet
     else
