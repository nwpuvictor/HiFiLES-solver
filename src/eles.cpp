--- conflicted
+++ resolved
@@ -4276,24 +4276,7 @@
 void eles::set_transforms_inters_cubpts(void)
 {
   if (n_eles!=0)
-  {
-    int i,j,k;
-    int n_comp;
-    
-    double xr, xs, xt;
-    double yr, ys, yt;
-    double zr, zs, zt;
-    
-    double xrr, xss, xtt, xrs, xrt, xst;
-    double yrr, yss, ytt, yrs, yrt, yst;
-    double zrr, zss, ztt, zrs, zrt, zst;
-    
-    // Initialize bdy_ele2ele array
-    (*this).set_bdy_ele2ele();
-    
-    if(n_dims == 2)
-    {
-<<<<<<< HEAD
+    {
       int i,j,k;
       int n_comp;
 
@@ -4335,19 +4318,19 @@
             {
               for(j=0;j<n_cubpts_per_inter(l);j++)
                 {
-                  // get coordinates of the flux point
+                  // get coordinates of the cubature point
 
                   for(k=0;k<n_dims;k++)
                     {
                       loc(k)=loc_inters_cubpts(l)(k,j);
                     }
 
-                  // calculate first derivatives of shape functions at the flux points
+                  // calculate first derivatives of shape functions at the cubature points
 
                   // TODO: Need mapping between bdy_interfaces and ele
                   calc_d_pos(loc,bdy_ele2ele(i),d_pos);
 
-                  // store quantities at the flux point
+                  // store quantities at the cubature point
 
                   if(n_dims==2)
                     {
@@ -4369,7 +4352,7 @@
                       mag_tnorm = sqrt(tnorm_dot_inv_detjac_mul_jac(0)*tnorm_dot_inv_detjac_mul_jac(0)+
                                        tnorm_dot_inv_detjac_mul_jac(1)*tnorm_dot_inv_detjac_mul_jac(1));
 
-                      // store normal at flux point
+                      // store normal at cubature point
                       norm_inters_cubpts(l)(j,i,0)=tnorm_dot_inv_detjac_mul_jac(0)/mag_tnorm;
                       norm_inters_cubpts(l)(j,i,1)=tnorm_dot_inv_detjac_mul_jac(1)/mag_tnorm;
 
@@ -4416,123 +4399,9 @@
                     }
                 }
             }
-=======
-      n_comp = 3;
-    }
-    if(n_dims == 3)
-    {
-      n_comp = 6;
-    }
-    double mag_tnorm;
-    
-    array<double> loc(n_dims);
-    array<double> d_pos(n_dims,n_dims);
-    array<double> tnorm_dot_inv_detjac_mul_jac(n_dims);
-    
-    inter_detjac_inters_cubpts.setup(n_inters_per_ele);
-    norm_inters_cubpts.setup(n_inters_per_ele);
-    vol_detjac_inters_cubpts.setup(n_inters_per_ele);
-    
-    for (int i=0;i<n_inters_per_ele;i++)
-    {
-      inter_detjac_inters_cubpts(i).setup(n_cubpts_per_inter(i),n_bdy_eles);
-      norm_inters_cubpts(i).setup(n_cubpts_per_inter(i),n_bdy_eles,n_dims);
-      vol_detjac_inters_cubpts(i).setup(n_cubpts_per_inter(i),n_bdy_eles);
-    }
-    
-    for(i=0;i<n_bdy_eles;i++)
-    {
-      for (int l=0;l<n_inters_per_ele;l++)
-      {
-        for(j=0;j<n_cubpts_per_inter(l);j++)
-        {
-          // get coordinates of the flux point
-          
-          for(k=0;k<n_dims;k++)
-          {
-            loc(k)=loc_inters_cubpts(l)(k,j);
-          }
-          
-          // calculate first derivatives of shape functions at the flux points
-          
-          // TODO: Need mapping between bdy_interfaces and ele
-          calc_d_pos(loc,bdy_ele2ele(i),d_pos);
-          
-          // store quantities at the flux point
-          
-          if(n_dims==2)
-          {
-            
-            xr = d_pos(0,0);
-            xs = d_pos(0,1);
-            
-            yr = d_pos(1,0);
-            ys = d_pos(1,1);
-            
-            // store determinant of jacobian at flux point
-            vol_detjac_inters_cubpts(l)(j,i)= xr*ys - xs*yr;
-            
-            // temporarily store transformed normal dot inverse of determinant of jacobian multiplied by jacobian at the flux point
-            tnorm_dot_inv_detjac_mul_jac(0)=(tnorm_inters_cubpts(l)(0,j)*d_pos(1,1))-(tnorm_inters_cubpts(l)(1,j)*d_pos(1,0));
-            tnorm_dot_inv_detjac_mul_jac(1)=-(tnorm_inters_cubpts(l)(0,j)*d_pos(0,1))+(tnorm_inters_cubpts(l)(1,j)*d_pos(0,0));
-            
-            // store magnitude of transformed normal dot inverse of determinant of jacobian multiplied by jacobian at the flux point
-            mag_tnorm = sqrt(tnorm_dot_inv_detjac_mul_jac(0)*tnorm_dot_inv_detjac_mul_jac(0)+
-                             tnorm_dot_inv_detjac_mul_jac(1)*tnorm_dot_inv_detjac_mul_jac(1));
-            
-            // store normal at flux point
-            norm_inters_cubpts(l)(j,i,0)=tnorm_dot_inv_detjac_mul_jac(0)/mag_tnorm;
-            norm_inters_cubpts(l)(j,i,1)=tnorm_dot_inv_detjac_mul_jac(1)/mag_tnorm;
-            
-            inter_detjac_inters_cubpts(l)(j,i) = compute_inter_detjac_inters_cubpts(l,d_pos);
-            
-            
-          }
-          else if(n_dims==3)
-          {
-            
-            xr = d_pos(0,0);
-            xs = d_pos(0,1);
-            xt = d_pos(0,2);
-            
-            yr = d_pos(1,0);
-            ys = d_pos(1,1);
-            yt = d_pos(1,2);
-            
-            zr = d_pos(2,0);
-            zs = d_pos(2,1);
-            zt = d_pos(2,2);
-            
-            // store determinant of jacobian at flux point
-            vol_detjac_inters_cubpts(l)(j,i) = xr*(ys*zt - yt*zs) - xs*(yr*zt - yt*zr) + xt*(yr*zs - ys*zr);
-            
-            // temporarily store transformed normal dot inverse of determinant of jacobian multiplied by jacobian at the flux point
-            tnorm_dot_inv_detjac_mul_jac(0)=((tnorm_inters_cubpts(l)(0,j)*(d_pos(1,1)*d_pos(2,2)-d_pos(1,2)*d_pos(2,1)))+(tnorm_inters_cubpts(l)(1,j)*(d_pos(1,2)*d_pos(2,0)-d_pos(1,0)*d_pos(2,2)))+(tnorm_inters_cubpts(l)(2,j)*(d_pos(1,0)*d_pos(2,1)-d_pos(1,1)*d_pos(2,0))));
-            tnorm_dot_inv_detjac_mul_jac(1)=((tnorm_inters_cubpts(l)(0,j)*(d_pos(0,2)*d_pos(2,1)-d_pos(0,1)*d_pos(2,2)))+(tnorm_inters_cubpts(l)(1,j)*(d_pos(0,0)*d_pos(2,2)-d_pos(0,2)*d_pos(2,0)))+(tnorm_inters_cubpts(l)(2,j)*(d_pos(0,1)*d_pos(2,0)-d_pos(0,0)*d_pos(2,1))));
-            tnorm_dot_inv_detjac_mul_jac(2)=((tnorm_inters_cubpts(l)(0,j)*(d_pos(0,1)*d_pos(1,2)-d_pos(0,2)*d_pos(1,1)))+(tnorm_inters_cubpts(l)(1,j)*(d_pos(0,2)*d_pos(1,0)-d_pos(0,0)*d_pos(1,2)))+(tnorm_inters_cubpts(l)(2,j)*(d_pos(0,0)*d_pos(1,1)-d_pos(0,1)*d_pos(1,0))));
-            
-            // store magnitude of transformed normal dot inverse of determinant of jacobian multiplied by jacobian at the flux point
-            mag_tnorm=sqrt(tnorm_dot_inv_detjac_mul_jac(0)*tnorm_dot_inv_detjac_mul_jac(0)+
-                           tnorm_dot_inv_detjac_mul_jac(1)*tnorm_dot_inv_detjac_mul_jac(1)+
-                           tnorm_dot_inv_detjac_mul_jac(2)*tnorm_dot_inv_detjac_mul_jac(2));
-            
-            // store normal at flux point
-            norm_inters_cubpts(l)(j,i,0)=tnorm_dot_inv_detjac_mul_jac(0)/mag_tnorm;
-            norm_inters_cubpts(l)(j,i,1)=tnorm_dot_inv_detjac_mul_jac(1)/mag_tnorm;
-            norm_inters_cubpts(l)(j,i,2)=tnorm_dot_inv_detjac_mul_jac(2)/mag_tnorm;
-            
-            inter_detjac_inters_cubpts(l)(j,i) = compute_inter_detjac_inters_cubpts(l,d_pos);
-          }
-          else
-          {
-            FatalError("ERROR: Invalid number of dimensions ... ");
-          }
->>>>>>> 37308ca0
-        }
-      }
-    }
-    
-  } // if n_eles!=0
+        }
+
+    } // if n_eles!=0
 }
 
 // Set transforms at volume cubature points
@@ -5469,8 +5338,9 @@
   
   // loop over the boundary elements
   for (int i=0;i<n_bdy_eles;i++) {
-    
-<<<<<<< HEAD
+
+      int ele = bdy_ele2ele(i);
+    
       // loop over the interfaces of the element
       for (int l=0;l<n_inters_per_ele;l++) {
 
@@ -5691,230 +5561,7 @@
                   temp_cl += cl;
                   temp_cd += cd;
                 }
-=======
-    int ele = bdy_ele2ele(i);
-    
-    // loop over the interfaces of the element
-    for (int l=0;l<n_inters_per_ele;l++) {
-      
-      if (bctype(ele,l) == 7 || bctype(ele,l) == 11 || bctype(ele,l) == 12 || bctype(ele,l)==16) {
-        
-        // Compute force on this interface
-        for (int j=0;j<n_cubpts_per_inter(l);j++)
-        {
-          // Get determinant of Jacobian
-          detjac = inter_detjac_inters_cubpts(l)(j,i);
-          
-          // Get cubature weight
-          wgt = weight_inters_cubpts(l)(j);
-          
-          // Get position of cubature point
-          for (int m=0;m<n_dims;m++)
-            loc(m) = loc_inters_cubpts(l)(m,j);
-          
-          calc_pos(loc,ele,pos);
-          
-          // Compute solution at current cubature point
-          for (int m=0;m<n_fields;m++) {
-            double value = 0.;
-            for (int k=0;k<n_upts_per_ele;k++) {
-              value += opp_inters_cubpts(l)(j,k)*disu_upts(0)(k,ele,m);
             }
-            u_l(m) = value;
-          }
-          
-          // If viscous, extrapolate the gradient at the cubature points
-          if (viscous==1)
-          {
-            for (int m=0;m<n_fields;m++) {
-              for (int n=0;n<n_dims;n++) {
-                double value=0.;
-                for (int k=0;k<n_upts_per_ele;k++) {
-                  value += opp_inters_cubpts(l)(j,k)*grad_disu_upts(k,ele,m,n);
-                }
-                grad_u_l(m,n) = value;
-              }
-            }
-          }
-          
-          // Get the normal
-          for (int m=0;m<n_dims;m++)
-          {
-            norm(m) = norm_inters_cubpts(l)(j,i,m);
-          }
-          
-          // Get pressure
-          
-          // Not dual consistent
-          if (bctype(ele,l)!=16) {
-            v_sq = 0.;
-            for (int m=0;m<n_dims;m++)
-              v_sq += (u_l(m+1)*u_l(m+1));
-            p_l   = (gamma-1.0)*( u_l(n_dims+1) - 0.5*v_sq/u_l(0));
-          }
-          else
-          {
-            //Dual consistent approach
-            vn_l = 0.;
-            for (int m=0;m<n_dims;m++)
-              vn_l += u_l(m+1)*norm(m);
-            vn_l /= u_l(0);
-            
-            for (int m=0;m<n_dims;m++)
-              u_l(m+1) = u_l(m+1)-(vn_l)*norm(m);
-            
-            v_sq = 0.;
-            for (int m=0;m<n_dims;m++)
-              v_sq += (u_l(m+1)*u_l(m+1));
-            p_l   = (gamma-1.0)*( u_l(n_dims+1) - 0.5*v_sq/u_l(0));
-          }
-          
-          // calculate pressure coefficient at current point on the surface
-          cp = (p_l-run_input.p_c_ic)*factor;
-          
-          // Inviscid force
-          for (int m=0;m<n_dims;m++)
-          {
-            Finv(m) = wgt*(p_l-run_input.p_c_ic)*norm(m)*detjac*factor;
-          }
-          
-          // inviscid component of the lift and drag coefficients
-          
-          if (n_dims==2)
-          {
-            cl = -Finv(0)*sin(aoa) + Finv(1)*cos(aoa);
-            cd = Finv(0)*cos(aoa) + Finv(1)*sin(aoa);
-          }
-          else if (n_dims==3)
-          {
-            cl = -Finv(0)*sin(aoa) + Finv(1)*cos(aoa);
-            cd = Finv(0)*cos(aoa)*cos(aos) + Finv(1)*sin(aoa) + Finv(2)*sin(aoa)*cos(aos);
-          }
-
-          // write to file
-          if (write_forces) { coeff_file << scientific << setw(18) << setprecision(12) << pos(0) << " " << setw(18) << setprecision(12) << cp;}
-          
-          if (viscous==1)
-          {
-            // TODO: Have a function that returns tau given u and grad_u
-            // Computing the n_dims derivatives of rho,u,v,w and ene
-            for (int m=0;m<n_dims;m++)
-            {
-              drho(m) = grad_u_l(0,m);
-              for (int n=0;n<n_dims;n++)
-              {
-                dv(n,m) = 1.0/u_l(0)*(grad_u_l(n+1,m)-drho(m)*u_l(n+1));;
-              }
-              de(m) = 1.0/u_l(0)*(grad_u_l(n_dims+1,m)-drho(m)*u_l(n_dims+1));;
-            }
-            
-            // trace of stress tensor
-            diag = 0.;
-            for (int m=0;m<n_dims;m++)
-            {
-              diag += dv(m,m);
-            }
-            diag /= 3.0;
-            
-            // internal energy
-            inte = u_l(n_dims+1)/u_l(0);
-            for (int m=0;m<n_dims;m++)
-            {
-              inte -= 0.5*u_l(m+1)*u_l(m+1);
-            }
-            
-            // get viscosity
-            rt_ratio = (run_input.gamma-1.0)*inte/(run_input.rt_inf);
-            mu = (run_input.mu_inf)*pow(rt_ratio,1.5)*(1+(run_input.c_sth))/(rt_ratio+(run_input.c_sth));
-            mu = mu + run_input.fix_vis*(run_input.mu_inf - mu);
-            
-            // Compute the coefficient of friction and wall shear stress
-            if (n_dims==2)
-            {
-              // stresses w.r.t. normal
-              taun(0) = mu*(2.*(dv(0,0)-diag)*norm(0) + (dv(0,1)+dv(1,0))*norm(1));
-              taun(1) = mu*(2.*(dv(1,1)-diag)*norm(1) + (dv(0,1)+dv(1,0))*norm(0));
-              
-              // take dot product with normal
-              taundotn = taun(0)*norm(0)+taun(1)*norm(1);
-              
-              // stresses tangent to wall
-              tautan(0) = taun(0) - taundotn*norm(0);
-              tautan(1) = taun(1) - taundotn*norm(1);
-              
-              // wall shear stress
-              tauw = sqrt(pow(tautan(0),2)+pow(tautan(1),2));
-              
-              // coefficient of friction
-              cf = tauw*factor;
-              
-              if (write_forces) { coeff_file << " " << setw(18) <<setprecision(12) << cf; }
-              
-              // viscous force
-              for (int m=0;m<n_dims;m++)
-              {
-                Fvis(m) = -wgt*taun(m)*detjac*factor;
-              }
-              
-              // total force
-              //force(0) =
-              
-              // viscous component of the lift and drag coefficients
-              
-              cl += -Fvis(0)*sin(aoa) + Fvis(1)*cos(aoa);
-              cd += Fvis(0)*cos(aoa) + Fvis(1)*sin(aoa);
-              
-            }
-            else if (n_dims==3)
-            {
-              // stresses w.r.t. normal
-              taun(0) = mu*(2.*(dv(0,0)-diag)*norm(0) + (dv(0,1)+dv(1,0))*norm(1) + (dv(0,2)+dv(2,0))*norm(2));
-              taun(1) = mu*(2.*(dv(1,1)-diag)*norm(1) + (dv(0,1)+dv(1,0))*norm(0) + (dv(1,2)+dv(2,1))*norm(2));
-              taun(2) = mu*(2.*(dv(2,2)-diag)*norm(2) + (dv(0,2)+dv(2,0))*norm(0) + (dv(1,2)+dv(2,1))*norm(1));
-              
-              // take dot product with normal
-              taundotn = taun(0)*norm(0)+taun(1)*norm(1)+taun(2)*norm(2);
-              
-              // stresses tangent to wall
-              tautan(0) = taun(0) - taundotn*norm(0);
-              tautan(1) = taun(1) - taundotn*norm(1);
-              tautan(2) = taun(2) - taundotn*norm(2);
-              
-              // wall shear stress
-              tauw = sqrt(pow(tautan(0),2)+pow(tautan(1),2)+pow(tautan(2),2));
-              
-              // coefficient of friction
-              cf = tauw*factor;
-              
-              if (write_forces) { coeff_file << " " << setw(18) <<setprecision(12) << cf; }
-              
-              // viscous force
-              for (int m=0;m<n_dims;m++)
-              {
-                Fvis(m) = -wgt*taun(m)*detjac*factor;
-              }
-              
-              // viscous component of the lift and drag coefficients
-              
-              cl += -Fvis(0)*sin(aoa) + Fvis(1)*cos(aoa);
-              cd += Fvis(0)*cos(aoa)*cos(aos) + Fvis(1)*sin(aoa) + Fvis(2)*sin(aoa)*cos(aos);
-              
->>>>>>> 37308ca0
-            }
-          } // End of if viscous
-          
-          if (write_forces) { coeff_file << endl; }
-        }
-        
-        // Add force and coefficient contributions from current face
-        for (int m=0;m<n_dims;m++)
-        {
-          inv_force(m) += Finv(m);
-          vis_force(m) += Fvis(m);
-        }
-        temp_cl += cl;
-        temp_cd += cd;
-      }
-    }
-  }
-}
+        }
+    }
+}
