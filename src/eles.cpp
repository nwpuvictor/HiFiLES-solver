--- conflicted
+++ resolved
@@ -3606,47 +3606,6 @@
     }
 }
 
-<<<<<<< HEAD
-// calculate diagnostic fields at the plot points
-void eles::calc_diagnostic_fields_ppts(int in_ele, array<double>& out_diag_field_ppts)
-{
-
-  int i,j,k;
-
-  array<double> diag_upts_plot(n_upts_per_ele,n_diagnostic_fields);
-
-  for(i=0;i<n_diagnostic_fields;i++)
-    {
-      for(j=0;j<n_upts_per_ele;j++)
-        {
-          diag_upts_plot(j,i)=diagnostic_fields_upts(j,in_ele,i);
-        }
-    }
-
-#if defined _ACCELERATE_BLAS || defined _MKL_BLAS || defined _STANDARD_BLAS
-
-  cblas_dgemm(CblasColMajor,CblasNoTrans,CblasNoTrans,n_ppts_per_ele,n_diagnostic_fields,n_upts_per_ele,1.0,opp_p.get_ptr_cpu(),n_ppts_per_ele,diag_upts_plot.get_ptr_cpu(),n_upts_per_ele,0.0,out_diag_field_ppts.get_ptr_cpu(),n_ppts_per_ele);
-
-#else
-
-  //HACK (inefficient, but useful if cblas is unavailible)
-
-  for(i=0;i<n_ppts_per_ele;i++)
-    {
-      for(k=0;k<n_diagnostic_fields;k++)
-        {
-          out_diag_field_ppts(i,k) = 0.;
-
-          for(j=0;j<n_upts_per_ele;j++)
-            {
-              out_diag_field_ppts(i,k) += opp_p(i,j)*diag_upts_plot(j,k);
-            }
-        }
-    }
-
-#endif
-
-=======
 // calculate gradient of solution at the plot points
 void eles::calc_grad_disu_ppts(int in_ele, array<double>& out_grad_disu_ppts)
 {
@@ -3829,7 +3788,6 @@
         out_diag_field_ppts(j,k) = diagfield_upt;
       }
     }
->>>>>>> 950d877a
 }
 
 // calculate position of solution point
@@ -5404,157 +5362,6 @@
     }
 }
 
-<<<<<<< HEAD
-// Compute diagnostic fields at solution points
-void eles::CalcDiagnosticFields(void)
-{
-  int i,j,k,m;
-  double diagfield_upt;
-  double u,v,w;
-  double irho,pressure,v_sq;
-  double wx,wy,wz;
-  double dudx, dudy, dudz;
-  double dvdx, dvdy, dvdz;
-  double dwdx, dwdy, dwdz;
-
-  for(i=0;i<n_eles;i++)
-  {
-    for(j=0;j<n_upts_per_ele;j++)
-    {
-      //physical solution
-      for(k=0;k<n_fields;k++)
-      {
-        temp_u(k)=disu_upts(0)(j,i,k);
-
-        //physical gradient
-        for (m=0;m<n_dims;m++)
-        {
-          temp_grad_u(k,m) = grad_disu_upts(j,i,k,m);
-        }
-      }
-
-      // Compute velocity square
-      v_sq = 0.;
-      for (m=0;m<n_dims;m++)
-        v_sq += (temp_u(m+1)*temp_u(m+1));
-      v_sq /= temp_u(0)*temp_u(0);
-
-      // Compute pressure
-      pressure = (run_input.gamma-1.0)*( temp_u(n_dims+1) - 0.5*temp_u(0)*v_sq);
-
-      // compute diagnostic fields
-      for (k=0;k<n_diagnostic_fields;k++)
-      {
-        // primitive variables
-        if (run_input.diagnostic_fields(k)=="rho")
-          diagfield_upt = temp_u(0);
-        else if (run_input.diagnostic_fields(k)=="u")
-          diagfield_upt = temp_u(1)/temp_u(0);
-        else if (run_input.diagnostic_fields(k)=="v")
-          diagfield_upt = temp_u(2)/temp_u(0);
-        else if (run_input.diagnostic_fields(k)=="w")
-        {
-          if (n_dims==2)
-            diagfield_upt = 0.;
-          else if (n_dims==3)
-            diagfield_upt = temp_u(3)/temp_u(0);
-        }
-        else if (run_input.diagnostic_fields(k)=="energy")
-        {
-          if (n_dims==2)
-            diagfield_upt = temp_u(3);
-          else if (n_dims==3)
-            diagfield_upt = temp_u(4);
-        }
-        // flow properties
-        else if (run_input.diagnostic_fields(k)=="mach")
-        {
-          diagfield_upt = sqrt( v_sq / (run_input.gamma*pressure/temp_u(0)) );
-        }
-        else if (run_input.diagnostic_fields(k)=="pressure")
-        {
-          diagfield_upt = pressure;
-        }
-        // turbulence metrics
-        else if (run_input.diagnostic_fields(k)=="vorticity" || run_input.diagnostic_fields(k)=="q_criterion")
-        {
-          irho = 1./temp_u(0);
-          u = temp_u(1)*irho;
-          v = temp_u(2)*irho;
-
-          dudx = irho*(temp_grad_u(1,0) - u*temp_grad_u(0,0));
-          dudy = irho*(temp_grad_u(1,1) - u*temp_grad_u(0,1));
-          dvdx = irho*(temp_grad_u(2,0) - v*temp_grad_u(0,0));
-          dvdy = irho*(temp_grad_u(2,1) - v*temp_grad_u(0,1));
-
-          if (n_dims==2)
-          {
-            if (run_input.diagnostic_fields(k) == "vorticity")
-            {
-              diagfield_upt = abs(dvdx-dudy);
-            }
-            else if (run_input.diagnostic_fields(k) == "q_criterion")
-            {
-              FatalError("Not implemented in 2D");
-            }
-          }
-          else if (n_dims==3)
-          {
-            w = temp_u(3)*irho;
-
-            dudz = irho*(temp_grad_u(1,2) - u*temp_grad_u(0,2));
-            dvdz = irho*(temp_grad_u(2,2) - v*temp_grad_u(0,2));
-
-            dwdx = irho*(temp_grad_u(3,0) - w*temp_grad_u(0,0));
-            dwdy = irho*(temp_grad_u(3,1) - w*temp_grad_u(0,1));
-            dwdz = irho*(temp_grad_u(3,2) - w*temp_grad_u(0,2));
-
-            wx = dwdy - dvdz;
-            wy = dudz - dwdx;
-            wz = dvdx - dudy;
-
-            if (run_input.diagnostic_fields(k) == "vorticity")
-            {
-              diagfield_upt = sqrt(wx*wx+wy*wy+wz*wz);
-            }
-            else if (run_input.diagnostic_fields(k) == "q_criterion")
-            {
-
-              wx *= 0.5;
-              wy *= 0.5;
-              wz *= 0.5;
-
-              double Sxx,Syy,Szz,Sxy,Sxz,Syz,SS,OO;
-              Sxx = dudx;
-              Syy = dvdy;
-              Szz = dwdz;
-              Sxy = 0.5*(dudy+dvdx);
-              Sxz = 0.5*(dudz+dwdx);
-              Syz = 0.5*(dvdz+dwdy);
-
-              SS = Sxx*Sxx + Syy*Syy + Szz*Szz + 2*Sxy*Sxy + 2*Sxz*Sxz + 2*Syz*Syz;
-              OO = 2*wx*wx + 2*wy*wy + 2*wz*wz;
-
-              diagfield_upt = 0.5*(OO-SS);
-
-            }
-          }
-        }
-        else
-          FatalError("plot_quantity not recognized");
-
-        if (isnan(diagfield_upt))
-          FatalError("NaN");
-
-        // set array with solution point value
-        diagnostic_fields_upts(j,i,k) = diagfield_upt;
-      }
-    }
-  }
-}
-
-=======
->>>>>>> 950d877a
 // Compute integral quantities
 void eles::CalcIntegralQuantities(int n_integral_quantities, array <double>& integral_quantities)
 {
