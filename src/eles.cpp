--- conflicted
+++ resolved
@@ -971,7 +971,6 @@
   }
 }
 
-<<<<<<< HEAD
 // copy LES diagnostic fields at solution points to cpu
 void eles::cp_LES_diagnostics_gpu_cpu(void)
 {
@@ -987,7 +986,9 @@
       dynamic_coeff.cp_gpu_cpu();
       //}
   }
-=======
+#endif
+}
+
 // copy local time stepping reference length at solution points to cpu
 void eles::cp_h_ref_gpu_cpu(void)
 {
@@ -995,7 +996,6 @@
 
   h_ref.cp_gpu_cpu();
 
->>>>>>> 90a2ffc1
 #endif
 }
 
@@ -4790,64 +4790,78 @@
   }
 }
 
-<<<<<<< HEAD
 // calculate dynamic LES coeff at the plot points
 void eles::calc_dynamic_coeff_ppts(int in_ele, array<double>& out_coeff_ppts)
-=======
-// calculate the time averaged field values at plot points
-void eles::calc_time_average_ppts(int in_ele, array<double>& out_disu_average_ppts)
->>>>>>> 90a2ffc1
 {
   if (n_eles!=0)
   {
     
     int i,j,k;
-    
-<<<<<<< HEAD
+
     array<double> coeff_upts_plot(n_upts_per_ele);
     
     for(j=0;j<n_upts_per_ele;j++)
     {
       coeff_upts_plot(j)=dynamic_coeff(j,in_ele);
-=======
-    array<double> disu_average_upts_plot(n_upts_per_ele,n_average_fields);
-    
-    for(i=0;i<n_average_fields;i++)
-    {
-      for(j=0;j<n_upts_per_ele;j++)
-      {
-        disu_average_upts_plot(j,i)=disu_average_upts(j,in_ele,i);
-      }
->>>>>>> 90a2ffc1
     }
     
 #if defined _ACCELERATE_BLAS || defined _MKL_BLAS || defined _STANDARD_BLAS
     
-<<<<<<< HEAD
     cblas_dgemm(CblasColMajor,CblasNoTrans,CblasNoTrans,n_ppts_per_ele,1,n_upts_per_ele,1.0,opp_p.get_ptr_cpu(),n_ppts_per_ele,coeff_upts_plot.get_ptr_cpu(),n_upts_per_ele,0.0,out_coeff_ppts.get_ptr_cpu(),n_ppts_per_ele);
     
 #elif defined _NO_BLAS
     dgemm(n_ppts_per_ele,1,n_upts_per_ele,1.0,0.0,opp_p.get_ptr_cpu(),coeff_upts_plot.get_ptr_cpu(),out_coeff_ppts.get_ptr_cpu());
-=======
-    cblas_dgemm(CblasColMajor,CblasNoTrans,CblasNoTrans,n_ppts_per_ele,n_average_fields,n_upts_per_ele,1.0,opp_p.get_ptr_cpu(),n_ppts_per_ele,disu_average_upts_plot.get_ptr_cpu(),n_upts_per_ele,0.0,out_disu_average_ppts.get_ptr_cpu(),n_ppts_per_ele);
-    
-#elif defined _NO_BLAS
-    dgemm(n_ppts_per_ele,n_average_fields,n_upts_per_ele,1.0,0.0,opp_p.get_ptr_cpu(),disu_average_upts_plot.get_ptr_cpu(),out_disu_average_ppts.get_ptr_cpu());
->>>>>>> 90a2ffc1
-    
+
 #else
     
     //HACK (inefficient, but useful if cblas is unavailible)
     
     for(i=0;i<n_ppts_per_ele;i++)
     {
-<<<<<<< HEAD
       out_coeff_ppts(i) = 0.;
         
       for(j=0;j<n_upts_per_ele;j++)
       {
         out_coeff_ppts(i) += opp_p(i,j)*coeff_upts_plot(j,k);
-=======
+      }
+    }
+    
+#endif
+    
+  }
+}
+
+// calculate the time averaged field values at plot points
+void eles::calc_time_average_ppts(int in_ele, array<double>& out_disu_average_ppts)
+{
+  if (n_eles!=0)
+  {
+    
+    int i,j,k;
+    
+    array<double> disu_average_upts_plot(n_upts_per_ele,n_average_fields);
+    
+    for(i=0;i<n_average_fields;i++)
+    {
+      for(j=0;j<n_upts_per_ele;j++)
+      {
+        disu_average_upts_plot(j,i)=disu_average_upts(j,in_ele,i);
+      }
+    }
+    
+#if defined _ACCELERATE_BLAS || defined _MKL_BLAS || defined _STANDARD_BLAS
+    
+    cblas_dgemm(CblasColMajor,CblasNoTrans,CblasNoTrans,n_ppts_per_ele,n_average_fields,n_upts_per_ele,1.0,opp_p.get_ptr_cpu(),n_ppts_per_ele,disu_average_upts_plot.get_ptr_cpu(),n_upts_per_ele,0.0,out_disu_average_ppts.get_ptr_cpu(),n_ppts_per_ele);
+    
+#elif defined _NO_BLAS
+    dgemm(n_ppts_per_ele,n_average_fields,n_upts_per_ele,1.0,0.0,opp_p.get_ptr_cpu(),disu_average_upts_plot.get_ptr_cpu(),out_disu_average_ppts.get_ptr_cpu());
+    
+#else
+    
+    //HACK (inefficient, but useful if cblas is unavailible)
+    
+    for(i=0;i<n_ppts_per_ele;i++)
+    {
       for(k=0;k<n_average_fields;k++)
       {
         out_disu_average_ppts(i,k) = 0.;
@@ -4856,16 +4870,14 @@
         {
           out_disu_average_ppts(i,k) += opp_p(i,j)*disu_average_upts_plot(j,k);
         }
->>>>>>> 90a2ffc1
-      }
-    }
-    
-#endif
-    
-  }
-}
-
-<<<<<<< HEAD
+      }
+    }
+    
+#endif
+    
+  }
+}
+
 // calculate turbulent viscosity at the plot points
 void eles::calc_turb_visc_ppts(int in_ele, array<double>& out_turb_visc_ppts)
 {
@@ -4903,8 +4915,9 @@
     }
     
 #endif
-    
-=======
+  }
+}
+    
 // calculate the sensor values at plot points
 void eles::calc_sensor_ppts(int in_ele, array<double>& out_sensor_ppts)
 {
@@ -4952,16 +4965,11 @@
 
 #endif
 
->>>>>>> 90a2ffc1
   }
 }
 
 // calculate diagnostic fields at the plot points
-<<<<<<< HEAD
-void eles::calc_diagnostic_fields_ppts(int in_ele, array<double>& in_disu_ppts, array<double>& in_coeff_ppts, array<double>& in_turb_visc_ppts, array<double>& in_grad_disu_ppts, array<double>& out_diag_field_ppts)
-=======
-void eles::calc_diagnostic_fields_ppts(int in_ele, array<double>& in_disu_ppts, array<double>& in_grad_disu_ppts, array<double>& in_sensor_ppts, array<double>& in_epsilon_ppts, array<double>& out_diag_field_ppts, double& time)
->>>>>>> 90a2ffc1
+void eles::calc_diagnostic_fields_ppts(int in_ele, array<double>& in_disu_ppts, array<double>& in_grad_disu_ppts, array<double>& in_coeff_ppts, array<double>& in_turb_visc_ppts, array<double>& in_sensor_ppts, array<double>& in_epsilon_ppts, array<double>& out_diag_field_ppts, double& time)
 {
   int i,j,k,m;
   double diagfield_upt;
@@ -5080,12 +5088,7 @@
           }
         }
       }
-      // Artificial Viscosity diagnostics
-      else if (run_input.diagnostic_fields(k)=="sensor")
-      {
-        diagfield_upt = in_sensor_ppts(j);
-      }
-<<<<<<< HEAD
+      // LES diagnostics
       else if(run_input.diagnostic_fields(k)=="dynamic_coeff")
       {
         diagfield_upt = in_coeff_ppts(j);
@@ -5107,13 +5110,15 @@
 
         diagfield_upt = mu_t/(mu+eps);
       }
-=======
+      // Artificial Viscosity diagnostics
+      else if (run_input.diagnostic_fields(k)=="sensor")
+      {
+        diagfield_upt = in_sensor_ppts(j);
+      }
       else if (run_input.diagnostic_fields(k)=="epsilon")
       {
         diagfield_upt = in_epsilon_ppts(j);
       }
-
->>>>>>> 90a2ffc1
       else
         FatalError("plot_quantity not recognized");
       
