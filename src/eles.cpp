--- conflicted
+++ resolved
@@ -3637,25 +3637,16 @@
       double zrr, zss, ztt, zrs, zrt, zst;
 
       if (first_time) {
-          detjac_upts.setup(n_upts_per_ele,n_eles);
-          inv_detjac_mul_jac_upts.setup(n_upts_per_ele,n_eles,n_dims,n_dims);
-
-<<<<<<< HEAD
-          if (in_run_type==0 && viscous) {
-              tgrad_detjac_upts.setup(n_upts_per_ele,n_eles,n_dims);
-          }
+        detjac_upts.setup(n_upts_per_ele,n_eles);
+        inv_detjac_mul_jac_upts.setup(n_upts_per_ele,n_eles,n_dims,n_dims);
+
+        if (viscous) {
+          tgrad_detjac_upts.setup(n_upts_per_ele,n_eles,n_dims);
+        }
       }
 
       if (rank==0 && first_time) {
-          cout << " at solution points" << endl;
-=======
-      if (viscous) {
-        tgrad_detjac_upts.setup(n_upts_per_ele,n_eles,n_dims);
-      }
-
-      if (rank==0) {
         cout << " at solution points" << endl;
->>>>>>> 00671fff
       }
 
       for(i=0;i<n_eles;i++) {
@@ -3679,18 +3670,13 @@
               }
 
               // calculate second derivatives of shape functions at the solution point
-<<<<<<< HEAD
-              if (viscous && in_run_type==0) {
+              if (viscous) {
                   if (motion) {
                       calc_dd_pos_dyn_upt(j,i,dd_pos);
                   }else{
                       calc_dd_pos(loc,i,dd_pos);
                   }
               }
-=======
-              if (viscous)
-                calc_dd_pos(loc,i,dd_pos);
->>>>>>> 00671fff
 
               // store quantities at the solution point
 
@@ -3814,125 +3800,66 @@
     */
 #endif
 
-<<<<<<< HEAD
-      if (in_run_type==0) // Compute metrics term at flux points
-      {
-        if (first_time) {
-          detjac_fpts.setup(n_fpts_per_ele,n_eles);
-          inv_detjac_mul_jac_fpts.setup(n_fpts_per_ele,n_eles,n_dims,n_dims);
-          mag_tnorm_dot_inv_detjac_mul_jac_fpts.setup(n_fpts_per_ele,n_eles);
-          norm_fpts.setup(n_fpts_per_ele,n_eles,n_dims);
-          loc_fpts.setup(n_fpts_per_ele,n_eles,n_dims);
-
-          if (viscous) {
-            tgrad_detjac_fpts.setup(n_fpts_per_ele,n_eles,n_dims);
+          // Compute metrics term at flux points
+
+          if (first_time) {
+            detjac_fpts.setup(n_fpts_per_ele,n_eles);
+            inv_detjac_mul_jac_fpts.setup(n_fpts_per_ele,n_eles,n_dims,n_dims);
+            mag_tnorm_dot_inv_detjac_mul_jac_fpts.setup(n_fpts_per_ele,n_eles);
+            norm_fpts.setup(n_fpts_per_ele,n_eles,n_dims);
+            loc_fpts.setup(n_fpts_per_ele,n_eles,n_dims);
+
+            if (viscous) {
+              tgrad_detjac_fpts.setup(n_fpts_per_ele,n_eles,n_dims);
+            }
           }
-        }
-
-        if (rank==0 && first_time)
-          cout << endl << " at flux points"  << endl;
-
-        for(i=0;i<n_eles;i++) {
-          if ((i%1000)==0 && rank==0 && first_time)
-            cout << fixed << setprecision(2) <<  (i*1.0/n_eles)*100 << "% " << flush;
-
-              for(j=0;j<n_fpts_per_ele;j++)
-                {
-                  // get coordinates of the flux point
-
-                  for(k=0;k<n_dims;k++)
-                    {
-                      loc(k)=tloc_fpts(k,j);
-                    }
-
-                  if (motion) {
-                      calc_pos_dyn_fpt(j,i,pos);
-                  }else{
-                      calc_pos(loc,i,pos);
-                  }
-
-                  for(k=0;k<n_dims;k++)
-                    {
-                      loc_fpts(j,i,k)=pos(k);
-                    }
-
-                  // calculate first derivatives of shape functions at the flux points
-                  if (motion) {
-                      calc_d_pos_dyn_fpt(j,i,d_pos);
-                  }else{
-                      calc_d_pos(loc,i,d_pos);
-                  }
-
-                  // calculate second derivatives of shape functions at the flux point
-                  if(viscous) {
-                      if (motion) {
-                          calc_dd_pos_dyn_fpt(j,i,dd_pos);
-                      }else{
-                          calc_dd_pos(loc,i,dd_pos);
-                      }
-                  }
-
-                  // store quantities at the flux point
-
-                  if(n_dims==2)
-                    {
-                      xr = d_pos(0,0);
-                      xs = d_pos(0,1);
-
-                      yr = d_pos(1,0);
-                      ys = d_pos(1,1);
-
-                      // store determinant of jacobian at flux point
-=======
-    // Compute metrics term at flux points
-    detjac_fpts.setup(n_fpts_per_ele,n_eles);
-    inv_detjac_mul_jac_fpts.setup(n_fpts_per_ele,n_eles,n_dims,n_dims);
-    mag_tnorm_dot_inv_detjac_mul_jac_fpts.setup(n_fpts_per_ele,n_eles);
-    norm_fpts.setup(n_fpts_per_ele,n_eles,n_dims);
-    loc_fpts.setup(n_fpts_per_ele,n_eles,n_dims);
-
-    if (viscous)
-      {
-        tgrad_detjac_fpts.setup(n_fpts_per_ele,n_eles,n_dims);
-      }
->>>>>>> 00671fff
-
-    if (rank==0)
-      cout << endl << " at flux points"  << endl;
-
-    for(i=0;i<n_eles;i++)
-      {
-        if ((i%1000)==0 && rank==0)
-          cout << fixed << setprecision(2) <<  (i*1.0/n_eles)*100 << "% " << flush;
-
-        for(j=0;j<n_fpts_per_ele;j++)
-          {
-            // get coordinates of the flux point
-
-            for(k=0;k<n_dims;k++)
+
+          if (rank==0 && first_time)
+            cout << endl << " at flux points"  << endl;
+
+          for(i=0;i<n_eles;i++) {
+            if ((i%1000)==0 && rank==0 && first_time)
+              cout << fixed << setprecision(2) <<  (i*1.0/n_eles)*100 << "% " << flush;
+
+            for(j=0;j<n_fpts_per_ele;j++)
+            {
+              // get coordinates of the flux point
+
+              for(k=0;k<n_dims;k++)
               {
                 loc(k)=tloc_fpts(k,j);
               }
 
-            calc_pos(loc,i,pos);
-
-            for(k=0;k<n_dims;k++)
+              if (motion) {
+                calc_pos_dyn_fpt(j,i,pos);
+              }else{
+                calc_pos(loc,i,pos);
+              }
+
+              for(k=0;k<n_dims;k++)
               {
                 loc_fpts(j,i,k)=pos(k);
               }
 
-            // calculate first derivatives of shape functions at the flux points
-
-            calc_d_pos(loc,i,d_pos);
-
-            // calculate second derivatives of shape functions at the flux point
-
-            if(viscous)
-              calc_dd_pos(loc,i,dd_pos);
-
-            // store quantities at the flux point
-
-            if(n_dims==2)
+              // calculate first derivatives of shape functions at the flux points
+              if (motion) {
+                calc_d_pos_dyn_fpt(j,i,d_pos);
+              }else{
+                calc_d_pos(loc,i,d_pos);
+              }
+
+              // calculate second derivatives of shape functions at the flux point
+              if(viscous) {
+                if (motion) {
+                  calc_dd_pos_dyn_fpt(j,i,dd_pos);
+                }else{
+                  calc_dd_pos(loc,i,dd_pos);
+                }
+              }
+
+              // store quantities at the flux point
+
+              if(n_dims==2)
               {
                 xr = d_pos(0,0);
                 xs = d_pos(0,1);
@@ -4091,19 +4018,11 @@
     */
 #endif
 
-<<<<<<< HEAD
-
-        }
-
       if (rank==0 && first_time) cout << endl;
 
       // To avoid re-setting up ALL transform arrays in the future (for dynamic grids)
       first_time = false;
     } // if n_eles!=0
-=======
-    if (rank==0) cout << endl;
-  } // if n_eles!=0
->>>>>>> 00671fff
 }
 
 
