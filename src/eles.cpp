--- conflicted
+++ resolved
@@ -2272,11 +2272,7 @@
         
         // If LES or wall model, calculate SGS viscous flux
         if(LES != 0 || wall_model != 0) {
-<<<<<<< HEAD
-
-=======
-          temp_grad_u.print();
->>>>>>> 19ee8a70
+
           calc_sgsf_upts(temp_u,temp_grad_u,detjac,i,j,temp_sgsf);
           
           // Add SGS or wall flux to viscous flux
@@ -2731,11 +2727,7 @@
             for (k=0;k<n_dims;++k) {
               gsq(i,j) += du(i,k)*du(k,j);
             }
-<<<<<<< HEAD
-=======
-            if(abs(du(i,j))>eps) cout << setprecision(10) << du(i,j) << endl;
             diag += du(i,j)*du(j,i)/3.0;
->>>>>>> 19ee8a70
           }
           diag += gsq(i,i)/3.0;
         }
