/*!
 * \file eles.cpp
 * \brief _____________________________
 * \author - Original code: SD++ developed by Patrice Castonguay, Antony Jameson,
 *                          Peter Vincent, David Williams (alphabetical by surname).
 *         - Current development: Aerospace Computing Laboratory (ACL) directed
 *                                by Prof. Jameson. (Aero/Astro Dept. Stanford University).
 * \version 1.0.0
 *
 * HiFiLES (High Fidelity Large Eddy Simulation).
 * Copyright (C) 2013 Aerospace Computing Laboratory.
 */

#include <iostream>
#include <iomanip>
#include <cmath>

#if defined _ACCELERATE_BLAS
#include <Accelerate/Accelerate.h>
#endif

#if defined _MKL_BLAS
#include "mkl.h"
#include "mkl_spblas.h"
#endif

#if defined _STANDARD_BLAS
extern "C"
{
#include "cblas.h"
}
#endif

#ifdef _MPI
#include "mpi.h"
#include "metis.h"
#include "parmetis.h"
#endif

#if defined _GPU
#include "cuda.h"
#include "cuda_runtime_api.h"
#include "cublas.h"
#include "../include/cuda_kernels.h"
#endif

#include "../include/global.h"
#include "../include/array.h"
#include "../include/flux.h"
#include "../include/eles.h"
#include "../include/funcs.h"

using namespace std;

// #### constructors ####

// default constructor

eles::eles()
{
}

// default destructor

eles::~eles() {}

// #### methods ####

// set number of elements

void eles::setup(int in_n_eles, int in_max_n_spts_per_ele)
{
  
  n_eles=in_n_eles;
  
  if (n_eles!=0)
  {
    
    order=run_input.order;
    p_res=run_input.p_res;
    viscous =run_input.viscous;
    LES = run_input.LES;
    sgs_model = run_input.SGS_model;
    wall_model = run_input.wall_model;
    
    // Set filter flag before calling setup_ele_type_specific
    filter = 0;
    if(LES)
      if(sgs_model==2 || sgs_model==3 || sgs_model==4 || sgs_model==5)
        filter = 1;
    
    inters_cub_order = run_input.inters_cub_order;
    volume_cub_order = run_input.volume_cub_order;
    n_bdy_eles=0;
    
    // Initialize the element specific static members
    (*this).setup_ele_type_specific();
    
    if(run_input.adv_type==0)
    {
      n_adv_levels=1;
    }
    else if(run_input.adv_type==1)
    {
      n_adv_levels=3;
    }
    else if(run_input.adv_type==2)
    {
      n_adv_levels=4;
    }
    else if(run_input.adv_type==3)
    {
      n_adv_levels=2;
    }
    else
    {
      cout << "ERROR: Type of time integration scheme not recongized ... " << endl;
    }
    
    // Allocate storage for solution
    disu_upts.setup(n_adv_levels);
    for(int i=0;i<n_adv_levels;i++)
    {
      disu_upts(i).setup(n_upts_per_ele,n_eles,n_fields);
    }
    
    // Allocate storage for timestep
    // If using global minimum, only one timestep
    if (run_input.dt_type == 1)
      dt_local.setup(1);
    // If using local, one timestep per element
    else
      dt_local.setup(n_eles);
    
    // If in parallel and using global minumum timestep, allocate storage
    // for minimum timesteps in each partition
#ifdef _MPI
    if (run_input.dt_type == 1)
    {
      MPI_Comm_size(MPI_COMM_WORLD,&nproc);
      dt_local_mpi.setup(nproc);
      dt_local_mpi.initialize_to_zero();
    }
#endif
    
    // Initialize to zero
    for (int m=0;m<n_adv_levels;m++)
      disu_upts(m).initialize_to_zero();
    
    // Allocate storage for time-averaged diagnostic fields
    n_diagnostic_fields = run_input.n_diagnostic_fields;
    
    for(int i=0;i<n_diagnostic_fields;++i) {
      if(run_input.diagnostic_fields(i) == "u_average") {
        u_average.setup(n_upts_per_ele,n_eles);
        u_average.initialize_to_zero();
      }
      else if(run_input.diagnostic_fields(i) == "v_average") {
        v_average.setup(n_upts_per_ele,n_eles);
        v_average.initialize_to_zero();
      }
      else if(run_input.diagnostic_fields(i) == "w_average") {
        w_average.setup(n_upts_per_ele,n_eles);
        w_average.initialize_to_zero();
      }
    }
    
    // Allocate extra arrays for LES models
    if(LES) {
      
      sgsf_upts.setup(n_upts_per_ele,n_eles,n_fields,n_dims);
      sgsf_fpts.setup(n_fpts_per_ele,n_eles,n_fields,n_dims);
      turb_visc.setup(n_upts_per_ele,n_eles);
      zero_array(turb_visc);
      
      // Some models require filtered solution
      if(sgs_model==2 || sgs_model==3 || sgs_model==4 || sgs_model==5) {
        disuf_upts.setup(n_upts_per_ele,n_eles,n_fields);
      }
      // allocate dummy array for passing to GPU routine
      else {
        disuf_upts.setup(1);
      }
      
      // Similarity and dynamic models require product terms and Leonard tensors
      if(sgs_model==2 || sgs_model==4 || sgs_model==5) {
        
        // Leonard tensor and velocity-velocity product for momentum SGS term
        if(n_dims==2) {
          Lu.setup(n_upts_per_ele,n_eles,3);
          uu.setup(n_upts_per_ele,n_eles,3);
        }
        else if(n_dims==3) {
          Lu.setup(n_upts_per_ele,n_eles,6);
          uu.setup(n_upts_per_ele,n_eles,6);
        }
        
        // Leonard tensor and velocity-energy product for energy SGS term
        Le.setup(n_upts_per_ele,n_eles,n_dims);
        ue.setup(n_upts_per_ele,n_eles,n_dims);
        
      }
      // allocate dummy arrays
      else {
        Lu.setup(1);
        uu.setup(1);
        Le.setup(1);
        ue.setup(1);
      }

      // Dynamic model requires filtered gradient
      if(sgs_model==5) {
        grad_disuf_upts.setup(n_upts_per_ele,n_eles,n_fields,n_dims);
        // ignore energy terms for now -but see Moin (1991) for compressible dynamic model
        
        // dynamic coeff field
        dynamic_coeff.setup(n_upts_per_ele,n_eles);
        zero_array(dynamic_coeff);

        // strainproduct field
        if(n_dims==2) {
          strainproduct.setup(n_upts_per_ele,n_eles,3);
        }
        else if(n_dims==3) {
          strainproduct.setup(n_upts_per_ele,n_eles,6);
        }

        zero_array(strainproduct);
      }
      else {
        grad_disuf_upts.setup(1);
        dynamic_coeff.setup(1);
        strainproduct.setup(1);
      }

    }
    // Dummy arrays to pass to GPU kernel wrapper
    else {
      sgsf_upts.setup(1);
      sgsf_fpts.setup(1);
      disuf_upts.setup(1);
      grad_disuf_upts.setup(1);
      dynamic_coeff.setup(1);
<<<<<<< HEAD
      strainproduct.setup(1);
=======
      turb_visc.setup(1);
>>>>>>> 0594fba3
      Lu.setup(1);
      uu.setup(1);
      Le.setup(1);
      ue.setup(1);
    }
    
    // Allocate array for wall distance if using a wall model
    if(wall_model > 0) {
      wall_distance.setup(n_upts_per_ele,n_eles,n_dims);
      twall.setup(n_upts_per_ele,n_eles,n_fields);
      zero_array(wall_distance);
      zero_array(twall);
    }
    else {
      wall_distance.setup(1);
      twall.setup(1);
    }
    
    // Allocate SGS flux array if using LES or wall model
    if(LES != 0 || wall_model != 0) {
      temp_sgsf.setup(n_fields,n_dims);
    }
    
    set_shape(in_max_n_spts_per_ele);
    ele2global_ele.setup(n_eles);
    bctype.setup(n_eles,n_inters_per_ele);
    
    // for mkl sparse blas
    matdescra[0]='G';
    matdescra[3]='F';
    transa='N';
    one=1.0;
    zero=0.0;
    
    n_fields_mul_n_eles=n_fields*n_eles;
    n_dims_mul_n_upts_per_ele=n_dims*n_upts_per_ele;
    
    div_tconf_upts.setup(n_adv_levels);
    for(int i=0;i<n_adv_levels;i++)
    {
      div_tconf_upts(i).setup(n_upts_per_ele,n_eles,n_fields);
    }
    
    // Initialize to zero
    for (int m=0;m<n_adv_levels;m++)
      div_tconf_upts(m).initialize_to_zero();
    
    disu_fpts.setup(n_fpts_per_ele,n_eles,n_fields);
    tdisf_upts.setup(n_upts_per_ele,n_eles,n_fields,n_dims);
    norm_tdisf_fpts.setup(n_fpts_per_ele,n_eles,n_fields);
    norm_tconf_fpts.setup(n_fpts_per_ele,n_eles,n_fields);
    
    if(viscous)
    {
      delta_disu_fpts.setup(n_fpts_per_ele,n_eles,n_fields);
      grad_disu_upts.setup(n_upts_per_ele,n_eles,n_fields,n_dims);
      grad_disu_fpts.setup(n_fpts_per_ele,n_eles,n_fields,n_dims);
    }
    
    // Set connectivity array. Needed for Paraview output.
    if (ele_type==3) // prism
      connectivity_plot.setup(8,n_peles_per_ele);
    else
      connectivity_plot.setup(n_verts_per_ele,n_peles_per_ele);
    
    set_connectivity_plot();
  }
  
}

void eles::set_disu_upts_to_zero_other_levels(void)
{
  
  if (n_eles!=0)
  {
    // Initialize to zero
    for (int m=1;m<n_adv_levels;m++)
    {
      disu_upts(m).initialize_to_zero();
      
#ifdef _GPU
      if (n_eles!=0)
      {
        disu_upts(m).cp_cpu_gpu();
      }
#endif
    }
  }
}

array<int> eles::get_connectivity_plot()
{
  return connectivity_plot;
}

// set initial conditions

void eles::set_ics(double& time)
{
  int i,j,k;
  
  double rho,vx,vy,vz,p;
  double gamma=run_input.gamma;
  time = 0.;
  
  array<double> loc(n_dims);
  array<double> pos(n_dims);
  array<double> ics(n_fields);
  
  array<double> grad_rho(n_dims);
  
  for(i=0;i<n_eles;i++)
  {
    for(j=0;j<n_upts_per_ele;j++)
    {
      for(k=0;k<n_dims;k++)
      {
        loc(k)=loc_upts(k,j);
      }
      
      // calculate position of solution point
      
      calc_pos(loc,i,pos);
      
      // evaluate solution at solution point
      if(run_input.ic_form==0)
      {
        eval_isentropic_vortex(pos,time,rho,vx,vy,vz,p,n_dims);
        
        ics(0)=rho;
        ics(1)=rho*vx;
        ics(2)=rho*vy;
        if(n_dims==2)
        {
          ics(3)=(p/(gamma-1.0))+(0.5*rho*((vx*vx)+(vy*vy)));
        }
        else if(n_dims==3)
        {
          ics(3)=rho*vz;
          ics(4)=(p/(gamma-1.0))+(0.5*rho*((vx*vx)+(vy*vy)+(vz*vz)));
        }
        else
        {
          cout << "ERROR: Invalid number of dimensions ... " << endl;
        }
      }
      else if(run_input.ic_form==1)
      {
        rho=run_input.rho_c_ic;
        vx=run_input.u_c_ic;
        vy=run_input.v_c_ic;
        vz=run_input.w_c_ic;
        p=run_input.p_c_ic;
        
        ics(0)=rho;
        ics(1)=rho*vx;
        ics(2)=rho*vy;
        if(n_dims==2)
        {
          ics(3)=(p/(gamma-1.0))+(0.5*rho*((vx*vx)+(vy*vy)));
        }
        else if(n_dims==3)
        {
          ics(3)=rho*vz;
          ics(4)=(p/(gamma-1.0))+(0.5*rho*((vx*vx)+(vy*vy)+(vz*vz)));
        }
        else
        {
          cout << "ERROR: Invalid number of dimensions ... " << endl;
        }
        
      }
      else if (run_input.ic_form==2) // Sine wave (single)
      {
        eval_sine_wave_single(pos,run_input.wave_speed,run_input.diff_coeff,time,rho,grad_rho,n_dims);
        ics(0) = rho;
      }
      else if (run_input.ic_form==3) // Sine wave (group)
      {
        eval_sine_wave_group(pos,run_input.wave_speed,run_input.diff_coeff,time,rho,grad_rho,n_dims);
        ics(0) = rho;
      }
      else if (run_input.ic_form==4) // Spherical distribution
      {
        eval_sphere_wave(pos,run_input.wave_speed,time,rho,n_dims);
        ics(0) = rho;
      }
      else if (run_input.ic_form==5) // Constant for adv-diff
      {
        ics(0) = 1.0;
      }
      else if (run_input.ic_form==6) // Up to 4th order polynomials for u, v, w
      {
        rho=run_input.rho_c_ic;
        p=run_input.p_c_ic;
        eval_poly_ic(pos,rho,ics,n_dims);
        ics(0) = rho;
        if(n_dims==2)
          ics(3)=p/(gamma-1.0)+0.5*rho*(ics(1)*ics(1)+ics(2)*ics(2));
        else if(n_dims==3)
          ics(4)=p/(gamma-1.0)+0.5*rho*(ics(1)*ics(1)+ics(2)*ics(2)+ics(3)*ics(3));
      }
      else if (run_input.ic_form==7) // Taylor-Green Vortex initial conditions
      {
        rho=run_input.rho_c_ic;
        ics(0) = rho;
        if(n_dims==2)
        {
          // Simple 2D div-free vortex
          p = 0.0;
          ics(1) = sin(pos(0)/2.)*cos(pos(1)/2.);
          ics(2) = -1.0*cos(pos(0)/2.)*sin(pos(1)/2.);
          ics(3) = 0.0;
          ics(4)=p/(gamma-1.0)+0.5*rho*(ics(1)*ics(1)+ics(2)*ics(2));
        }
        else if(n_dims==3)
        {
          // ONERA benchmark setup
          p = 100 + rho/16.0*(cos(2.0*pos(0)) + cos(2.0*pos(1)))*(cos(2.0*pos(2)) + 2.0);
          ics(1) = sin(pos(0))*cos(pos(1))*cos(pos(2));
          ics(2) = -1.0*cos(pos(0))*sin(pos(1))*cos(pos(2));
          ics(3) = 0.0;
          ics(4)=p/(gamma-1.0)+0.5*rho*(ics(1)*ics(1)+ics(2)*ics(2)+ics(3)*ics(3));
        }
      }
      else
      {
        cout << "ERROR: Invalid form of initial condition ... (File: " << __FILE__ << ", Line: " << __LINE__ << ")" << endl;
        exit (1);
      }
      
      // Add perturbation to channel
      if(run_input.perturb_ic==1 and n_dims==3)
      {
        // Constructs the function
        // u = alpha exp(-((x-L_x/2)/L_x)^2) exp(-(y/L_y)^2) cos(4 pi z/L_z)
        // Where L_x, L_y, L_z are the domain dimensions, u_0=bulk velocity,
        // alpha=scale factor, u=wall normal velocity
        double alpha, L_x, L_y, L_z;
        alpha = 0.1;
        L_x = 2.*pi;
        L_y = pi;
        L_z = 2.;
        ics(3) += alpha*exp(pow(-((pos(0)-L_x/2.)/L_x),2))*exp(pow(-(pos(1)/L_y),2))*cos(4.*pi*pos(2)/L_z);
      }
      
      // set solution at solution point
      for(k=0;k<n_fields;k++)
      {
        disu_upts(0)(j,i,k)=ics(k);
      }
    }
  }
  
  // If required, calculate element reference lengths
  if (run_input.dt_type != 0)
  {
    // Allocate array
    h_ref.setup(n_eles);
    h_ref.initialize_to_zero();
    
    // Call element specific function to obtain length
    for (int i=0; i<n_eles; i++)
      h_ref(i) = (*this).calc_h_ref_specific(i);
  }
}


// set initial conditions


void eles::read_restart_data(ifstream& restart_file)
{
  
  if (n_eles==0) return;
  
  int num_eles_to_read;
  string ele_name,str;
  if (ele_type==0) ele_name="TRIS";
  else if (ele_type==1) ele_name="QUADS";
  else if (ele_type==2) ele_name="TETS";
  else if (ele_type==3) ele_name="PRIS";
  else if (ele_type==4) ele_name="HEXAS";
  
  // Move cursor to correct element type
  while(1) {
    getline(restart_file,str);
    if (str==ele_name) break;
    if (restart_file.eof()) return; // Restart file doesn't contain my elements
  }
  
  // Move cursor to n_eles
  while(1) {
    getline(restart_file,str);
    if (str=="n_eles") break;
  }
  
  // Read number of elements to read
  restart_file >> num_eles_to_read;
  getline(restart_file,str);
  
  //Skip ele2global_ele lines
  getline(restart_file,str);
  getline(restart_file,str);
  getline(restart_file,str);
  
  int ele,index;
  array<double> disu_upts_rest;
  disu_upts_rest.setup(n_upts_per_ele_rest,n_fields);
  
  for (int i=0;i<num_eles_to_read;i++)
  {
    restart_file >> ele ;
    index = index_locate_int(ele,ele2global_ele.get_ptr_cpu(),n_eles);
    
    if (index!=-1) // Ele belongs to processor
    {
      for (int j=0;j<n_upts_per_ele_rest;j++)
        for (int k=0;k<n_fields;k++)
          restart_file >> disu_upts_rest(j,k);
      
      // Now compute transformed solution at solution points using opp_r
      for (int m=0;m<n_fields;m++)
      {
        for (int j=0;j<n_upts_per_ele;j++)
        {
          double value = 0.;
          for (int k=0;k<n_upts_per_ele_rest;k++)
            value += opp_r(j,k)*disu_upts_rest(k,m);
          
          disu_upts(0)(j,index,m) = value;
        }
      }
      
    }
    else // Skip the data (doesn't belong to current processor)
    {
      // Skip rest of ele line
      getline(restart_file,str);
      for (int j=0;j<n_upts_per_ele_rest;j++)
        getline(restart_file,str);
    }
  }
}


void eles::write_restart_data(ofstream& restart_file)
{
  restart_file << "n_eles" << endl;
  restart_file << n_eles << endl;
  restart_file << "ele2global_ele array" << endl;
  for (int i=0;i<n_eles;i++)
    restart_file << ele2global_ele(i) << " ";
  restart_file << endl;
  
  restart_file << "data" << endl;
  
  for (int i=0;i<n_eles;i++)
  {
    restart_file << ele2global_ele(i) << endl;
    for (int j=0;j<n_upts_per_ele;j++)
    {
      for (int k=0;k<n_fields;k++)
      {
        restart_file << disu_upts(0)(j,i,k) << " ";
      }
      restart_file << endl;
    }
  }
  restart_file << endl;
}

// move all to from cpu to gpu

void eles::mv_all_cpu_gpu(void)
{
#ifdef _GPU
  if (n_eles!=0)
  {
    disu_upts(0).cp_cpu_gpu();
    div_tconf_upts(0).cp_cpu_gpu();
    
    for(int i=1;i<n_adv_levels;i++)
    {
      disu_upts(i).cp_cpu_gpu();
      div_tconf_upts(i).mv_cpu_gpu();
    }
    
    disu_fpts.mv_cpu_gpu();
    tdisf_upts.mv_cpu_gpu();
    norm_tdisf_fpts.mv_cpu_gpu();
    norm_tconf_fpts.mv_cpu_gpu();
    
    //TODO: mv instead of cp
    if(viscous)
    {
      delta_disu_fpts.mv_cpu_gpu();
      grad_disu_upts.cp_cpu_gpu();
      grad_disu_fpts.mv_cpu_gpu();
      
      //tdisvisf_upts.mv_cpu_gpu();
      //norm_tdisvisf_fpts.mv_cpu_gpu();
      //norm_tconvisf_fpts.mv_cpu_gpu();
    }
    
    // LES and wall model arrays
    filter_upts.mv_cpu_gpu();
    disuf_upts.mv_cpu_gpu();
    sgsf_upts.mv_cpu_gpu();
    sgsf_fpts.mv_cpu_gpu();
    grad_disuf_upts.cp_cpu_gpu();
    dynamic_coeff.cp_cpu_gpu();
    turb_visc.cp_cpu_gpu();
    uu.mv_cpu_gpu();
    ue.mv_cpu_gpu();
    Lu.mv_cpu_gpu();
    Le.mv_cpu_gpu();
    twall.mv_cpu_gpu();
  }
#endif
}

// move wall distance array to gpu

void eles::mv_wall_distance_cpu_gpu(void)
{
#ifdef _GPU
  
  wall_distance.mv_cpu_gpu();
  
#endif
}

// copy discontinuous solution at solution points to cpu
void eles::cp_disu_upts_gpu_cpu(void)
{
#ifdef _GPU
  if (n_eles!=0)
  {
    disu_upts(0).cp_gpu_cpu();
  }
#endif
}


// copy discontinuous solution at solution points to gpu
void eles::cp_disu_upts_cpu_gpu(void)
{
#ifdef _GPU
  if (n_eles!=0)
  {
    disu_upts(0).cp_cpu_gpu();
  }
#endif
}

// copy gradient of discontinuous solution at solution points to cpu
void eles::cp_grad_disu_upts_gpu_cpu(void)
{
  if (n_eles!=0)
  {
#ifdef _GPU
    grad_disu_upts.cp_gpu_cpu();
#endif
  }
}

// copy determinant of jacobian at solution points to cpu

void eles::cp_detjac_upts_gpu_cpu(void)
{
#ifdef _GPU
  
  detjac_upts.cp_gpu_cpu();
  
#endif
}

// copy divergence at solution points to cpu

void eles::cp_div_tconf_upts_gpu_cpu(void)
{
  if (n_eles!=0)
  {
#ifdef _GPU
    
    div_tconf_upts(0).cp_gpu_cpu();
    
#endif
  }
}

// remove transformed discontinuous solution at solution points from cpu

void eles::rm_disu_upts_cpu(void)
{
#ifdef _GPU
  
  disu_upts(0).rm_cpu();
  
#endif
}

// remove determinant of jacobian at solution points from cpu

void eles::rm_detjac_upts_cpu(void)
{
#ifdef _GPU
  
  detjac_upts.rm_cpu();
  
#endif
}

// advance solution

void eles::AdvanceSolution(int in_step, int adv_type) {
  
  if (n_eles!=0)
  {
    
    /*! Time integration using a forwards Euler integration. */
    
    if (adv_type == 0) {
      
      /*!
       Performs B = B + (alpha*A) where: \n
       alpha = -run_input.dt \n
       A = div_tconf_upts(0)\n
       B = disu_upts(0)
       */
      
#ifdef _CPU
      // If using global minimum timestep based on CFL, determine
      // global minimum
      if (run_input.dt_type == 1)
      {
        // Find minimum timestep
        dt_local(0) = 1e12; // Set to large value
        
        for (int ic=0; ic<n_eles; ic++)
        {
          dt_local_new = calc_dt_local(ic);
          
          if (dt_local_new < dt_local(0))
            dt_local(0) = dt_local_new;
        }
        
        // If running in parallel, gather minimum timestep values from
        // each partition and find global minumum across partitions
#ifdef _MPI
        MPI_Barrier(MPI_COMM_WORLD);
        MPI_Allgather(&dt_local(0),1,MPI_DOUBLE,dt_local_mpi.get_ptr_cpu(),
                      1, MPI_DOUBLE, MPI_COMM_WORLD);
        MPI_Barrier(MPI_COMM_WORLD);
        
        dt_local(0) = dt_local_mpi.get_min();
#endif
      }
      
      // If using local timestepping, just compute and store all local
      // timesteps
      if (run_input.dt_type == 2)
      {
        for (int ic=0; ic<n_eles; ic++)
          dt_local(ic) = calc_dt_local(ic);
      }
      
      for (int i=0;i<n_fields;i++)
      {
        for (int ic=0;ic<n_eles;ic++)
        {
          for (int inp=0;inp<n_upts_per_ele;inp++)
          {
            // User supplied timestep
            if (run_input.dt_type == 0)
              disu_upts(0)(inp,ic,i) -= run_input.dt*(div_tconf_upts(0)(inp,ic,i)/detjac_upts(inp,ic) - run_input.const_src_term);
            
            // Global minimum timestep
            else if (run_input.dt_type == 1)
              disu_upts(0)(inp,ic,i) -= dt_local(0)*(div_tconf_upts(0)(inp,ic,i)/detjac_upts(inp,ic) - run_input.const_src_term);
            
            // Element local timestep
            else if (run_input.dt_type == 2)
              disu_upts(0)(inp,ic,i) -= dt_local(ic)*(div_tconf_upts(0)(inp,ic,i)/detjac_upts(inp,ic) - run_input.const_src_term);
            else
              FatalError("ERROR: dt_type not recognized!")
              
              }
        }
      }
      
#endif
      
#ifdef _GPU
      RK11_update_kernel_wrapper(n_upts_per_ele,n_dims,n_fields,n_eles,disu_upts(0).get_ptr_gpu(),div_tconf_upts(0).get_ptr_gpu(),detjac_upts.get_ptr_gpu(),run_input.dt,run_input.const_src_term);
#endif
      
    }
    
    /*! Time integration using a RK45 method. */
    
    else if (adv_type == 3) {
      
      double rk4a, rk4b;
      if (in_step==0) {
        rk4a=    0.0;
        rk4b=   0.149659021999229;
      }
      else if (in_step==1) {
        rk4a=   -0.417890474499852;
        rk4b=   0.379210312999627;
      }
      else if (in_step==2) {
        rk4a=   -1.192151694642677;
        rk4b=   0.822955029386982;
      }
      else if (in_step==3) {
        rk4a=   -1.697784692471528;
        rk4b=   0.699450455949122;
      }
      else if (in_step==4) {
        rk4a=   -1.514183444257156;
        rk4b=   0.153057247968152;
      }
      
#ifdef _CPU
      // for first stage only, compute timestep
      if (in_step == 0)
      {
        // For global timestepping, find minimum timestep
        if (run_input.dt_type == 1)
        {
          dt_local(0) = 1e12;
          
          for (int ic=0; ic<n_eles; ic++)
          {
            dt_local_new = calc_dt_local(ic);
            
            if (dt_local_new < dt_local(0))
            {
              dt_local(0) = dt_local_new;
            }
          }
          
          
          // If using MPI, find minimum across partitions
#ifdef _MPI
          MPI_Barrier(MPI_COMM_WORLD);
          MPI_Allgather(&dt_local(0),1,MPI_DOUBLE,dt_local_mpi.get_ptr_cpu(),1,MPI_DOUBLE,MPI_COMM_WORLD);
          MPI_Barrier(MPI_COMM_WORLD);
          
          dt_local(0) = dt_local_mpi.get_min();
#endif
        }
        
        // For local timestepping, find element local timesteps
        if (run_input.dt_type == 2)
        {
          for (int ic=0; ic<n_eles; ic++)
          {
            dt_local(ic) = calc_dt_local(ic);
          }
        }
      }
      
      double res, rhs;
      for (int ic=0;ic<n_eles;ic++)
      {
        for (int i=0;i<n_fields;i++)
        {
          for (int inp=0;inp<n_upts_per_ele;inp++)
          {
            rhs = -div_tconf_upts(0)(inp,ic,i)/detjac_upts(inp,ic) + run_input.const_src_term;
            res = disu_upts(1)(inp,ic,i);
            
            if (run_input.dt_type == 0)
              res = rk4a*res + run_input.dt*rhs;
            else if (run_input.dt_type == 1)
              res = rk4a*res + dt_local(0)*rhs;
            else if (run_input.dt_type == 2)
              res = rk4a*res + dt_local(ic)*rhs;
            
            disu_upts(1)(inp,ic,i) = res;
            disu_upts(0)(inp,ic,i) += rk4b*res;
          }
        }
      }
      
#endif
      
#ifdef _GPU
      
      RK45_update_kernel_wrapper(n_upts_per_ele,n_dims,n_fields,n_eles,disu_upts(0).get_ptr_gpu(),disu_upts(1).get_ptr_gpu(),div_tconf_upts(0).get_ptr_gpu(),detjac_upts.get_ptr_gpu(),rk4a, rk4b,run_input.dt,run_input.const_src_term);
      
#endif
      
    }
    
    /*! Time integration not implemented. */
    
    else {
      cout << "ERROR: Time integration type not recognised ... " << endl;
    }
    
  }
  
}

double eles::calc_dt_local(int in_ele)
{
  double lam, lam_new;
  double out_dt_local;
  
  // 2-D Elements
  if (n_dims == 2)
  {
    double u,v,p,c;
    
    lam = 0;
    
    // Calculate maximum internal wavespeed per element
    for (int i=0; i<n_upts_per_ele; i++)
    {
      u = disu_upts(0)(i,in_ele,1)/disu_upts(0)(i,in_ele,0);
      v = disu_upts(0)(i,in_ele,2)/disu_upts(0)(i,in_ele,0);
      p = (run_input.gamma - 1.0) * (disu_upts(0)(i,in_ele,3) - 0.5*disu_upts(0)(i,in_ele,0)*(u*u+v*v));
      c = sqrt(run_input.gamma * p/disu_upts(0)(i,in_ele,0));
      
      lam_new = sqrt(u*u + v*v) + c;
      
      if (lam < lam_new)
        lam = lam_new;
    }
    
    if (viscous)
      out_dt_local = run_input.CFL*h_ref(in_ele)/(run_input.order*run_input.order*(lam + run_input.order*run_input.order*run_input.mu_inf/h_ref(in_ele)));
    else
      out_dt_local = run_input.CFL*h_ref(in_ele)/lam*1.0/(2.0*run_input.order + 1.0);
  }
  
  else if (n_dims == 3)
  {
    FatalError("Timestep type is not implemented in 3D yet.");
  }
  
  return out_dt_local;
}

// calculate the discontinuous solution at the flux points

void eles::extrapolate_solution(int in_disu_upts_from)
{
  if (n_eles!=0) {
    
    /*!
     Performs C = (alpha*A*B) + (beta*C) where: \n
     alpha = 1.0 \n
     beta = 0.0 \n
     A = opp_0 \n
     B = disu_upts(in_disu_upts_from) \n
     C = disu_fpts
     
     opp_0 is the polynomial extrapolation matrix;
     has dimensions n_f_pts_per_ele by n_upts_per_ele
     
     Recall: opp_0(j,i) = value of the ith nodal basis at the
     jth flux point location in the reference domain
     
     (vector of solution values at flux points) = opp_0 * (vector of solution values at nodes)
     */
    
    Arows =  n_fpts_per_ele;
    Acols = n_upts_per_ele;
    
    Brows = Acols;
    Bcols = n_fields*n_eles;
    
    Astride = Arows;
    Bstride = Brows;
    Cstride = Arows;
    
#ifdef _CPU
    
    if(opp_0_sparse==0) // dense
    {
#if defined _ACCELERATE_BLAS || defined _MKL_BLAS || defined _STANDARD_BLAS
      cblas_dgemm(CblasColMajor,CblasNoTrans,CblasNoTrans,Arows,Bcols,Acols,1.0,opp_0.get_ptr_cpu(),Astride,disu_upts(in_disu_upts_from).get_ptr_cpu(),Bstride,0.0,disu_fpts.get_ptr_cpu(),Cstride);
      
#elif defined _NO_BLAS
      dgemm(Arows,Bcols,Acols,1.0,0.0,opp_0.get_ptr_cpu(),disu_upts(in_disu_upts_from).get_ptr_cpu(),disu_fpts.get_ptr_cpu());
      
#endif
    }
    else if(opp_0_sparse==1) // mkl blas four-array csr format
    {
#if defined _MKL_BLAS
      mkl_dcsrmm(&transa,&n_fpts_per_ele,&n_fields_mul_n_eles,&n_upts_per_ele,&one,matdescra,opp_0_data.get_ptr_cpu(),opp_0_cols.get_ptr_cpu(),opp_0_b.get_ptr_cpu(),opp_0_e.get_ptr_cpu(),disu_upts(in_disu_upts_from).get_ptr_cpu(),&n_upts_per_ele,&zero,disu_fpts.get_ptr_cpu(),&n_fpts_per_ele);
      
#endif
    }
    else { cout << "ERROR: Unknown storage for opp_0 ... " << endl; }
    
#endif
    
#ifdef _GPU
    if(opp_0_sparse==0)
    {
      cublasDgemm('N','N',Arows,Bcols,Acols,1.0,opp_0.get_ptr_gpu(),Astride,disu_upts(in_disu_upts_from).get_ptr_gpu(),Bstride,0.0,disu_fpts.get_ptr_gpu(),Cstride);
    }
    else if (opp_0_sparse==1)
    {
      bespoke_SPMV(n_fpts_per_ele,n_upts_per_ele,n_fields,n_eles,opp_0_ell_data.get_ptr_gpu(),opp_0_ell_indices.get_ptr_gpu(),opp_0_nnz_per_row,disu_upts(in_disu_upts_from).get_ptr_gpu(),disu_fpts.get_ptr_gpu(),ele_type,order,0);
    }
    else
    {
      cout << "ERROR: Unknown storage for opp_0 ... " << endl;
    }
#endif
    
  }
  
}

// calculate the transformed discontinuous inviscid flux at the solution points

void eles::evaluate_invFlux(int in_disu_upts_from)
{
  if (n_eles!=0)
  {
    
#ifdef _CPU
    
    int i,j,k,l,m;
    
    for(i=0;i<n_eles;i++)
    {
      for(j=0;j<n_upts_per_ele;j++)
      {
        for(k=0;k<n_fields;k++)
        {
          temp_u(k)=disu_upts(in_disu_upts_from)(j,i,k);
        }
        
        if(n_dims==2)
        {
          calc_invf_2d(temp_u,temp_f);
        }
        else if(n_dims==3)
        {
          calc_invf_3d(temp_u,temp_f);
        }
        else
        {
          cout << "ERROR: Invalid number of dimensions ... " << endl;
        }
        
        for(k=0;k<n_fields;k++)
        {
          for(l=0;l<n_dims;l++)
          {
            tdisf_upts(j,i,k,l)=0.;
            for(m=0;m<n_dims;m++)
            {
              tdisf_upts(j,i,k,l)+=inv_detjac_mul_jac_upts(j,i,l,m)*temp_f(k,m);
            }
          }
        }
      }
    }
    
#endif
    
#ifdef _GPU
    evaluate_invFlux_gpu_kernel_wrapper(n_upts_per_ele,n_dims,n_fields,n_eles,disu_upts(in_disu_upts_from).get_ptr_gpu(),tdisf_upts.get_ptr_gpu(),detjac_upts.get_ptr_gpu(),inv_detjac_mul_jac_upts.get_ptr_gpu(),run_input.gamma,run_input.equation,run_input.wave_speed(0),run_input.wave_speed(1),run_input.wave_speed(2));
    
    
    //tdisinvf_upts.cp_gpu_cpu();
#endif
    /*
     for (int i=0;i<n_upts_per_ele;i++)
     for (int j=0;j<n_eles;j++)
     for (int k=0;k<n_fields;k++)
     for (int m=0;m<n_dims;m++)
     cout << "i=" << i << "j=" << j << "k=" << k << "m=" << m << " " << tdisinvf_upts(i,j,k,m) << endl;
     */
  }
}


// calculate the normal transformed discontinuous flux at the flux points

void eles::extrapolate_totalFlux()
{
  if (n_eles!=0)
  {
#ifdef _CPU
    
    if(opp_1_sparse==0) // dense
    {
#if defined _ACCELERATE_BLAS || defined _MKL_BLAS || defined _STANDARD_BLAS
      
      cblas_dgemm(CblasColMajor,CblasNoTrans,CblasNoTrans,n_fpts_per_ele,n_fields*n_eles,n_upts_per_ele,1.0,opp_1(0).get_ptr_cpu(),n_fpts_per_ele,tdisf_upts.get_ptr_cpu(0,0,0,0),n_upts_per_ele,0.0,norm_tdisf_fpts.get_ptr_cpu(),n_fpts_per_ele);
      for (int i=1;i<n_dims;i++)
      {
        cblas_dgemm(CblasColMajor,CblasNoTrans,CblasNoTrans,n_fpts_per_ele,n_fields*n_eles,n_upts_per_ele,1.0,opp_1(i).get_ptr_cpu(),n_fpts_per_ele,tdisf_upts.get_ptr_cpu(0,0,0,i),n_upts_per_ele,1.0,norm_tdisf_fpts.get_ptr_cpu(),n_fpts_per_ele);
      }
      
#elif defined _NO_BLAS
      dgemm(n_fpts_per_ele,n_fields*n_eles,n_upts_per_ele,1.0,0.0,opp_1(0).get_ptr_cpu(),tdisf_upts.get_ptr_cpu(0,0,0,0),norm_tdisf_fpts.get_ptr_cpu());
      for (int i=1;i<n_dims;i++)
      {
        dgemm(n_fpts_per_ele,n_fields*n_eles,n_upts_per_ele,1.0,1.0,opp_1(i).get_ptr_cpu(),tdisf_upts.get_ptr_cpu(0,0,0,i),norm_tdisf_fpts.get_ptr_cpu());
      }
#endif
    }
    else if(opp_1_sparse==1) // mkl blas four-array csr format
    {
#if defined _MKL_BLAS
      
      mkl_dcsrmm(&transa,&n_fpts_per_ele,&n_fields_mul_n_eles,&n_upts_per_ele,&one,matdescra,opp_1_data(0).get_ptr_cpu(),opp_1_cols(0).get_ptr_cpu(),opp_1_b(0).get_ptr_cpu(),opp_1_e(0).get_ptr_cpu(),tdisf_upts.get_ptr_cpu(0,0,0,0),&n_upts_per_ele,&zero,norm_tdisf_fpts.get_ptr_cpu,&n_fpts_per_ele);
      
      for (int i=1;i<n_dims;i++) {
        mkl_dcsrmm(&transa,&n_fpts_per_ele,&n_fields_mul_n_eles,&n_upts_per_ele,&one,matdescra,opp_1_data(i).get_ptr_cpu(),opp_1_cols(i).get_ptr_cpu(),opp_1_b(i).get_ptr_cpu(),opp_1_e(i).get_ptr_cpu(),tdisf_upts.get_ptr_cpu(0,0,0,i),&n_upts_per_ele,&one,norm_tdisf_fpts.get_ptr_cpu(),&n_fpts_per_ele);
      }
      
#endif
    }
    else
    {
      cout << "ERROR: Unknown storage for opp_1 ... " << endl;
    }
    
#endif
    
#ifdef _GPU
    
    if (opp_1_sparse==0)
    {
      cublasDgemm('N','N',n_fpts_per_ele,n_fields*n_eles,n_upts_per_ele,1.0,opp_1(0).get_ptr_gpu(),n_fpts_per_ele,tdisf_upts.get_ptr_gpu(0,0,0,0),n_upts_per_ele,0.0,norm_tdisf_fpts.get_ptr_gpu(),n_fpts_per_ele);
      for (int i=1;i<n_dims;i++)
      {
        cublasDgemm('N','N',n_fpts_per_ele,n_fields*n_eles,n_upts_per_ele,1.0,opp_1(i).get_ptr_gpu(),n_fpts_per_ele,tdisf_upts.get_ptr_gpu(0,0,0,i),n_upts_per_ele,1.0,norm_tdisf_fpts.get_ptr_gpu(),n_fpts_per_ele);
      }
    }
    else if (opp_1_sparse==1)
    {
      bespoke_SPMV(n_fpts_per_ele,n_upts_per_ele,n_fields,n_eles,opp_1_ell_data(0).get_ptr_gpu(),opp_1_ell_indices(0).get_ptr_gpu(),opp_1_nnz_per_row(0),tdisf_upts.get_ptr_gpu(0,0,0,0),norm_tdisf_fpts.get_ptr_gpu(),ele_type,order,0);
      for (int i=1;i<n_dims;i++)
      {
        bespoke_SPMV(n_fpts_per_ele,n_upts_per_ele,n_fields,n_eles,opp_1_ell_data(i).get_ptr_gpu(),opp_1_ell_indices(i).get_ptr_gpu(),opp_1_nnz_per_row(i),tdisf_upts.get_ptr_gpu(0,0,0,i),norm_tdisf_fpts.get_ptr_gpu(),ele_type,order,1);
      }
    }
#endif
    
  }
  
  /*
   #ifdef _GPU
   tdisinvf_upts.cp_gpu_cpu();
   #endif
   
   cout << "Before" << endl;
   for (int i=0;i<n_fpts_per_ele;i++)
   for (int j=0;j<n_eles;j++)
   for (int k=0;k<n_fields;k++)
   for (int m=0;m<n_dims;m++)
   cout << setprecision(10)  << i << " " << j<< " " << k << " " << tdisinvf_upts(i,j,k,m) << endl;
   */
  
  /*
   cout << "After,ele_type =" << ele_type << endl;
   #ifdef _GPU
   norm_tdisinvf_fpts.cp_gpu_cpu();
   #endif
   
   for (int i=0;i<n_fpts_per_ele;i++)
   for (int j=0;j<n_eles;j++)
   for (int k=0;k<n_fields;k++)
   cout << setprecision(10)  << i << " " << j<< " " << k << " " << norm_tdisinvf_fpts(i,j,k) << endl;
   */
}


// calculate the divergence of the transformed discontinuous flux at the solution points

void eles::calculate_divergence(int in_div_tconf_upts_to)
{
  if (n_eles!=0)
  {
#ifdef _CPU
    
    if(opp_2_sparse==0) // dense
    {
#if defined _ACCELERATE_BLAS || defined _MKL_BLAS || defined _STANDARD_BLAS
      
      cblas_dgemm(CblasColMajor,CblasNoTrans,CblasNoTrans,n_upts_per_ele,n_fields*n_eles,n_upts_per_ele,1.0,opp_2(0).get_ptr_cpu(),n_upts_per_ele,tdisf_upts.get_ptr_cpu(0,0,0,0),n_upts_per_ele,0.0,div_tconf_upts(in_div_tconf_upts_to).get_ptr_cpu(),n_upts_per_ele);
      for (int i=1;i<n_dims;i++)
      {
        cblas_dgemm(CblasColMajor,CblasNoTrans,CblasNoTrans,n_upts_per_ele,n_fields*n_eles,n_upts_per_ele,1.0,opp_2(i).get_ptr_cpu(),n_upts_per_ele,tdisf_upts.get_ptr_cpu(0,0,0,i),n_upts_per_ele,1.0,div_tconf_upts(in_div_tconf_upts_to).get_ptr_cpu(),n_upts_per_ele);
      }
      
#elif defined _NO_BLAS
      dgemm(n_upts_per_ele,n_fields*n_eles,n_upts_per_ele,1.0,0.0,opp_2(0).get_ptr_cpu(),tdisf_upts.get_ptr_cpu(0,0,0,0),div_tconf_upts(in_div_tconf_upts_to).get_ptr_cpu());
      for (int i=1;i<n_dims;i++)
      {
        dgemm(n_upts_per_ele,n_fields*n_eles,n_upts_per_ele,1.0,1.0,opp_2(i).get_ptr_cpu(),tdisf_upts.get_ptr_cpu(0,0,0,i),div_tconf_upts(in_div_tconf_upts_to).get_ptr_cpu());
      }
      
#endif
    }
    else if(opp_2_sparse==1) // mkl blas four-array csr format
    {
#if defined _MKL_BLAS
      
      mkl_dcsrmm(&transa,&n_upts_per_ele,&n_fields_mul_n_eles,&n_upts_per_ele,&one,matdescra,opp_2_data(0).get_ptr_cpu(),opp_2_cols(0).get_ptr_cpu(),opp_2_b(0).get_ptr_cpu(),opp_2_e(0).get_ptr_cpu(),tdisf_upts.get_ptr_cpu(0,0,0,0),&n_upts_per_ele,&zero,div_tconf_upts(in_div_tconf_upts_to).get_ptr_cpu(),&n_upts_per_ele);
      for (int i=1;i<n_dims;i++)
      {
        mkl_dcsrmm(&transa,&n_upts_per_ele,&n_fields_mul_n_eles,&n_upts_per_ele,&one,matdescra,opp_2_data(i).get_ptr_cpu(),opp_2_cols(i).get_ptr_cpu(),opp_2_b(i).get_ptr_cpu(),opp_2_e(i).get_ptr_cpu(),tdisf_upts.get_ptr_cpu(0,0,0,i),&n_upts_per_ele,&one,div_tconf_upts(in_div_tconf_upts_to).get_ptr_cpu(),&n_upts_per_ele);
      }
      
#endif
    }
    else
    {
      cout << "ERROR: Unknown storage for opp_2 ... " << endl;
    }
    
#endif
    
    
#ifdef _GPU
    
    if (opp_2_sparse==0)
    {
      cublasDgemm('N','N',n_upts_per_ele,n_fields*n_eles,n_upts_per_ele,1.0,opp_2(0).get_ptr_gpu(),n_upts_per_ele,tdisf_upts.get_ptr_gpu(0,0,0,0),n_upts_per_ele,0.0,div_tconf_upts(in_div_tconf_upts_to).get_ptr_gpu(),n_upts_per_ele);
      for (int i=1;i<n_dims;i++) {
        cublasDgemm('N','N',n_upts_per_ele,n_fields*n_eles,n_upts_per_ele,1.0,opp_2(i).get_ptr_gpu(),n_upts_per_ele,tdisf_upts.get_ptr_gpu(0,0,0,i),n_upts_per_ele,1.0,div_tconf_upts(in_div_tconf_upts_to).get_ptr_gpu(),n_upts_per_ele);
      }
    }
    else if (opp_2_sparse==1)
    {
      bespoke_SPMV(n_upts_per_ele,n_upts_per_ele,n_fields,n_eles,opp_2_ell_data(0).get_ptr_gpu(),opp_2_ell_indices(0).get_ptr_gpu(),opp_2_nnz_per_row(0),tdisf_upts.get_ptr_gpu(0,0,0,0),div_tconf_upts(in_div_tconf_upts_to).get_ptr_gpu(),ele_type,order,0);
      for (int i=1;i<n_dims;i++) {
        bespoke_SPMV(n_upts_per_ele,n_upts_per_ele,n_fields,n_eles,opp_2_ell_data(i).get_ptr_gpu(),opp_2_ell_indices(i).get_ptr_gpu(),opp_2_nnz_per_row(i),tdisf_upts.get_ptr_gpu(0,0,0,i),div_tconf_upts(in_div_tconf_upts_to).get_ptr_gpu(),ele_type,order,1);
      }
      
    }
#endif
    
  }
  
  /*
   for (int j=0;j<n_eles;j++)
   for (int i=0;i<n_upts_per_ele;i++)
   //for (int k=0;k<n_fields;k++)
   cout << scientific << setw(16) << setprecision(12) << div_tconf_upts(0)(i,j,0) << endl;
   */
}


// calculate divergence of the transformed continuous flux at the solution points

void eles::calculate_corrected_divergence(int in_div_tconf_upts_to)
{
  if (n_eles!=0)
  {
#ifdef _CPU
    
#if defined _ACCELERATE_BLAS || defined _MKL_BLAS || defined _STANDARD_BLAS
    
    cblas_daxpy(n_eles*n_fields*n_fpts_per_ele,-1.0,norm_tdisf_fpts.get_ptr_cpu(),1,norm_tconf_fpts.get_ptr_cpu(),1);
    
#elif defined _NO_BLAS
    
    daxpy(n_eles*n_fields*n_fpts_per_ele,-1.0,norm_tdisf_fpts.get_ptr_cpu(),norm_tconf_fpts.get_ptr_cpu());
    
#endif
    
    if(opp_3_sparse==0) // dense
    {
#if defined _ACCELERATE_BLAS || defined _MKL_BLAS || defined _STANDARD_BLAS
      
      cblas_dgemm(CblasColMajor,CblasNoTrans,CblasNoTrans,n_upts_per_ele,n_fields*n_eles,n_fpts_per_ele,1.0,opp_3.get_ptr_cpu(),n_upts_per_ele,norm_tconf_fpts.get_ptr_cpu(),n_fpts_per_ele,1.0,div_tconf_upts(in_div_tconf_upts_to).get_ptr_cpu(),n_upts_per_ele);
      
#elif defined _NO_BLAS
      dgemm(n_upts_per_ele,n_fields*n_eles,n_fpts_per_ele,1.0,1.0,opp_3.get_ptr_cpu(),norm_tconf_fpts.get_ptr_cpu(),div_tconf_upts(in_div_tconf_upts_to).get_ptr_cpu());
      
#endif
    }
    else if(opp_3_sparse==1) // mkl blas four-array csr format
    {
#if defined _MKL_BLAS
      
      mkl_dcsrmm(&transa,&n_upts_per_ele,&n_fields_mul_n_eles,&n_fpts_per_ele,&one,matdescra,opp_3_data.get_ptr_cpu(),opp_3_cols.get_ptr_cpu(),opp_3_b.get_ptr_cpu(),opp_3_e.get_ptr_cpu(),norm_tconf_fpts.get_ptr_cpu(),&n_fpts_per_ele,&one,div_tconf_upts(in_div_tconf_upts_to).get_ptr_cpu(),&n_upts_per_ele);
      
#endif
    }
    else
    {
      cout << "ERROR: Unknown storage for opp_3 ... " << endl;
    }
    
#endif
    
#ifdef _GPU
    
    cublasDaxpy(n_eles*n_fields*n_fpts_per_ele,-1.0,norm_tdisf_fpts.get_ptr_gpu(),1,norm_tconf_fpts.get_ptr_gpu(),1);
    
    if (opp_3_sparse==0)
    {
      cublasDgemm('N','N',n_upts_per_ele,n_fields*n_eles,n_fpts_per_ele,1.0,opp_3.get_ptr_gpu(),n_upts_per_ele,norm_tconf_fpts.get_ptr_gpu(),n_fpts_per_ele,1.0,div_tconf_upts(in_div_tconf_upts_to).get_ptr_gpu(),n_upts_per_ele);
    }
    else if (opp_3_sparse==1)
    {
      bespoke_SPMV(n_upts_per_ele,n_fpts_per_ele,n_fields,n_eles,opp_3_ell_data.get_ptr_gpu(),opp_3_ell_indices.get_ptr_gpu(),opp_3_nnz_per_row,norm_tconf_fpts.get_ptr_gpu(),div_tconf_upts(in_div_tconf_upts_to).get_ptr_gpu(),ele_type,order,1);
    }
    else
    {
      cout << "ERROR: Unknown storage for opp_3 ... " << endl;
    }
#endif
    
  }
}


// calculate uncorrected transformed gradient of the discontinuous solution at the solution points
// (mixed derivative)

void eles::calculate_gradient(int in_disu_upts_from)
{
  if (n_eles!=0)
  {
    
    /*!
     Performs C = (alpha*A*B) + (beta*C) where: \n
     alpha = 1.0 \n
     beta = 0.0 \n
     A = opp_4 \n
     B = disu_upts \n
     C = grad_disu_upts
     
     opp_4 is the polynomial gradient matrix;
     has dimensions n_upts_per_ele by n_upts_per_ele
     Recall: opp_4(i)(k,j) = eval_d_nodal_basis(j,i,loc);
     = derivative of the jth nodal basis at the
     kth nodal (solution) point location in the reference domain
     for the ith dimension
     
     (vector of gradient values at solution points) = opp_4 *
     (vector of solution values at solution points in all elements of the same type)
     */
    
    Arows =  n_upts_per_ele;
    Acols = n_upts_per_ele;
    
    Brows = Acols;
    Bcols = n_fields*n_eles;
    
    Astride = Arows;
    Bstride = Brows;
    Cstride = Arows;
    
#ifdef _CPU
    
    if(opp_4_sparse==0) // dense
    {
#if defined _ACCELERATE_BLAS || defined _MKL_BLAS || defined _STANDARD_BLAS
      for (int i=0;i<n_dims;i++) {
        cblas_dgemm(CblasColMajor,CblasNoTrans,CblasNoTrans,Arows,Bcols,Acols,1.0,opp_4(i).get_ptr_cpu(),Astride,disu_upts(in_disu_upts_from).get_ptr_cpu(),Bstride,0.0,grad_disu_upts.get_ptr_cpu(0,0,0,i),Cstride);
      }
      
#elif defined _NO_BLAS
      for (int i=0;i<n_dims;i++) {
        dgemm(Arows,Bcols,Acols,1.0,0.0,opp_4(i).get_ptr_cpu(),disu_upts(in_disu_upts_from).get_ptr_cpu(),grad_disu_upts.get_ptr_cpu(0,0,0,i));
      }
      
#endif
    }
    else if(opp_4_sparse==1) // mkl blas four-array csr format
    {
#if defined _MKL_BLAS
      
      // implement
      
#endif
    }
    else
    {
      cout << "ERROR: Unknown storage for opp_4 ... " << endl;
    }
    
#endif
    
#ifdef _GPU
    
    if (opp_4_sparse==0)
    {
      for (int i=0;i<n_dims;i++)
      {
        cublasDgemm('N','N',Arows,Bcols,Acols,1.0,opp_4(i).get_ptr_gpu(),Astride,disu_upts(in_disu_upts_from).get_ptr_gpu(),Bstride,0.0,grad_disu_upts.get_ptr_gpu(0,0,0,i),Cstride);
      }
    }
    else if (opp_4_sparse==1)
    {
      for (int i=0;i<n_dims;i++)
      {
        bespoke_SPMV(Arows,Acols,n_fields,n_eles,opp_4_ell_data(i).get_ptr_gpu(),opp_4_ell_indices(i).get_ptr_gpu(),opp_4_nnz_per_row(i),disu_upts(in_disu_upts_from).get_ptr_gpu(),grad_disu_upts.get_ptr_gpu(0,0,0,i),ele_type,order,0);
      }
    }
#endif
  }
  
  /*
   cout << "OUTPUT" << endl;
   #ifdef _GPU
   grad_disu_upts.cp_gpu_cpu();
   #endif
   
   for (int i=0;i<n_upts_per_ele;i++)
   for (int j=0;j<n_eles;j++)
   for (int k=0;k<n_fields;k++)
   for (int m=0;m<n_dims;m++)
   {
   if (ele2global_ele(j)==53)
   cout << setprecision(10)  << i << " " << ele2global_ele(j) << " " << k << " " << m << " " << grad_disu_upts(i,j,k,m) << endl;
   }
   */
}

// calculate gradient of the filtered solution at the solution points for dynamic model

void eles::calculate_filtered_gradient(void)
{
  if (n_eles!=0)
  {
    
    /*!
     Performs C = (alpha*A*B) + (beta*C) where: \n
     alpha = 1.0 \n
     beta = 0.0 \n
     A = opp_4 \n
     B = disuf_upts \n
     C = grad_disuf_upts
     
     opp_4 is the polynomial gradient matrix;
     has dimensions n_upts_per_ele by n_upts_per_ele
     Recall: opp_4(i)(k,j) = eval_d_nodal_basis(j,i,loc);
     = derivative of the jth nodal basis at the
     kth nodal (solution) point location in the reference domain
     for the ith dimension
     
     (vector of gradient values at solution points) = opp_4 *
     (vector of solution values at solution points in all elements of the same type)
     */
    
    Arows =  n_upts_per_ele;
    Acols = n_upts_per_ele;
    
    Brows = Acols;
    Bcols = n_fields*n_eles;
    
    Astride = Arows;
    Bstride = Brows;
    Cstride = Arows;
    
#ifdef _CPU
    
    if(opp_4_sparse==0) // dense
    {
#if defined _ACCELERATE_BLAS || defined _MKL_BLAS || defined _STANDARD_BLAS
      for (int i=0;i<n_dims;i++) {
        cblas_dgemm(CblasColMajor,CblasNoTrans,CblasNoTrans,Arows,Bcols,Acols,1.0,opp_4(i).get_ptr_cpu(),Astride,disuf_upts.get_ptr_cpu(),Bstride,0.0,grad_disuf_upts.get_ptr_cpu(0,0,0,i),Cstride);
      }
      
#elif defined _NO_BLAS
      for (int i=0;i<n_dims;i++) {
        dgemm(Arows,Bcols,Acols,1.0,0.0,opp_4(i).get_ptr_cpu(),disuf_upts.get_ptr_cpu(),grad_disuf_upts.get_ptr_cpu(0,0,0,i));
      }
      
#endif
    }
    else if(opp_4_sparse==1) // mkl blas four-array csr format
    {
#if defined _MKL_BLAS
      
      // implement
      
#endif
    }
    else
    {
      cout << "ERROR: Unknown storage for opp_4 ... " << endl;
    }
    
#endif
    
#ifdef _GPU
    
    if (opp_4_sparse==0)
    {
      for (int i=0;i<n_dims;i++)
      {
        cublasDgemm('N','N',Arows,Bcols,Acols,1.0,opp_4(i).get_ptr_gpu(),Astride,disuf_upts.get_ptr_gpu(),Bstride,0.0,grad_disuf_upts.get_ptr_gpu(0,0,0,i),Cstride);
      }
    }
    else if (opp_4_sparse==1)
    {
      for (int i=0;i<n_dims;i++)
      {
        bespoke_SPMV(Arows,Acols,n_fields,n_eles,opp_4_ell_data(i).get_ptr_gpu(),opp_4_ell_indices(i).get_ptr_gpu(),opp_4_nnz_per_row(i),disuf_upts.get_ptr_gpu(),grad_disuf_upts.get_ptr_gpu(0,0,0,i),ele_type,order,0);
      }
    }
#endif
  }
}

void eles::calculate_strainproduct(int in_disu_upts_from, int n_comp, array <double>& SSmod)
{

  double rho,inte,ke,diag,Smod;
  array<double> u(n_dims);
  array<double> S(n_comp);
  array<double> drho(n_dims), dene(n_dims), dke(n_dims), de(n_dims);
  array<double> dmom(n_dims,n_dims), du(n_dims,n_dims);
  int i,j,k,l,m;

  if (n_eles!=0) {

    for(i=0;i<n_eles;i++) {      
      for(j=0;j<n_upts_per_ele;j++) {
        for(k=0;k<n_fields;k++) {
          
          temp_u(k)=disu_upts(in_disu_upts_from)(j,i,k);

          for (l=0;l<n_dims;l++) {
            temp_grad_u(k,l) = grad_disu_upts(j,i,k,l);
          }
        }

        // primitive variables
        rho = temp_u(0);
        for (k=0;k<n_dims;k++) {
          u(k) = temp_u(k)/rho;
          ke += 0.5*pow(u(k),2);
        }
        inte = temp_u(n_fields-1)/rho - ke;

        // Solution gradient
        for (k=0;k<n_dims;k++) {
          drho(k) = temp_grad_u(0,k); // density gradient
          dene(k) = temp_grad_u(n_fields-1,k); // energy gradient
        
          for (l=1;l<n_fields-1;l++) {
            dmom(k,l-1) = temp_grad_u(l,k); // momentum gradients
          }
        }
      
        // Velocity and energy gradients
        for (k=0;k<n_dims;k++) {
          dke(k) = ke*drho(k);
        
          for (l=0;l<n_dims;l++) {
            du(k,l) = (dmom(k,l)-u(l)*drho(l))/rho;
            dke(k) += rho*u(l)*du(k,l);
          }
        
          de(k) = (dene(k)-dke(k)-drho(k)*inte)/rho;
        }
      
        // Strain rate tensor (upper triangle only)
        for(k=0;k<n_dims;++k) {
          S(k) = 2.0*du(k,k);
          diag += S(k)/3.0;
        }
        if(n_dims==2) {
          S(2) = du(0,1)+du(1,0);
        }
        else {
          S(3) = du(0,1)+du(1,0);
          S(4) = du(0,2)+du(2,0);
          S(5) = du(1,2)+du(2,1);
        }
      
        // Subtract diag
        for (k=0;k<n_dims;k++) S(k) -= diag;
      
        // Strain modulus
        for (k=0;k<n_comp;k++)
          Smod += 2.0*S(k)*S(k);
      
        Smod = sqrt(Smod);

        // Populate array
        for (k=0;k<n_comp;k++) {
          SSmod(j,i,k) = Smod*S(k);
        }
      }
    }
  }
}

// calculate corrected gradient of the discontinuous solution at solution points

void eles::correct_gradient(void)
{
  if (n_eles!=0)
  {
    Arows =  n_upts_per_ele;
    Acols = n_fpts_per_ele;
    
    Brows = Acols;
    Bcols = n_fields*n_eles;
    
    Astride = Arows;
    Bstride = Brows;
    Cstride = Arows;
    
#ifdef _CPU
    
    if(opp_5_sparse==0) // dense
    {
#if defined _ACCELERATE_BLAS || defined _MKL_BLAS || defined _STANDARD_BLAS
      
      for (int i=0;i<n_dims;i++)
      {
        cblas_dgemm(CblasColMajor,CblasNoTrans,CblasNoTrans,Arows,Bcols,Acols,1.0,opp_5(i).get_ptr_cpu(),Astride,delta_disu_fpts.get_ptr_cpu(),Bstride,1.0,grad_disu_upts.get_ptr_cpu(0,0,0,i),Cstride);
      }
      
#elif defined _NO_BLAS
      for (int i=0;i<n_dims;i++) {
        dgemm(Arows,Bcols,Acols,1.0,1.0,opp_5(i).get_ptr_cpu(),delta_disu_fpts.get_ptr_cpu(),grad_disu_upts.get_ptr_cpu(0,0,0,i));
      }
      
#endif
    }
    else if(opp_5_sparse==1) // mkl blas four-array csr format
    {
#if defined _MKL_BLAS
      
      // impelement
      
#endif
    }
    else
    {
      cout << "ERROR: Unknown storage for opp_5 ... " << endl;
    }
    
    // Transform to physical space
    double detjac;
    double inv_detjac;
    double rx,ry,rz,sx,sy,sz,tx,ty,tz;
    double ur,us,ut;
    
    for (int i=0;i<n_eles;i++)
    {
      for (int j=0;j<n_upts_per_ele;j++)
      {
        detjac = detjac_upts(j,i);
        inv_detjac = 1.0/detjac;
        
        rx = inv_detjac_mul_jac_upts(j,i,0,0);
        ry = inv_detjac_mul_jac_upts(j,i,0,1);
        sx = inv_detjac_mul_jac_upts(j,i,1,0);
        sy = inv_detjac_mul_jac_upts(j,i,1,1);
        
        //physical gradient
        if(n_dims==2)
        {
          for(int k=0;k<n_fields;k++)
          {
            ur = grad_disu_upts(j,i,k,0);
            us = grad_disu_upts(j,i,k,1);
            
            grad_disu_upts(j,i,k,0) = (1.0/detjac)*(ur*rx + us*sx) ;
            grad_disu_upts(j,i,k,1) = (1.0/detjac)*(ur*ry + us*sy) ;
          }
        }
        if (n_dims==3)
        {
          rz = inv_detjac_mul_jac_upts(j,i,0,2);
          sz = inv_detjac_mul_jac_upts(j,i,1,2);
          
          tx = inv_detjac_mul_jac_upts(j,i,2,0);
          ty = inv_detjac_mul_jac_upts(j,i,2,1);
          tz = inv_detjac_mul_jac_upts(j,i,2,2);
          
          for (int k=0;k<n_fields;k++)
          {
            ur = grad_disu_upts(j,i,k,0);
            us = grad_disu_upts(j,i,k,1);
            ut = grad_disu_upts(j,i,k,2);
            
            grad_disu_upts(j,i,k,0) = (1.0/detjac)*(ur*rx + us*sx + ut*tx);
            grad_disu_upts(j,i,k,1) = (1.0/detjac)*(ur*ry + us*sy + ut*ty);
            grad_disu_upts(j,i,k,2) = (1.0/detjac)*(ur*rz + us*sz + ut*tz);
          }
        }
      }
    }
    
#endif
    
#ifdef _GPU
    
    if (opp_5_sparse==0)
    {
      for (int i=0;i<n_dims;i++)
      {
        cublasDgemm('N','N',Arows,Bcols,Acols,1.0,opp_5(i).get_ptr_gpu(),Astride,delta_disu_fpts.get_ptr_gpu(),Bstride,1.0,grad_disu_upts.get_ptr_gpu(0,0,0,i),Cstride);
      }
    }
    else if (opp_5_sparse==1)
    {
      for (int i=0;i<n_dims;i++)
      {
        bespoke_SPMV(Arows,Acols,n_fields,n_eles,opp_5_ell_data(i).get_ptr_gpu(),opp_5_ell_indices(i).get_ptr_gpu(),opp_5_nnz_per_row(i),delta_disu_fpts.get_ptr_gpu(),grad_disu_upts.get_ptr_gpu(0,0,0,i),ele_type,order,1);
      }
    }
    
    transform_grad_disu_upts_kernel_wrapper(n_upts_per_ele,n_dims,n_fields,n_eles,grad_disu_upts.get_ptr_gpu(),detjac_upts.get_ptr_gpu(),inv_detjac_mul_jac_upts.get_ptr_gpu(),run_input.equation);
    
#endif
    
  }
  
  /*
   for (int i=0;i<n_fpts_per_ele;i++)
   for (int j=0;j<n_eles;j++)
   for (int k=0;k<n_fields;k++)
   {
   if (ele2global_ele(j)==53)
   {
   cout << setprecision(10)  << i << " " << ele2global_ele(j) << " " << k << " " << " " << delta_disu_fpts(i,j,k) << endl;
   }
   }
   */
  
  /*
   cout << "OUTPUT" << endl;
   #ifdef _GPU
   grad_disu_upts.cp_gpu_cpu();
   #endif
   
   for (int i=0;i<n_upts_per_ele;i++)
   for (int j=0;j<n_eles;j++)
   for (int k=0;k<n_fields;k++)
   for (int m=0;m<n_dims;m++)
   {
   if (ele2global_ele(j)==53)
   {
   cout << setprecision(10)  << i << " " << ele2global_ele(j) << " " << k << " " << m << " " << grad_disu_upts(i,j,k,m) << endl;
   }
   }
   */
}


// calculate corrected gradient of the discontinuous solution at flux points

void eles::extrapolate_corrected_gradient(void)
{
  if (n_eles!=0)
  {
    Arows =  n_fpts_per_ele;
    Acols = n_upts_per_ele;
    
    Brows = Acols;
    Bcols = n_fields*n_eles;
    
    Astride = Arows;
    Bstride = Brows;
    Cstride = Arows;
    
#ifdef _CPU
    
    if(opp_6_sparse==0) // dense
    {
#if defined _ACCELERATE_BLAS || defined _MKL_BLAS || defined _STANDARD_BLAS
      
      for (int i=0;i<n_dims;i++)
      {
        cblas_dgemm(CblasColMajor,CblasNoTrans,CblasNoTrans,Arows,Bcols,Acols,1.0,opp_6.get_ptr_cpu(),Astride,grad_disu_upts.get_ptr_cpu(0,0,0,i),Bstride,0.0,grad_disu_fpts.get_ptr_cpu(0,0,0,i),Cstride);
      }
      
#elif defined _NO_BLAS
      for (int i=0;i<n_dims;i++) {
        dgemm(Arows,Bcols,Acols,1.0,0.0,opp_6.get_ptr_cpu(),grad_disu_upts.get_ptr_cpu(0,0,0,i),grad_disu_fpts.get_ptr_cpu(0,0,0,i));
      }
#endif
    }
    else if(opp_6_sparse==1) // mkl blas four-array csr format
    {
#if defined _MKL_BLAS
      
      // implement
      
#endif
    }
    else
    {
      cout << "ERROR: Unknown storage for opp_6 ... " << endl;
    }
    
#endif
    
#ifdef _GPU
    
    if (opp_6_sparse==0)
    {
      for (int i=0;i<n_dims;i++)
      {
        cublasDgemm('N','N',Arows,Bcols,Acols,1.0,opp_6.get_ptr_gpu(),Astride,grad_disu_upts.get_ptr_gpu(0,0,0,i),Bstride,0.0,grad_disu_fpts.get_ptr_gpu(0,0,0,i),Cstride);
      }
    }
    else if (opp_6_sparse==1)
    {
      for (int i=0;i<n_dims;i++)
      {
        bespoke_SPMV(Arows,Acols,n_fields,n_eles,opp_6_ell_data.get_ptr_gpu(),opp_6_ell_indices.get_ptr_gpu(),opp_6_nnz_per_row,grad_disu_upts.get_ptr_gpu(0,0,0,i),grad_disu_fpts.get_ptr_gpu(0,0,0,i),ele_type,order,0);
      }
    }
    
#endif
    
  }
  
  /*
   cout << "OUTPUT" << endl;
   #ifdef _GPU
   grad_disu_fpts.cp_gpu_cpu();
   #endif
   
   for (int i=0;i<n_fpts_per_ele;i++)
   for (int j=0;j<n_eles;j++)
   for (int k=0;k<n_fields;k++)
   for (int m=0;m<n_dims;m++)
   cout << setprecision(10)  << i << " " << j<< " " << k << " " << m << " " << grad_disu_fpts(i,j,k,m) << endl;
   */
}

/*! If at first RK step and using certain LES models, compute some model-related quantities.
 If using similarity, WALE-similarity (WSM) or dynamic models, compute filtered solution and Leonard tensors.
 If using spectral vanishing viscosity (SVV) model, compute filtered solution. */

void eles::calc_sgs_terms(int in_disu_upts_from)
{
  if (n_eles!=0) {
    
    int i,j,k,l;
    int n_comp;
    double diag, rsq;
    array <double> utemp(n_fields);
    
    /*! third dimension of Lu, uu arrays */
    if(n_dims==2)      n_comp = 3;
    else if(n_dims==3) n_comp = 6;

    /*! Filter solution */
    
    Arows =  n_upts_per_ele;
    Acols = n_upts_per_ele;
    Brows = Acols;
    Bcols = n_fields*n_eles;
    
    Astride = Arows;
    Bstride = Brows;
    Cstride = Arows;
    
#ifdef _CPU
    
#if defined _ACCELERATE_BLAS || defined _MKL_BLAS || defined _STANDARD_BLAS
    
    cblas_dgemm(CblasColMajor,CblasNoTrans,CblasNoTrans,Arows,Bcols,Acols,1.0,filter_upts.get_ptr_cpu(),Astride,disu_upts(in_disu_upts_from).get_ptr_cpu(),Bstride,0.0,disuf_upts.get_ptr_cpu(),Cstride);
    
#elif defined _NO_BLAS
    dgemm(Arows,Bcols,Acols,1.0,0.0,filter_upts.get_ptr_cpu(),disu_upts(in_disu_upts_from).get_ptr_cpu(),disuf_upts.get_ptr_cpu());
    
#else
    
    /*! slow matrix multiplication */
    for(i=0;i<n_upts_per_ele;i++) {
      for(j=0;j<n_eles;j++) {
        for(k=0;k<n_fields;k++) {
          disuf_upts(i,j,k) = 0.0;
          for(l=0;l<n_upts_per_ele;l++) {
            disuf_upts(i,j,k) += filter_upts(i,l)*disu_upts(in_disu_upts_from)(l,j,k);
          }
        }
      }
    }
    
#endif
    
    /*! Check for NaNs */
    for(i=0;i<n_upts_per_ele;i++)
      for(j=0;j<n_eles;j++)
        for(k=0;k<n_fields;k++)
          if(isnan(disuf_upts(i,j,k)))
            FatalError("nan in filtered solution");
    
    /*! If SVV model, copy filtered solution back to solution */
    if(sgs_model==3) {

      for(i=0;i<n_upts_per_ele;i++)
        for(j=0;j<n_eles;j++)
          for(k=0;k<n_fields;k++)
            disu_upts(in_disu_upts_from)(i,j,k) = disuf_upts(i,j,k);
    
    }
    
    /*! If Similarity model or dynamic model, compute product terms and Leonard tensors */
    else if(sgs_model==2 || sgs_model==4 || sgs_model==5) {
      
      /*! Calculate velocity and energy product arrays uu, ue */
      for(i=0;i<n_upts_per_ele;i++) {
        for(j=0;j<n_eles;j++) {
          for(k=0;k<n_fields;k++) {
            utemp(k) = disu_upts(in_disu_upts_from)(i,j,k);
          }
          
          rsq = utemp(0)*utemp(0);
          
          /*! note that product arrays are symmetric */
          if(n_dims==2) {
            /*! velocity-velocity product */
            uu(i,j,0) = utemp(1)*utemp(1)/rsq;
            uu(i,j,1) = utemp(2)*utemp(2)/rsq;
            uu(i,j,2) = utemp(1)*utemp(2)/rsq;
            
            /*! velocity-energy product */
            utemp(3) -= 0.5*(utemp(1)*utemp(1)+utemp(2)*utemp(2))/utemp(0); // internal energy*rho
            
            ue(i,j,0) = utemp(1)*utemp(3)/rsq;
            ue(i,j,1) = utemp(2)*utemp(3)/rsq;
          }
          else if(n_dims==3) {
            /*! velocity-velocity product */
            uu(i,j,0) = utemp(1)*utemp(1)/rsq;
            uu(i,j,1) = utemp(2)*utemp(2)/rsq;
            uu(i,j,2) = utemp(3)*utemp(3)/rsq;
            uu(i,j,3) = utemp(1)*utemp(2)/rsq;
            uu(i,j,4) = utemp(1)*utemp(3)/rsq;
            uu(i,j,5) = utemp(2)*utemp(3)/rsq;
            
            /*! velocity-energy product */
            utemp(4) -= 0.5*(utemp(1)*utemp(1)+utemp(2)*utemp(2)+utemp(3)*utemp(3))/utemp(0); // internal energy*rho
            
            ue(i,j,0) = utemp(1)*utemp(4)/rsq;
            ue(i,j,1) = utemp(2)*utemp(4)/rsq;
            ue(i,j,2) = utemp(3)*utemp(4)/rsq;
          }
        }
      }
      
      /*! Filter products uu and ue */
      
#if defined _ACCELERATE_BLAS || defined _MKL_BLAS || defined _STANDARD_BLAS
      
      Bcols = n_comp*n_eles;
      
      cblas_dgemm(CblasColMajor,CblasNoTrans,CblasNoTrans,Arows,Bcols,Acols,1.0,filter_upts.get_ptr_cpu(),Astride,uu.get_ptr_cpu(),Bstride,0.0,Lu.get_ptr_cpu(),Cstride);
      
      Bcols = n_dims*n_eles;
      
      cblas_dgemm(CblasColMajor,CblasNoTrans,CblasNoTrans,Arows,Bcols,Acols,1.0,filter_upts.get_ptr_cpu(),Astride,ue.get_ptr_cpu(),Bstride,0.0,Le.get_ptr_cpu(),Cstride);
      
#elif defined _NO_BLAS
      
      Bcols = n_comp*n_eles;
      
      dgemm(Arows,Bcols,Acols,1.0,0.0,filter_upts.get_ptr_cpu(),uu.get_ptr_cpu(),Lu.get_ptr_cpu());
      
      Bcols = n_dims*n_eles;
      
      dgemm(Arows,Bcols,Acols,1.0,0.0,filter_upts.get_ptr_cpu(),ue.get_ptr_cpu(),Le.get_ptr_cpu());
      
#else
      
      /*! slow matrix multiplication */
      for(i=0;i<n_upts_per_ele;i++) {
        for(j=0;j<n_eles;j++) {
          
          for(k=0;k<n_comp;k++)
            for(l=0;l<n_upts_per_ele;l++)
              Lu(i,j,k) += filter_upts(i,l)*uu(l,j,k);
          
          for(k=0;k<n_dims;k++)
            for(l=0;l<n_upts_per_ele;l++)
              Le(i,j,k) += filter_upts(i,l)*ue(l,j,k);
          
        }
      }
      
#endif
      
      /*! Subtract product of unfiltered quantities from Leonard tensors */
      for(i=0;i<n_upts_per_ele;i++) {
        for(j=0;j<n_eles;j++) {
          
          // filtered solution
          for(k=0;k<n_fields;k++)
            utemp(k) = disuf_upts(i,j,k);
          
          rsq = utemp(0)*utemp(0);
          
          if(n_dims==2) {
            
            Lu(i,j,0) -= (utemp(1)*utemp(1))/rsq;
            Lu(i,j,1) -= (utemp(2)*utemp(2))/rsq;
            Lu(i,j,2) -= (utemp(1)*utemp(2))/rsq;
            
            diag = (Lu(i,j,0)+Lu(i,j,1))/3.0;
            
            // internal energy*rho
            utemp(3) -= 0.5*(utemp(1)*utemp(1)+utemp(2)*utemp(2))/utemp(0);
            
            Le(i,j,0) = (Le(i,j,0) - utemp(1)*utemp(3))/rsq;
            Le(i,j,1) = (Le(i,j,1) - utemp(2)*utemp(3))/rsq;
            
          }
          else if(n_dims==3) {
            
            Lu(i,j,0) -= (utemp(1)*utemp(1))/rsq;
            Lu(i,j,1) -= (utemp(2)*utemp(2))/rsq;
            Lu(i,j,2) -= (utemp(3)*utemp(3))/rsq;
            Lu(i,j,3) -= (utemp(1)*utemp(2))/rsq;
            Lu(i,j,4) -= (utemp(1)*utemp(3))/rsq;
            Lu(i,j,5) -= (utemp(2)*utemp(3))/rsq;
            
            diag = (Lu(i,j,0)+Lu(i,j,1)+Lu(i,j,2))/3.0;
            
            // internal energy*rho
            utemp(4) -= 0.5*(utemp(1)*utemp(1)+utemp(2)*utemp(2)+utemp(3)*utemp(3))/utemp(0);
            
            Le(i,j,0) = (Le(i,j,0) - utemp(1)*utemp(4))/rsq;
            Le(i,j,1) = (Le(i,j,1) - utemp(2)*utemp(4))/rsq;
            Le(i,j,2) = (Le(i,j,2) - utemp(3)*utemp(4))/rsq;
            
          }
          
          /*! subtract diagonal from Lu */
          for (k=0;k<n_dims;++k) Lu(i,j,k) -= diag;
          
        }
      }
    }

#endif
    
    /*! GPU version of the above */
#ifdef _GPU
    
    /*! Filter solution (CUDA BLAS library) */
    cublasDgemm('N','N',Arows,Bcols,Acols,1.0,filter_upts.get_ptr_gpu(),Astride,disu_upts(in_disu_upts_from).get_ptr_gpu(),Bstride,0.0,disuf_upts.get_ptr_gpu(),Cstride);
    
    /*! Check for NaNs */
    disuf_upts.cp_gpu_cpu();
    
    for(i=0;i<n_upts_per_ele;i++)
      for(j=0;j<n_eles;j++)
        for(k=0;k<n_fields;k++)
          if(isnan(disuf_upts(i,j,k)))
            FatalError("nan in filtered solution");
    
    /*! If Similarity or dynamic model */
    if(sgs_model==2 || sgs_model==4 || sgs_model==5) {
      
      /*! compute product terms uu, ue (pass flag=0 to wrapper function) */
      calc_similarity_model_kernel_wrapper(0, n_fields, n_upts_per_ele, n_eles, n_dims, disu_upts(in_disu_upts_from).get_ptr_gpu(), disuf_upts.get_ptr_gpu(), uu.get_ptr_gpu(), ue.get_ptr_gpu(), Lu.get_ptr_gpu(), Le.get_ptr_gpu());
      
      Bcols = n_comp*n_eles;
      
      /*! Filter product terms uu and ue */
      cublasDgemm('N','N',Arows,Bcols,Acols,1.0,filter_upts.get_ptr_gpu(),Astride,uu.get_ptr_gpu(),Bstride,0.0,Lu.get_ptr_gpu(),Cstride);
      
      Bcols = n_dims*n_eles;
      
      cublasDgemm('N','N',Arows,Bcols,Acols,1.0,filter_upts.get_ptr_gpu(),Astride,ue.get_ptr_gpu(),Bstride,0.0,Le.get_ptr_gpu(),Cstride);
      
      /*! compute Leonard tensors Lu, Le (pass flag=1 to wrapper function) */
      calc_similarity_model_kernel_wrapper(1, n_fields, n_upts_per_ele, n_eles, n_dims, disu_upts(in_disu_upts_from).get_ptr_gpu(), disuf_upts.get_ptr_gpu(), uu.get_ptr_gpu(), ue.get_ptr_gpu(), Lu.get_ptr_gpu(), Le.get_ptr_gpu());
      
    }
    
    /*! If SVV model, copy filtered solution back to original solution */
    else if(sgs_model==3) {
      for(i=0;i<n_upts_per_ele;i++) {
        for(j=0;j<n_eles;j++) {
          for(k=0;k<n_fields;k++) {
            disu_upts(in_disu_upts_from)(i,j,k) = disuf_upts(i,j,k);
          }
        }
      }
      /*! copy back to GPU */
      disu_upts(in_disu_upts_from).cp_cpu_gpu();
    }
    
#endif
    
    /*! Finally, if dynamic model, compute filtered gradient */
    if(sgs_model==5) {
      // the following routine handles CPU/GPU logic
      calculate_filtered_gradient();
      // everything else is done at the element level by calc_sgsf_upts
      // TODO: calculate strain and strain modulus, then filter (strain*strain modulus) here

      array <double> SSmod(n_upts_per_ele,n_eles,n_comp);
      calculate_strainproduct(in_disu_upts_from, n_comp, SSmod);

      // filter strainproduct
#ifdef _CPU
    
#if defined _ACCELERATE_BLAS || defined _MKL_BLAS || defined _STANDARD_BLAS

      Bcols = n_comp*n_eles;

      cblas_dgemm(CblasColMajor,CblasNoTrans,CblasNoTrans,Arows,Bcols,Acols,1.0,filter_upts.get_ptr_cpu(),Astride,SSmod.get_ptr_cpu(),Bstride,0.0,strainproduct.get_ptr_cpu(),Cstride);
    
#elif defined _NO_BLAS

      dgemm(Arows,Bcols,Acols,1.0,0.0,filter_upts.get_ptr_cpu(),SSmod.get_ptr_cpu(),strainproduct.get_ptr_cpu());
    
#else
    
      /*! slow matrix multiplication */
      for(i=0;i<n_upts_per_ele;i++) {
        for(j=0;j<n_eles;j++) {
          for(k=0;k<n_comp;k++) {
            strainproduct(i,j,k) = 0.0;
            for(l=0;l<n_upts_per_ele;l++) {
              strainproduct(i,j,k) += filter_upts(i,l)*SSmod(l,j,k);
            }
          }
        }
      }
    
#endif

#endif
    }
  }
}

// calculate transformed discontinuous viscous flux at solution points

void eles::evaluate_viscFlux(int in_disu_upts_from)
{
  if (n_eles!=0)
  {
#ifdef _CPU
    
    int i,j,k,l,m;
    double detjac;
    double eps=1.e-10;

    for(i=0;i<n_eles;i++) {
      
      // calculate dynamic coeff if using dynamic model
      if(LES != 0 && sgs_model==5) {

        for(j=0;j<n_upts_per_ele;j++) {
          detjac = detjac_upts(j,i);
          calc_dynamic_coeff(i,j,detjac);
        }

        // average value over element
        double Csav=0.0;
        for(j=0;j<n_upts_per_ele;j++) {
          Csav += dynamic_coeff(i,j);
        }
        for(j=0;j<n_upts_per_ele;j++) {
          dynamic_coeff(i,j) = Csav/n_upts_per_ele;
        }
        //if(abs(Csav) > eps)
        //cout << "Csav " << setprecision(12) << Csav << endl;
      }

      // Calculate viscous flux
      for(j=0;j<n_upts_per_ele;j++)
      {
        detjac = detjac_upts(j,i);
        
        //physical solution
        for(k=0;k<n_fields;k++)
        {
          temp_u(k)=disu_upts(in_disu_upts_from)(j,i,k);
          
          //physical gradient
          for (m=0;m<n_dims;m++)
          {
            temp_grad_u(k,m) = grad_disu_upts(j,i,k,m);
          }
        }
        if(n_dims==2)
        {
          calc_visf_2d(temp_u,temp_grad_u,temp_f);
        }
        else if(n_dims==3)
        {
          calc_visf_3d(temp_u,temp_grad_u,temp_f);
        }
        else
        {
          cout << "ERROR: Invalid number of dimensions ... " << endl;
        }
        
        // If LES or wall model, calculate SGS viscous flux
        if(LES != 0 || wall_model != 0) {
          temp_grad_u.print();
          calc_sgsf_upts(temp_u,temp_grad_u,detjac,i,j,temp_sgsf);
          
          // Add SGS or wall flux to viscous flux
          for(k=0;k<n_fields;k++)
            for(l=0;l<n_dims;l++)
              temp_f(k,l) += temp_sgsf(k,l);
          
        }
        
        // If LES, add SGS flux to global array (needed for interface flux calc)
        if(LES > 0) {
          
          for(k=0;k<n_fields;k++) {
            for(l=0;l<n_dims;l++) {
              sgsf_upts(j,i,k,l) = 0.0;
              for(m=0;m<n_dims;m++) {
                sgsf_upts(j,i,k,l)+=inv_detjac_mul_jac_upts(j,i,l,m)*temp_sgsf(k,m);
              }
            }
          }
        }
        
        // Transform viscous flux
        for(k=0;k<n_fields;k++)
        {
          for(l=0;l<n_dims;l++)
          {
            for(m=0;m<n_dims;m++)
            {
              tdisf_upts(j,i,k,l)+=inv_detjac_mul_jac_upts(j,i,l,m)*temp_f(k,m);
            }
          }
        }
      }
    }
#endif
    
#ifdef _GPU
    
    evaluate_viscFlux_gpu_kernel_wrapper(n_upts_per_ele, n_dims, n_fields, n_eles, ele_type, order, run_input.filter_ratio, LES, sgs_model, wall_model, run_input.wall_layer_t, wall_distance.get_ptr_gpu(), twall.get_ptr_gpu(), Lu.get_ptr_gpu(), Le.get_ptr_gpu(), dynamic_coeff.get_ptr_gpu(), disu_upts(in_disu_upts_from).get_ptr_gpu(), disuf_upts.get_ptr_gpu(), tdisf_upts.get_ptr_gpu(), sgsf_upts.get_ptr_gpu(), grad_disu_upts.get_ptr_gpu(), grad_disuf_upts.get_ptr_gpu(), detjac_upts.get_ptr_gpu(), inv_detjac_mul_jac_upts.get_ptr_gpu(), run_input.gamma, run_input.prandtl, run_input.rt_inf, run_input.mu_inf, run_input.c_sth, run_input.fix_vis, run_input.equation, run_input.diff_coeff);
    
#endif
    
  }
}

// Calculate dynamic coefficient for dynamic model
void eles::calc_dynamic_coeff(int ele, int upt, double detjac)
{
  int i,j,k,l,n_comp;
  double diag=0.0, Sfmod=0.0, num=0.0, denom=0.0;
  double Cs, delta, deltaf, rhof, vol;
  double eps=1.e-12;

  array<double> u(n_dims);
  array<double> drho(n_dims);
  array<double> dmom(n_dims,n_dims), du(n_dims,n_dims);

  // filtered solution quantities for dynamic model
  array<double> temp_uf(n_fields);
  array<double> temp_grad_uf(n_fields,n_dims);

  // third dimension of Lu, uu arrays
  if(n_dims==2) n_comp = 3;
  else n_comp = 6;
  
  // Allocate strain rate and arrays for dynamic model
  array<double> S(n_comp), Sf(n_comp), M(n_comp), SSmod(n_comp);

  // Dynamic LES model (Lilly, 1991):
  //
  //            (Lij*Mij)
  //  Cs= --------------------
  //      2(Mij*Mij)*(Mij*Mij)
  //
  // Will eventually implement compressible dynamic LES model:
  //
  // P. Moin, K. Squires, W. Cabot, and S. Lee:
  // "A dynamic subgridscale model for compressible turbulence and scalar transport",
  // Phys. Fluids A 3, 2746 (1991); doi: 10.1063/1.858164
  //

  // temporary storage for filtered solution and gradient
  for(k=0;k<n_fields;k++) {
    temp_uf(k)=disuf_upts(upt,ele,k);
    
    for (l=0;l<n_dims;l++) {
      temp_grad_uf(k,l) = grad_disuf_upts(upt,ele,k,l);
    }
  }

  // temporary storage for filtered strain product
  for(k=0;k<n_comp;k++)
    SSmod(k) = strainproduct(upt,ele,k);

  // primitive variables
  rhof = temp_uf(0);
  for (i=0;i<n_dims;i++)
    u(i) = temp_uf(i)/rhof;

  for (i=0;i<n_dims;i++) {
    drho(i) = temp_grad_uf(0,i); // filtered density gradient
    
    for (j=1;j<n_fields-1;j++) {
      dmom(i,j-1) = temp_grad_uf(j,i); // filtered momentum gradients
    }
  }
  
  // Filtered velocity and energy gradients
  for (i=0;i<n_dims;i++)    
    for (j=0;j<n_dims;j++)
      du(i,j) = (dmom(i,j)-u(j)*drho(j))/rhof;
  
  // Filtered strain rate tensor
  for(i=0;i<n_dims;++i) {
    Sf(i) = 2.0*du(i,i);
    diag += Sf(i)/3.0;
  }

  if(n_dims==2) {
    Sf(2) = du(0,1)+du(1,0);
  }
  else {
    Sf(3) = du(0,1)+du(1,0);
    Sf(4) = du(0,2)+du(2,0);
    Sf(5) = du(1,2)+du(2,1);
  }
  
  // Subtract diag
  for (i=0;i<n_dims;i++)
    Sf(i) -= diag;
  
  // Strain modulus
  for (i=0;i<n_comp;i++)
    Sfmod += 2.0*Sf(i)*Sf(i);
  
  Sfmod = sqrt(Sfmod);

  // filter width  
  vol = (*this).calc_ele_vol(detjac);
  delta = run_input.filter_ratio*pow(vol,1./n_dims)/(order+1.);

  // M tensor
  // initial simple version: filtered product of S and Smod is equal to
  // product of filtered S and filtered Smod
  //for (i=0;i<n_comp;i++) M(i) = (deltaf*deltaf - delta*delta)*Sfmod*Sf(i);

  // correct version:
  for (i=0;i<n_comp;i++)
    M(i) = deltaf*deltaf*Sfmod*Sf(i) - delta*delta*SSmod(i);

  // compute Smagorinsky coefficient

  num = 0.0; denom = 0.0;
  for (i=0;i<n_dims;i++) {
    denom += M(i)*M(i);
    num += Lu(upt,ele,i)*M(i);
  }

  if(n_dims==2) {
    denom += 2.0*(M(2)*M(2));
    num += 2.0*(Lu(upt,ele,2)*M(2));
  }
  else {
    denom += 2.0*(M(3)*M(3)+M(4)*M(4)+M(5)*M(5));
    num += 2.0*(Lu(upt,ele,3)*M(3)+Lu(upt,ele,4)*M(4)+Lu(upt,ele,5)*M(5));
  }
  
  // prevent division by zero
  if (abs(denom) > eps) Cs = 0.5*num/denom;
  else Cs = 0.0;
  
  //cout << "num, denom, Cs: " << setprecision(10) << num << ", " << denom << ", " << Cs << endl;
  
  // limit value to prevent instability
  Cs=min(max(Cs,0.0),0.04);

  //cout << "Cs: " << setprecision(7) << Cs << endl;

  // set coeff field for output to Paraview
  dynamic_coeff(upt,ele) = Cs;

}

// Calculate SGS flux at solution points
void eles::calc_sgsf_upts(array<double>& temp_u, array<double>& temp_grad_u, double detjac, int ele, int upt, array<double>& temp_sgsf)
{
  int i,j,k,l,n_comp;
  int eddy, sim, wall;
  double Cs;
  double diag=0.0, Smod=0.0, ke=0.0, num=0.0, denom=0.0;
  double Pr=0.5; // turbulent Prandtl number
  double delta, deltaf, mu, mu_t, vol;
  double rho, inte, rt_ratio;
  double eps=1.e-12;
  
  array<double> u(n_dims);
  array<double> drho(n_dims), dene(n_dims), dke(n_dims), de(n_dims);
  array<double> dmom(n_dims,n_dims), du(n_dims,n_dims);

  // quantities for wall model
  array<double> norm(n_dims);
  array<double> tau(n_dims,n_dims);
  array<double> Mrot(n_dims,n_dims);
  array<double> temp(n_dims,n_dims);
  array<double> urot(n_dims);
  array<double> tw(n_dims);
  double y, qw, utau, yplus;
  
  // third dimension of Lu, uu arrays
  if(n_dims==2) n_comp = 3;
  else n_comp = 6;
  
  // Allocate strain rate and arrays for dynamic model
  array<double> S(n_comp);
  
  // primitive variables
  rho = temp_u(0);
  for (i=0;i<n_dims;i++) {
    u(i) = temp_u(i)/rho;
    ke += 0.5*pow(u(i),2);
  }
  inte = temp_u(n_fields-1)/rho - ke;
  
  // fluid properties
  rt_ratio = (run_input.gamma-1.0)*inte/(run_input.rt_inf);
  mu = (run_input.mu_inf)*pow(rt_ratio,1.5)*(1+(run_input.c_sth))/(rt_ratio+(run_input.c_sth));
  mu = mu + run_input.fix_vis*(run_input.mu_inf - mu);
  
  // Initialize SGS flux array to zero
  zero_array(temp_sgsf);
  
  // Compute SGS flux using wall model if sufficiently close to solid boundary
  wall = 0;
  
  if(wall_model != 0) {
    
    // Magnitude of wall distance vector
    y = 0.0;
    for (i=0;i<n_dims;i++)
      y += wall_distance(upt,ele,i)*wall_distance(upt,ele,i);
    
    y = sqrt(y);
    
    // get subgrid momentum flux at previous timestep
    //utau = 0.0;
    for (i=0;i<n_dims;i++) {
      tw(i) = twall(upt,ele,i+1);
      //utau += tw(i)*tw(i);
    }
    // shear velocity
    //utau = pow((utau/rho/rho),0.25);
    
    // Wall distance in wall units
    //yplus = y*rho*utau/mu;
    
    if(y < run_input.wall_layer_t) wall = 1;
    //if(yplus < 100.0) wall = 1;
    //cout << "tw, y, y+ " << tw(0) << ", " << y << ", " << yplus << endl;
  }
  
  // calculate SGS flux from a wall model
  if(wall) {
    
    for (i=0;i<n_dims;i++) {
      // Get approximate normal from wall distance vector
      norm(i) = wall_distance(upt,ele,i)/y;
    }
    
    // subgrid energy flux from previous timestep
    qw = twall(upt,ele,n_fields-1);
    
    // Calculate local rotation matrix
    Mrot = calc_rotation_matrix(norm);
    
    // Rotate velocity to surface
    if(n_dims==2) {
      urot(0) = u(0)*Mrot(0,1)+u(1)*Mrot(1,1);
      urot(1) = 0.0;
    }
    else {
      urot(0) = u(0)*Mrot(0,1)+u(1)*Mrot(1,1)+u(2)*Mrot(2,1);
      urot(1) = u(0)*Mrot(0,2)+u(1)*Mrot(1,2)+u(2)*Mrot(2,2);
      urot(2) = 0.0;
    }
    
    // Calculate wall shear stress
    calc_wall_stress(rho,urot,inte,mu,run_input.prandtl,run_input.gamma,y,tw,qw);
    
    // correct the sign of wall shear stress and wall heat flux? - see SD3D
    
    // Set arrays for next timestep
    for(i=0;i<n_dims;++i) twall(upt,ele,i+1) = tw(i); // momentum flux
    
    twall(upt,ele,0)          = 0.0; // density flux
    twall(upt,ele,n_fields-1) = qw;  // energy flux
    
    // populate ndims*ndims rotated stress array
    zero_array(tau);
    
    for(i=0;i<n_dims-1;i++) tau(i+1,0) = tau(0,i+1) = tw(i);
    
    // rotate stress array back to Cartesian coordinates
    zero_array(temp);
    for(i=0;i<n_dims;++i)
      for(j=0;j<n_dims;++j)
        for(k=0;k<n_dims;++k)
          temp(i,j) += tau(i,k)*Mrot(k,j);
    
    zero_array(tau);
    for(i=0;i<n_dims;++i)
      for(j=0;j<n_dims;++j)
        for(k=0;k<n_dims;++k)
          tau(i,j) += Mrot(k,i)*temp(k,j);
    
    // set SGS fluxes
    for(i=0;i<n_dims;i++) {
      
      // density
      temp_sgsf(0,i) = 0.0;
      
      // velocity
      for(j=0;j<n_dims;j++) {
        temp_sgsf(j+1,i) = 0.5*(tau(i,j)+tau(j,i));
      }
      
      // energy
      temp_sgsf(n_fields-1,i) = qw*norm(i);
    }
  }
  
  // Free-stream SGS flux
  else {
    
    // Set wall shear stress to 0 to prevent NaNs
    if(wall_model != 0) for(i=0;i<n_dims;++i) twall(upt,ele,i) = 0.0;
    
    // 0: Smagorinsky, 1: WALE, 2: WALE-similarity, 3: SVV, 4: Similarity, 5: dynamic
    if(sgs_model==0) {
      eddy = 1;
      sim = 0;
    }
    else if(sgs_model==1) {
      eddy = 1;
      sim = 0;
    }
    else if(sgs_model==2) {
      eddy = 1;
      sim = 1;
    }
    else if(sgs_model==3) {
      eddy = 0;
      sim = 0;
    }
    else if(sgs_model==4) {
      eddy = 0;
      sim = 1;
    }
    else if(sgs_model==5) {
      eddy = 1;
      sim = 0;
    }
    else {
      FatalError("SGS model not implemented");
    }
    
    if(eddy==1) {
      
      // Delta is the cutoff length-scale representing local grid resolution.
      // Deardorff definition (Deardorff, JFM 1970)
      vol = (*this).calc_ele_vol(detjac);
      delta = run_input.filter_ratio*pow(vol,1./n_dims)/(order+1.);
      
      // Solution gradient
      for (i=0;i<n_dims;i++) {
        drho(i) = temp_grad_u(0,i); // density gradient
        dene(i) = temp_grad_u(n_fields-1,i); // energy gradient
        
        for (j=1;j<n_fields-1;j++) {
          dmom(i,j-1) = temp_grad_u(j,i); // momentum gradients
        }
      }
      
      // Velocity and energy gradients
      for (i=0;i<n_dims;i++) {
        dke(i) = ke*drho(i);
        
        for (j=0;j<n_dims;j++) {
          du(i,j) = (dmom(i,j)-u(j)*drho(j))/rho;
          dke(i) += rho*u(j)*du(i,j);
        }
        
        de(i) = (dene(i)-dke(i)-drho(i)*inte)/rho;
      }
      
      // Strain rate tensor (upper triangle only)
      for(i=0;i<n_dims;++i) {
        S(i) = 2.0*du(i,i);
        diag += S(i)/3.0;
      }
      if(n_dims==2) {
        S(2) = du(0,1)+du(1,0);
      }
      else {
        S(3) = du(0,1)+du(1,0);
        S(4) = du(0,2)+du(2,0);
        S(5) = du(1,2)+du(2,1);
      }
      
      // Subtract diag
      for (i=0;i<n_dims;i++) S(i) -= diag;
      
      // Strain modulus
      for (i=0;i<n_comp;i++)
        Smod += 2.0*S(i)*S(i);
      
      Smod = sqrt(Smod);
      
      // Eddy viscosity
      
      // Smagorinsky model
      if(sgs_model==0) {
        
        Cs=0.1;
        mu_t = rho*Cs*Cs*delta*delta*Smod;
        //if(abs(mu_t) > eps) cout << "mu_t: " << mu_t << endl;
      }
      
      //  Wall-Adapting Local Eddy-viscosity (WALE) SGS Model
      //
      //  NICOUD F., DUCROS F.: "Subgrid-Scale Stress Modelling Based on the Square
      //                         of the Velocity Gradient Tensor"
      //  Flow, Turbulence and Combustion 62: 183-200, 1999.
      //
      //                                            (sqij*sqij)^3/2
      //  Output: mu_t = rho*Cs^2*delta^2 * -----------------------------
      //                                     (Sij*Sij)^5/2+(sqij*sqij)^5/4
      //
      //  Typically Cw = 0.5.
      
      else if(sgs_model==1 || sgs_model==2) {
        
        Cs=0.5;
        array<double> Sq(n_dims,n_dims);
        diag = 0.0;
        
        // Square of gradient tensor
        // This needs optimising!
        for (i=0;i<n_dims;i++) {
          for (j=0;j<n_dims;j++) {
            Sq(i,j) = 0.0;
            for (k=0;k<n_dims;++k) {
              Sq(i,j) += (du(i,k)*du(k,j)+du(j,k)*du(k,i))/2.0;
            }
            if(abs(du(i,j))>eps) cout << setprecision(10) << du(i,j) << endl;
            diag += du(i,j)*du(j,i)/3.0;
          }
        }
        
        // Subtract diag
        for (i=0;i<n_dims;i++) Sq(i,i) -= diag;
        
        // Numerator
        num = 0.0;
        for (i=0;i<n_dims;i++) {
          for (j=0;j<n_dims;j++) {
            num += Sq(i,j)*Sq(i,j);
          }
        }

        // Denominator
        denom = 0.0;
        for (i=0;i<n_dims;i++) {
          denom += S(i)*S(i);
        }
        if(n_dims==2) denom += 2.0*(S(2)*S(2));
        else denom += 2.0*(S(3)*S(3)+S(4)*S(4)+S(5)*S(5));
        
        denom = pow(denom,2.5) + pow(num,1.25);
        num = pow(num,1.5);
        mu_t = rho*Cs*Cs*delta*delta*num/(denom+eps);
        //cout << rho << ", " << delta << ", " << num << ", " << denom << ", " << mu_t << endl;
        if(isnan(mu_t)) cout << "WARNING: nan mu_t" << rho << ", " << delta << ", " << num << ", " << denom << ", " << mu_t << endl;
        //if(abs(mu_t) > eps) cout << "mu_t: " << mu_t << endl;
      }
      
      // Dynamic LES model (Lilly, 1991):
      //
      //            (Lij*Mij)
      //  Cs= --------------------
      //      2(Mij*Mij)*(Mij*Mij)
      //
      // Will eventually implement compressible dynamic LES model:
      //
      // P. Moin, K. Squires, W. Cabot, and S. Lee:
      // "A dynamic subgridscale model for compressible turbulence and scalar transport",
      // Phys. Fluids A 3, 2746 (1991); doi: 10.1063/1.858164
      //
      else if(sgs_model==5) {
        
        // test filter width
        deltaf = 2.0*delta;
        
        // get value of dynamic coefficient
        Cs = dynamic_coeff(upt,ele);
        
        // finally, compute dynamic eddy viscosity
        mu_t = rho*Cs*delta*delta*Smod;
        
      } // end of if(sgs_model)

      // Add eddy-viscosity term to SGS fluxes
      
      for (j=0;j<n_dims;j++) {
        temp_sgsf(0,j) = 0.0; // Density flux
        temp_sgsf(n_fields-1,j) = -1.0*run_input.gamma*mu_t/Pr*de(j); // Energy flux
      }
      
      // Momentum fluxes
      if(n_dims==2) {
        temp_sgsf(1,0) = -2.0*mu_t*S(0);
        temp_sgsf(1,1) = -2.0*mu_t*S(2);
        temp_sgsf(2,0) = -2.0*mu_t*S(2);
        temp_sgsf(2,1) = -2.0*mu_t*S(1);
      }
      else {
        temp_sgsf(1,0) = -2.0*mu_t*S(0);
        temp_sgsf(1,1) = -2.0*mu_t*S(3);
        temp_sgsf(1,2) = -2.0*mu_t*S(4);
        temp_sgsf(2,0) = -2.0*mu_t*S(3);
        temp_sgsf(2,1) = -2.0*mu_t*S(1);
        temp_sgsf(2,2) = -2.0*mu_t*S(5);
        temp_sgsf(3,0) = -2.0*mu_t*S(4);
        temp_sgsf(3,1) = -2.0*mu_t*S(5);
        temp_sgsf(3,2) = -2.0*mu_t*S(2);
      }

      // set turbulent viscosity field for output to Paraview
      turb_visc(upt,ele) = mu_t;
      //if(abs(turb_visc(upt,ele)) > eps) cout << "turb_visc(upt,ele) " << turb_visc(upt,ele) << endl;
    }
    
    // Add similarity term to SGS fluxes if WSM or Similarity model
    if(sim==1) {
      for (j=0;j<n_dims;j++) {
        temp_sgsf(0,j) += 0.0; // Density flux
        temp_sgsf(n_fields-1,j) += run_input.gamma*rho*Le(upt,ele,j); // Energy flux
      }
      
      // Momentum fluxes
      if(n_dims==2) {
        temp_sgsf(1,0) += rho*Lu(upt,ele,0);
        temp_sgsf(1,1) += rho*Lu(upt,ele,2);
        temp_sgsf(2,0) += temp_sgsf(1,1);
        temp_sgsf(2,1) += rho*Lu(upt,ele,1);
      }
      else if(n_dims==3) {
        temp_sgsf(1,0) += rho*Lu(upt,ele,0);
        temp_sgsf(1,1) += rho*Lu(upt,ele,3);
        temp_sgsf(1,2) += rho*Lu(upt,ele,4);
        temp_sgsf(2,0) += temp_sgsf(1,1);
        temp_sgsf(2,1) += rho*Lu(upt,ele,1);
        temp_sgsf(2,2) += rho*Lu(upt,ele,5);
        temp_sgsf(3,0) += temp_sgsf(1,2);
        temp_sgsf(3,1) += temp_sgsf(2,2);
        temp_sgsf(3,2) += rho*Lu(upt,ele,2);
      }
      // set turbulent viscosity field for output to Paraview
      turb_visc(upt,ele) = 0.0;
    }
  }
}

/*! If using a RANS or LES near-wall model, calculate distance
 of each solution point to nearest no-slip wall by a brute-force method */

void eles::calc_wall_distance(int n_seg_noslip_inters, int n_tri_noslip_inters, int n_quad_noslip_inters, array< array<double> > loc_noslip_bdy)
{
  if(n_eles!=0)
  {
    int i,j,k,m,n;
    int n_fpts_per_inter_seg = order+1;
    int n_fpts_per_inter_tri = (order+2)*(order+1)/2;
    int n_fpts_per_inter_quad = (order+1)*(order+1);
    double dist;
    double distmin;
    array<double> pos(n_dims);
    array<double> pos_bdy(n_dims);
    array<double> vec(n_dims);
    array<double> vecmin(n_dims);
    
    // hold our breath and go round the brute-force loop...
    for (i=0;i<n_eles;++i) {
      for (j=0;j<n_upts_per_ele;++j) {
        
        // get coords of current solution point
        calc_pos_upt(j,i,pos);
        
        // initialize wall distance
        distmin = 1e20;
        
        // line segment boundaries
        for (k=0;k<n_seg_noslip_inters;++k) {
          
          for (m=0;m<n_fpts_per_inter_seg;++m) {
            
            dist = 0.0;
            // get coords of boundary flux point
            for (n=0;n<n_dims;++n) {
              pos_bdy(n) = loc_noslip_bdy(0)(m,k,n);
              vec(n) = pos(n) - pos_bdy(n);
              dist += vec(n)*vec(n);
            }
            dist = sqrt(dist);
            
            // update shortest vector
            if (dist < distmin) {
              for (n=0;n<n_dims;++n) vecmin(n) = vec(n);
              distmin = dist;
            }
          }
        }
        
        // tri boundaries
        for (k=0;k<n_tri_noslip_inters;++k) {
          
          for (m=0;m<n_fpts_per_inter_tri;++m) {
            
            dist = 0.0;
            // get coords of boundary flux point
            for (n=0;n<n_dims;++n) {
              pos_bdy(n) = loc_noslip_bdy(1)(m,k,n);
              vec(n) = pos(n) - pos_bdy(n);
              dist += vec(n)*vec(n);
            }
            dist = sqrt(dist);
            
            // update shortest vector
            if (dist < distmin) {
              for (n=0;n<n_dims;++n) vecmin(n) = vec(n);
              distmin = dist;
            }
          }
        }
        
        // quad boundaries
        for (k=0;k<n_quad_noslip_inters;++k) {
          
          for (m=0;m<n_fpts_per_inter_quad;++m) {
            
            dist = 0.0;
            // get coords of boundary flux point
            for (n=0;n<n_dims;++n) {
              pos_bdy(n) = loc_noslip_bdy(2)(m,k,n);
              vec(n) = pos(n) - pos_bdy(n);
              dist += vec(n)*vec(n);
            }
            dist = sqrt(dist);
            
            // update shortest vector
            if (dist < distmin) {
              for (n=0;n<n_dims;++n) vecmin(n) = vec(n);
              distmin = dist;
            }
          }
        }
      }
      
      for (n=0;n<n_dims;++n) wall_distance(j,i,n) = vecmin(n);
      
    }
  }
}

#ifdef _MPI

void eles::calc_wall_distance_parallel(array<int> n_seg_inters_array, array<int> n_tri_inters_array, array<int> n_quad_inters_array, array< array<double> > loc_noslip_bdy_global, int nproc)
{
  if(n_eles!=0)
  {
    int i,j,k,m,n,p;
    int n_fpts_per_inter_seg = order+1;
    int n_fpts_per_inter_tri = (order+2)*(order+1)/2;
    int n_fpts_per_inter_quad = (order+1)*(order+1);
    double dist;
    double distmin;
    array<double> pos(n_dims);
    array<double> pos_bdy(n_dims);
    array<double> vec(n_dims);
    array<double> vecmin(n_dims);
    
    // hold our breath and go round the brute-force loop...
    for (i=0;i<n_eles;++i) {
      for (j=0;j<n_upts_per_ele;++j) {
        
        // get coords of current solution point
        calc_pos_upt(j,i,pos);
        
        // initialize wall distance
        distmin = 1e20;
        
        // loop over all partitions
        for (p=0;p<nproc;++p) {
          
          // line segment boundaries
          for (k=0;k<n_seg_inters_array(p);++k) {
            
            for (m=0;m<n_fpts_per_inter_seg;++m) {
              
              dist = 0.0;
              // get coords of boundary flux point
              for (n=0;n<n_dims;++n) {
                pos_bdy(n) = loc_noslip_bdy_global(0)(m,k,p*n_dims+n);
                vec(n) = pos(n) - pos_bdy(n);
                dist += vec(n)*vec(n);
              }
              dist = sqrt(dist);
              
              // update shortest vector
              if (dist < distmin) {
                for (n=0;n<n_dims;++n) vecmin(n) = vec(n);
                distmin = dist;
              }
            }
          }
          
          // tri boundaries
          for (k=0;k<n_tri_inters_array(p);++k) {
            
            for (m=0;m<n_fpts_per_inter_tri;++m) {
              
              dist = 0.0;
              // get coords of boundary flux point
              for (n=0;n<n_dims;++n) {
                pos_bdy(n) = loc_noslip_bdy_global(1)(m,k,p*n_dims+n);
                vec(n) = pos(n) - pos_bdy(n);
                dist += vec(n)*vec(n);
              }
              dist = sqrt(dist);
              
              // update shortest vector
              if (dist < distmin) {
                for (n=0;n<n_dims;++n) vecmin(n) = vec(n);
                distmin = dist;
              }
            }
          }
          
          // quad boundaries
          for (k=0;k<n_quad_inters_array(p);++k) {
            
            for (m=0;m<n_fpts_per_inter_quad;++m) {
              
              dist = 0.0;
              // get coords of boundary flux point
              for (n=0;n<n_dims;++n) {
                pos_bdy(n) = loc_noslip_bdy_global(2)(m,k,p*n_dims+n);
                vec(n) = pos(n) - pos_bdy(n);
                dist += vec(n)*vec(n);
              }
              dist = sqrt(dist);
              
              // update shortest vector
              if (dist < distmin) {
                for (n=0;n<n_dims;++n) vecmin(n) = vec(n);
                distmin = dist;
              }
            }
          }
        }
        
        for (n=0;n<n_dims;++n) wall_distance(j,i,n) = vecmin(n);
        
      }
    }
  }
}

#endif

array<double> eles::calc_rotation_matrix(array<double>& norm)
{
  array <double> mrot(n_dims,n_dims);
  double nn;
  
  // Create rotation matrix
  if(n_dims==2) {
    if(abs(norm(1)) > 0.7) {
      mrot(0,0) = norm(0);
      mrot(1,0) = norm(1);
      mrot(0,1) = norm(1);
      mrot(1,1) = -norm(0);
    }
    else {
      mrot(0,0) = -norm(0);
      mrot(1,0) = -norm(1);
      mrot(0,1) = norm(1);
      mrot(1,1) = -norm(0);
    }
  }
  else if(n_dims==3) {
    if(abs(norm(2)) > 0.7) {
      nn = sqrt(norm(1)*norm(1)+norm(2)*norm(2));
      
      mrot(0,0) = norm(0)/nn;
      mrot(1,0) = norm(1)/nn;
      mrot(2,0) = norm(2)/nn;
      mrot(0,1) = 0.0;
      mrot(1,1) = -norm(2)/nn;
      mrot(2,1) = norm(1)/nn;
      mrot(0,2) = nn;
      mrot(1,2) = -norm(0)*norm(1)/nn;
      mrot(2,2) = -norm(0)*norm(2)/nn;
    }
    else {
      nn = sqrt(norm(0)*norm(0)+norm(1)*norm(1));
      
      mrot(0,0) = norm(0)/nn;
      mrot(1,0) = norm(1)/nn;
      mrot(2,0) = norm(2)/nn;
      mrot(0,1) = norm(1)/nn;
      mrot(1,1) = -norm(0)/nn;
      mrot(2,1) = 0.0;
      mrot(0,2) = norm(0)*norm(2)/nn;
      mrot(1,2) = norm(1)*norm(2)/nn;
      mrot(2,2) = -nn;
    }
  }
  
  return mrot;
}

void eles::calc_wall_stress(double rho, array<double>& urot, double ene, double mu, double Pr, double gamma, double y, array<double>& tau_wall, double q_wall)
{
  double eps = 1.e-10;
  double Rey, Rey_c, u, uplus, utau, tw, qw;
  double Pr_t = 0.9;
  double c0;
  double ymatch = 11.8;
  int i,j;
  
  // Magnitude of surface velocity
  u = 0.0;
  for(i=0;i<n_dims;++i) u += urot(i)*urot(i);
  
  u = sqrt(u);
  
  if(u > eps) {
    
    /*! Simple power-law wall model Werner and Wengle (1991)
     
     u+ = y+               for y+ < 11.8
     u+ = 8.3*(y+)^(1/7)   for y+ > 11.8
     */
    
    if(run_input.wall_model == 1) {
      
      Rey_c = ymatch*ymatch;
      Rey = rho*u*y/mu;
      
      if(Rey < Rey_c) uplus = sqrt(Rey);
      else            uplus = pow(8.3,0.875)*pow(Rey,0.125);
      
      utau = u/uplus;
      tw = rho*utau*utau;
      
      for (i=0;i<n_dims;i++) tau_wall(i) = tw*urot(i)/u;
      
      // Wall heat flux
      if(Rey < Rey_c) q_wall = ene*gamma*tw / (Pr * u);
      else            q_wall = ene*gamma*tw / (Pr * (u + utau * sqrt(Rey_c) * (Pr/Pr_t-1.0)));
    }
    
    /*! Breuer-Rodi 3-layer wall model (Breuer and Rodi, 1996)
     
     u+ = y+               for y+ <= 5.0
     u+ = A*ln(y+)+B       for 5.0 < y+ <= 30.0
     u+ = ln(E*y+)/k       for y+ > 30.0
     
     k=0.42, E=9.8
     A=(log(30.0*E)/k-5.0)/log(6.0)
     B=5.0-A*log(5.0)
     
     Note: the law of wall is made algebraic by first guessing the friction
     velocity with the wall shear at the previous timestep
     
     N.B. using a two-layer law to compute the wall heat flux
     */
    
    else if(run_input.wall_model == 2) {
      
      double A, B, phi;
      double E = 9.8;
      double Rey0, ReyL, ReyH, ReyM;
      double yplus, yplusL, yplusH, yplusM, yplusN;
      double kappa = 0.42;
      double sign, s;
      int maxit = 0;
      int it;
      
      A = (log(30.0*E)/kappa - 5.0)/log(6.0);
      B = 5.0 - A*log(5.0);
      
      // compute wall distance in wall units
      phi = rho*y/mu;
      Rey0 = u*phi;
      utau = 0.0;
      for (i=0;i<n_dims;i++)
        utau += tau_wall(i)*tau_wall(i);
      
      utau = pow((utau/rho/rho),0.25);
      yplus = utau*phi;
      
      if(maxit > 0) {
        Rey = wallfn_br(yplus,A,B,E,kappa);
        
        // if in the
        if(Rey > Rey0) {
          yplusH = yplus;
          ReyH = Rey-Rey0;
          yplusL = yplus*Rey0/Rey;
          
          ReyL = wallfn_br(yplusL,A,B,E,kappa);
          ReyL -= Rey0;
          
          it = 0;
          while(ReyL*ReyH >= 0.0 && it < maxit) {
            
            yplusL -= 1.6*(yplusH-yplusL);
            ReyL = wallfn_br(yplusL,A,B,E,kappa);
            ReyL -= Rey0;
            ++it;
            
          }
        }
        else {
          yplusL = yplus;
          ReyL = Rey-Rey0;
          
          if(Rey > eps) yplusH = yplus*Rey0/Rey;
          else yplusH = 2.0*yplusL;
          
          ReyH = wallfn_br(yplusH,A,B,E,kappa);
          ReyH -= Rey0;
          
          it = 0;
          while(ReyL*ReyH >= 0.0 && it < maxit) {
            
            yplusH += 1.6*(yplusH - yplusL);
            ReyH = wallfn_br(yplusH,A,B,E,kappa);
            ReyH -= Rey0;
            ++it;
            
          }
        }
        
        // iterative solution by Ridders' Method
        
        yplus = 0.5*(yplusL+yplusH);
        
        for(it=0;it<maxit;++it) {
          
          yplusM = 0.5*(yplusL+yplusH);
          ReyM = wallfn_br(yplusM,A,B,E,kappa);
          ReyM -= Rey0;
          s = sqrt(ReyM*ReyM - ReyL*ReyH);
          if(s==0.0) break;
          
          sign = (ReyL-ReyH)/abs(ReyL-ReyH);
          yplusN = yplusM + (yplusM-yplusL)*(sign*ReyM/s);
          if(abs(yplusN-yplus) < eps) break;
          
          yplus = yplusN;
          Rey = wallfn_br(yplus,A,B,E,kappa);
          Rey -= Rey0;
          if(abs(Rey) < eps) break;
          
          if(Rey/abs(Rey)*ReyM != ReyM) {
            yplusL = yplusM;
            ReyL = ReyM;
            yplusH = yplus;
            ReyH = Rey;
          }
          else if(Rey/abs(Rey)*ReyL != ReyL) {
            yplusH = yplus;
            ReyH = Rey;
          }
          else if(Rey/abs(Rey)*ReyH != ReyH) {
            yplusL = yplus;
            ReyL = Rey;
          }
          
          if(abs(yplusH-yplusL) < eps) break;
        } // end for loop
        
        utau = u*yplus/Rey0;
      }
      
      // approximate solution using tw at previous timestep
      // Wang, Moin (2002), Phys.Fluids 14(7)
      else {
        Rey = wallfn_br(yplus,A,B,E,kappa);
        
        if(Rey > eps) utau = u*yplus/Rey;
        else          utau = 0.0;
        yplus = utau*phi;
      }
      
      tw = rho*utau*utau;
      
      // why different to WW model?
      for (i=0;i<n_dims;i++) tau_wall(i) = abs(tw*urot(i)/u);
      
      // Wall heat flux
      if(yplus <= ymatch) q_wall = ene*gamma*tw / (Pr * u);
      else                q_wall = ene*gamma*tw / (Pr * (u + utau * ymatch * (Pr/Pr_t-1.0)));
    }
  }
  
  // if velocity is 0
  else {
    for (i=0;i<n_dims;i++) tau_wall(i) = 0.0;
    q_wall = 0.0;
  }
}

double eles::wallfn_br(double yplus, double A, double B, double E, double kappa) {
  double Rey;
  
  if     (yplus < 0.5)  Rey = yplus*yplus;
  else if(yplus > 30.0) Rey = yplus*log(E*yplus)/kappa;
  else                  Rey = yplus*(A*log(yplus)+B);
  
  return Rey;
}

/*! Calculate SGS flux at solution points */
void eles::evaluate_sgsFlux(void)
{
  if (n_eles!=0) {
    
    /*!
     Performs C = (alpha*A*B) + (beta*C) where: \n
     alpha = 1.0 \n
     beta = 0.0 \n
     A = opp_0 \n
     B = sgsf_upts \n
     C = sgsf_fpts
     */
    
    Arows =  n_fpts_per_ele;
    Acols = n_upts_per_ele;
    
    Brows = Acols;
    Bcols = n_fields*n_eles;
    
    Astride = Arows;
    Bstride = Brows;
    Cstride = Arows;
    
#ifdef _CPU
    
    if(opp_0_sparse==0) // dense
    {
#if defined _ACCELERATE_BLAS || defined _MKL_BLAS || defined _STANDARD_BLAS
      
      for (int i=0;i<n_dims;i++) {
        cblas_dgemm(CblasColMajor,CblasNoTrans,CblasNoTrans,Arows,Bcols,Acols,1.0,opp_0.get_ptr_cpu(),Astride,sgsf_upts.get_ptr_cpu(0,0,0,i),Bstride,0.0,sgsf_fpts.get_ptr_cpu(0,0,0,i),Cstride);
      }
      
#elif defined _NO_BLAS
      for (int i=0;i<n_dims;i++) {
        dgemm(Arows,Bcols,Acols,1.0,0.0,opp_0.get_ptr_cpu(),sgsf_upts.get_ptr_cpu(0,0,0,i),sgsf_fpts.get_ptr_cpu(0,0,0,i));
      }
      
#endif
    }
    else if(opp_0_sparse==1) // mkl blas four-array csr format
    {
#if defined _MKL_BLAS
      
      for (int i=0;i<n_dims;i++) {
        mkl_dcsrmm(&transa, &n_fpts_per_ele, &n_fields_mul_n_eles, &n_upts_per_ele, &one, matdescra, opp_0_data.get_ptr_cpu(), opp_0_cols.get_ptr_cpu(), opp_0_b.get_ptr_cpu(), opp_0_e.get_ptr_cpu(), sgsf_upts.get_ptr_cpu(0,0,0,i), &n_upts_per_ele, &zero, sgsf_fpts.get_ptr_cpu(0,0,0,i), &n_fpts_per_ele);
      }
      
#endif
    }
    else { cout << "ERROR: Unknown storage for opp_0 ... " << endl; }
    
#endif
    
#ifdef _GPU
    
    if(opp_0_sparse==0)
    {
      for (int i=0;i<n_dims;i++) {
        cublasDgemm('N','N',Arows,Bcols,Acols,1.0,opp_0.get_ptr_gpu(),Astride,sgsf_upts.get_ptr_gpu(0,0,0,i),Bstride,0.0,sgsf_fpts.get_ptr_gpu(0,0,0,i),Cstride);
      }
    }
    else if (opp_0_sparse==1)
    {
      for (int i=0;i<n_dims;i++) {
        bespoke_SPMV(n_fpts_per_ele, n_upts_per_ele, n_fields, n_eles, opp_0_ell_data.get_ptr_gpu(), opp_0_ell_indices.get_ptr_gpu(), opp_0_nnz_per_row, sgsf_upts.get_ptr_gpu(0,0,0,i), sgsf_fpts.get_ptr_gpu(0,0,0,i), ele_type, order, 0);
      }
    }
    else
    {
      cout << "ERROR: Unknown storage for opp_0 ... " << endl;
    }
#endif
  }
}

// get the type of element

int eles::get_ele_type(void)
{
  return ele_type;
}

// get number of elements

int eles::get_n_eles(void)
{
  return n_eles;
}

// get number of ppts_per_ele
int eles::get_n_ppts_per_ele(void)
{
  return n_ppts_per_ele;
}

// get number of peles_per_ele
int eles::get_n_peles_per_ele(void)
{
  return n_peles_per_ele;
}

// get number of verts_per_ele
int eles::get_n_verts_per_ele(void)
{
  return n_verts_per_ele;
}

// get number of elements

int eles::get_n_dims(void)
{
  return n_dims;
}

// get number of solution fields

int eles::get_n_fields(void)
{
  return n_fields;
}

// get number of solutions points per element

int eles::get_n_upts_per_ele(void)
{
  return n_upts_per_ele;
}

// set the shape array
void eles::set_shape(int in_max_n_spts_per_ele)
{
  shape.setup(n_dims,in_max_n_spts_per_ele,n_eles);
  n_spts_per_ele.setup(n_eles);
}

// set a shape node

void eles::set_shape_node(int in_spt, int in_ele, array<double>& in_pos)
{
  for(int i=0;i<n_dims;i++)
  {
    shape(i,in_spt,in_ele)=in_pos(i);
  }
}

void eles::set_rank(int in_rank)
{
  rank = in_rank;
}

// set bc type
void eles::set_bctype(int in_ele,int in_inter, int in_bctype)
{
  bctype(in_ele, in_inter) = in_bctype;
}

// set number of shape points

void eles::set_n_spts(int in_ele, int in_n_spts)
{
  n_spts_per_ele(in_ele) = in_n_spts;
  
  // Allocate storage for the s_nodal_basis
  
  d_nodal_s_basis.setup(in_n_spts,n_dims);
  
  int n_comp;
  if(n_dims == 2)
    n_comp = 3;
  else if(n_dims == 3)
    n_comp = 6;
  
  dd_nodal_s_basis.setup(in_n_spts,n_comp);
  
}

// set global element number

void eles::set_ele2global_ele(int in_ele, int in_global_ele)
{
  ele2global_ele(in_ele) = in_global_ele;
}


// set opp_0 (transformed discontinuous solution at solution points to transformed discontinuous solution at flux points)

void eles::set_opp_0(int in_sparse)
{
  int i,j,k;
  
  array<double> loc(n_dims);
  
  opp_0.setup(n_fpts_per_ele,n_upts_per_ele);
  
  for(i=0;i<n_upts_per_ele;i++)
  {
    for(j=0;j<n_fpts_per_ele;j++)
    {
      for(k=0;k<n_dims;k++)
      {
        loc(k)=tloc_fpts(k,j);
      }
      
      opp_0(j,i)=eval_nodal_basis(i,loc);
    }
  }
  
#ifdef _GPU
  opp_0.cp_cpu_gpu();
#endif
  
  //cout << "opp_0" << endl;
  //cout << "ele_type=" << ele_type << endl;
  //opp_0.print();
  //cout << endl;
  
  if(in_sparse==0)
  {
    opp_0_sparse=0;
  }
  else if(in_sparse==1)
  {
    opp_0_sparse=1;
    
#ifdef _CPU
    array_to_mklcsr(opp_0,opp_0_data,opp_0_cols,opp_0_b,opp_0_e);
#endif
    
#ifdef _GPU
    array_to_ellpack(opp_0, opp_0_ell_data, opp_0_ell_indices, opp_0_nnz_per_row);
    opp_0_ell_data.cp_cpu_gpu();
    opp_0_ell_indices.cp_cpu_gpu();
#endif
    
  }
  else
  {
    cout << "ERROR: Invalid sparse matrix form ... " << endl;
  }
  
  
  
}

// set opp_1 (transformed discontinuous flux at solution points to normal transformed discontinuous flux at flux points)

void eles::set_opp_1(int in_sparse)
{
  int i,j,k,l;
  array<double> loc(n_dims);
  
  opp_1.setup(n_dims);
  for (int i=0;i<n_dims;i++)
    opp_1(i).setup(n_fpts_per_ele,n_upts_per_ele);
  
  for(i=0;i<n_dims;i++)
  {
    for(j=0;j<n_upts_per_ele;j++)
    {
      for(k=0;k<n_fpts_per_ele;k++)
      {
        for(l=0;l<n_dims;l++)
        {
          loc(l)=tloc_fpts(l,k);
        }
        
        opp_1(i)(k,j)=eval_nodal_basis(j,loc)*tnorm_fpts(i,k);
      }
    }
    //cout << "opp_1,i =" << i << endl;
    //cout << "ele_type=" << ele_type << endl;
    //opp_1(i).print();
    //cout << endl;
  }
  
#ifdef _GPU
  for (int i=0;i<n_dims;i++)
    opp_1(i).cp_cpu_gpu();
#endif
  
  
  if(in_sparse==0)
  {
    opp_1_sparse=0;
  }
  else if(in_sparse==1)
  {
    opp_1_sparse=1;
    
#ifdef _CPU
    for (int i=0;i<n_dims;i++) {
      array_to_mklcsr(opp_1(i),opp_1_data(i),opp_1_cols(i),opp_1_b(i),opp_1_e(i));
    }
#endif
    
#ifdef _GPU
    opp_1_ell_data.setup(n_dims);
    opp_1_ell_indices.setup(n_dims);
    opp_1_nnz_per_row.setup(n_dims);
    for (int i=0;i<n_dims;i++) {
      array_to_ellpack(opp_1(i), opp_1_ell_data(i), opp_1_ell_indices(i), opp_1_nnz_per_row(i));
      opp_1_ell_data(i).cp_cpu_gpu();
      opp_1_ell_indices(i).cp_cpu_gpu();
    }
#endif
    
  }
  else
  {
    cout << "ERROR: Invalid sparse matrix form ... " << endl;
  }
}

// set opp_2 (transformed discontinuous flux at solution points to divergence of transformed discontinuous flux at solution points)

void eles::set_opp_2(int in_sparse)
{
  
  int i,j,k,l;
  
  array<double> loc(n_dims);
  
  opp_2.setup(n_dims);
  for (int i=0;i<n_dims;i++)
    opp_2(i).setup(n_upts_per_ele,n_upts_per_ele);
  
  for(i=0;i<n_dims;i++)
  {
    for(j=0;j<n_upts_per_ele;j++)
    {
      for(k=0;k<n_upts_per_ele;k++)
      {
        for(l=0;l<n_dims;l++)
        {
          loc(l)=loc_upts(l,k);
        }
        
        opp_2(i)(k,j)=eval_d_nodal_basis(j,i,loc);
      }
    }
    
    //cout << "opp_2,i =" << i << endl;
    //cout << "ele_type=" << ele_type << endl;
    //opp_2(i).print();
    //cout << endl;
    
    //cout << "opp_2,i=" << i << endl;
    //opp_2(i).print();
    
  }
  
#ifdef _GPU
  for (int i=0;i<n_dims;i++)
    opp_2(i).cp_cpu_gpu();
#endif
  
  //cout << "opp 2" << endl;
  //opp_2.print();
  
  if(in_sparse==0)
  {
    opp_2_sparse=0;
  }
  else if(in_sparse==1)
  {
    opp_2_sparse=1;
    
#ifdef _CPU
    for (int i=0;i<n_dims;i++) {
      array_to_mklcsr(opp_2(i),opp_2_data(i),opp_2_cols(i),opp_2_b(i),opp_2_e(i));
    }
#endif
    
#ifdef _GPU
    opp_2_ell_data.setup(n_dims);
    opp_2_ell_indices.setup(n_dims);
    opp_2_nnz_per_row.setup(n_dims);
    for (int i=0;i<n_dims;i++) {
      array_to_ellpack(opp_2(i), opp_2_ell_data(i), opp_2_ell_indices(i), opp_2_nnz_per_row(i));
      opp_2_ell_data(i).cp_cpu_gpu();
      opp_2_ell_indices(i).cp_cpu_gpu();
    }
#endif
  }
  else
  {
    cout << "ERROR: Invalid sparse matrix form ... " << endl;
  }
}

// set opp_3 (normal transformed correction flux at edge flux points to divergence of transformed correction flux at solution points)

void eles::set_opp_3(int in_sparse)
{
  
  opp_3.setup(n_upts_per_ele,n_fpts_per_ele);
  (*this).fill_opp_3(opp_3);
  
  //cout << "OPP_3" << endl;
  //cout << "ele_type=" << ele_type << endl;
  //opp_3.print();
  //cout << endl;
  
#ifdef _GPU
  opp_3.cp_cpu_gpu();
#endif
  
  if(in_sparse==0)
  {
    opp_3_sparse=0;
  }
  else if(in_sparse==1)
  {
    opp_3_sparse=1;
    
#ifdef _CPU
    array_to_mklcsr(opp_3,opp_3_data,opp_3_cols,opp_3_b,opp_3_e);
#endif
    
#ifdef _GPU
    array_to_ellpack(opp_3, opp_3_ell_data, opp_3_ell_indices, opp_3_nnz_per_row);
    opp_3_ell_data.cp_cpu_gpu();
    opp_3_ell_indices.cp_cpu_gpu();
#endif
  }
  else
  {
    cout << "ERROR: Invalid sparse matrix form ... " << endl;
  }
}

// set opp_4 (transformed solution at solution points to transformed gradient of transformed solution at solution points)

void eles::set_opp_4(int in_sparse)
{
  int i,j,k,l;
  
  array<double> loc(n_dims);
  
  opp_4.setup(n_dims);
  for (int i=0;i<n_dims;i++)
    opp_4(i).setup(n_upts_per_ele, n_upts_per_ele);
  
  for(i=0; i<n_dims; i++)
  {
    for(j=0; j<n_upts_per_ele; j++)
    {
      for(k=0; k<n_upts_per_ele; k++)
      {
        for(l=0; l<n_dims; l++)
        {
          loc(l)=loc_upts(l,k);
        }
        
        opp_4(i)(k,j) = eval_d_nodal_basis(j,i,loc);
      }
    }
  }
  
#ifdef _GPU
  for (int i=0;i<n_dims;i++)
    opp_4(i).cp_cpu_gpu();
#endif
  
  if(in_sparse==0)
  {
    opp_4_sparse=0;
  }
  else if(in_sparse==1)
  {
    opp_4_sparse=1;
    
#ifdef _CPU
    for (int i=0;i<n_dims;i++)
    {
      array_to_mklcsr(opp_4(i),opp_4_data(i),opp_4_cols(i),opp_4_b(i),opp_4_e(i));
    }
#endif
    
#ifdef _GPU
    opp_4_ell_data.setup(n_dims);
    opp_4_ell_indices.setup(n_dims);
    opp_4_nnz_per_row.setup(n_dims);
    for (int i=0;i<n_dims;i++) {
      array_to_ellpack(opp_4(i), opp_4_ell_data(i), opp_4_ell_indices(i), opp_4_nnz_per_row(i));
      opp_4_ell_data(i).cp_cpu_gpu();
      opp_4_ell_indices(i).cp_cpu_gpu();
    }
#endif
  }
  else
  {
    cout << "ERROR: Invalid sparse matrix form ... " << endl;
  }
}

// transformed solution correction at flux points to transformed gradient correction at solution points

void eles::set_opp_5(int in_sparse)
{
  int i,j,k,l;
  
  array<double> loc(n_dims);
  
  opp_5.setup(n_dims);
  for (int i=0;i<n_dims;i++)
    opp_5(i).setup(n_upts_per_ele, n_fpts_per_ele);
  
  for(i=0;i<n_dims;i++)
  {
    for(j=0;j<n_fpts_per_ele;j++)
    {
      for(k=0;k<n_upts_per_ele;k++)
      {
        /*
         for(l=0;l<n_dims;l++)
         {
         loc(l)=loc_upts(l,k);
         }
         */
        
        //opp_5(i)(k,j) = eval_div_vcjh_basis(j,loc)*tnorm_fpts(i,j);
        opp_5(i)(k,j) = opp_3(k,j)*tnorm_fpts(i,j);
      }
    }
  }
  
#ifdef _GPU
  for (int i=0;i<n_dims;i++)
    opp_5(i).cp_cpu_gpu();
#endif
  
  //cout << "opp_5" << endl;
  //opp_5.print();
  
  if(in_sparse==0)
  {
    opp_5_sparse=0;
  }
  else if(in_sparse==1)
  {
    opp_5_sparse=1;
    
#ifdef _CPU
    for (int i=0;i<n_dims;i++) {
      array_to_mklcsr(opp_5(i),opp_5_data(i),opp_5_cols(i),opp_5_b(i),opp_5_e(i));
    }
#endif
    
#ifdef _GPU
    opp_5_ell_data.setup(n_dims);
    opp_5_ell_indices.setup(n_dims);
    opp_5_nnz_per_row.setup(n_dims);
    for (int i=0;i<n_dims;i++) {
      array_to_ellpack(opp_5(i), opp_5_ell_data(i), opp_5_ell_indices(i), opp_5_nnz_per_row(i));
      opp_5_ell_data(i).cp_cpu_gpu();
      opp_5_ell_indices(i).cp_cpu_gpu();
    }
#endif
  }
  else
  {
    cout << "ERROR: Invalid sparse matrix form ... " << endl;
  }
}

// transformed gradient at solution points to transformed gradient at flux points

void eles::set_opp_6(int in_sparse)
{
  int i,j,k,l,m;
  
  array<double> loc(n_dims);
  
  opp_6.setup(n_fpts_per_ele, n_upts_per_ele);
  
  for(j=0; j<n_upts_per_ele; j++)
  {
    for(l=0; l<n_fpts_per_ele; l++)
    {
      for(m=0; m<n_dims; m++)
      {
        loc(m) = tloc_fpts(m,l);
      }
      opp_6(l,j) = eval_nodal_basis(j,loc);
    }
  }
  
  //cout << "opp_6" << endl;
  //opp_6.print();
  
#ifdef _GPU
  opp_6.cp_cpu_gpu();
#endif
  
  if(in_sparse==0)
  {
    opp_6_sparse=0;
  }
  else if(in_sparse==1)
  {
    opp_6_sparse=1;
    
#ifdef _CPU
    array_to_mklcsr(opp_6,opp_6_data,opp_6_cols,opp_6_b,opp_6_e);
#endif
    
#ifdef _GPU
    array_to_ellpack(opp_6, opp_6_ell_data, opp_6_ell_indices, opp_6_nnz_per_row);
    opp_6_ell_data.cp_cpu_gpu();
    opp_6_ell_indices.cp_cpu_gpu();
#endif
    
  }
  else
  {
    cout << "ERROR: Invalid sparse matrix form ... " << endl;
  }
}

// set opp_p (solution at solution points to solution at plot points)

void eles::set_opp_p(void)
{
  int i,j,k;
  
  array<double> loc(n_dims);
  
  opp_p.setup(n_ppts_per_ele,n_upts_per_ele);
  
  for(i=0;i<n_upts_per_ele;i++)
  {
    for(j=0;j<n_ppts_per_ele;j++)
    {
      for(k=0;k<n_dims;k++)
      {
        loc(k)=loc_ppts(k,j);
      }
      
      opp_p(j,i)=eval_nodal_basis(i,loc);
    }
  }
  
}

void eles::set_opp_inters_cubpts(void)
{
  
  int i,j,k,l;
  
  array<double> loc(n_dims);
  
  opp_inters_cubpts.setup(n_inters_per_ele);
  
  for (int i=0;i<n_inters_per_ele;i++)
  {
    opp_inters_cubpts(i).setup(n_cubpts_per_inter(i),n_upts_per_ele);
  }
  
  for(l=0;l<n_inters_per_ele;l++)
  {
    for(i=0;i<n_upts_per_ele;i++)
    {
      for(j=0;j<n_cubpts_per_inter(l);j++)
      {
        for(k=0;k<n_dims;k++)
        {
          loc(k)=loc_inters_cubpts(l)(k,j);
        }
        
        opp_inters_cubpts(l)(j,i)=eval_nodal_basis(i,loc);
      }
    }
  }
  
}

void eles::set_opp_volume_cubpts(void)
{
  
  int i,j,k,l;
  array<double> loc(n_dims);
  opp_volume_cubpts.setup(n_cubpts_per_ele,n_upts_per_ele);
  
  for(i=0;i<n_upts_per_ele;i++)
  {
    for(j=0;j<n_cubpts_per_ele;j++)
    {
      for(k=0;k<n_dims;k++)
      {
        loc(k)=loc_volume_cubpts(k,j);
      }
      
      opp_volume_cubpts(j,i)=eval_nodal_basis(i,loc);
    }
  }
}


// set opp_r (solution at restart points to solution at solution points)

void eles::set_opp_r(void)
{
  int i,j,k;
  
  array<double> loc(n_dims);
  
  opp_r.setup(n_upts_per_ele,n_upts_per_ele_rest);
  
  for(i=0;i<n_upts_per_ele_rest;i++)
  {
    for(j=0;j<n_upts_per_ele;j++)
    {
      for(k=0;k<n_dims;k++)
        loc(k)=loc_upts(k,j);
      
      opp_r(j,i)=eval_nodal_basis_restart(i,loc);
    }
  }
}

// calculate position of the plot points

void eles::calc_pos_ppts(int in_ele, array<double>& out_pos_ppts)
{
  int i,j;
  
  array<double> loc(n_dims);
  array<double> pos(n_dims);
  
  for(i=0;i<n_ppts_per_ele;i++)
  {
    for(j=0;j<n_dims;j++)
    {
      loc(j)=loc_ppts(j,i);
    }
    
    calc_pos(loc,in_ele,pos);
    
    for(j=0;j<n_dims;j++)  // TODO: can this be made more efficient/simpler?
    {
      out_pos_ppts(i,j)=pos(j);
    }
  }
}

// calculate solution at the plot points
void eles::calc_disu_ppts(int in_ele, array<double>& out_disu_ppts)
{
  if (n_eles!=0)
  {
    
    int i,j,k;
    
    array<double> disu_upts_plot(n_upts_per_ele,n_fields);
    
    for(i=0;i<n_fields;i++)
    {
      for(j=0;j<n_upts_per_ele;j++)
      {
        disu_upts_plot(j,i)=disu_upts(0)(j,in_ele,i);
      }
    }
    
#if defined _ACCELERATE_BLAS || defined _MKL_BLAS || defined _STANDARD_BLAS
    
    cblas_dgemm(CblasColMajor,CblasNoTrans,CblasNoTrans,n_ppts_per_ele,n_fields,n_upts_per_ele,1.0,opp_p.get_ptr_cpu(),n_ppts_per_ele,disu_upts_plot.get_ptr_cpu(),n_upts_per_ele,0.0,out_disu_ppts.get_ptr_cpu(),n_ppts_per_ele);
    
#elif defined _NO_BLAS
    dgemm(n_ppts_per_ele,n_fields,n_upts_per_ele,1.0,0.0,opp_p.get_ptr_cpu(),disu_upts_plot.get_ptr_cpu(),out_disu_ppts.get_ptr_cpu());
    
#else
    
    //HACK (inefficient, but useful if cblas is unavailible)
    
    for(i=0;i<n_ppts_per_ele;i++)
    {
      for(k=0;k<n_fields;k++)
      {
        out_disu_ppts(i,k) = 0.;
        
        for(j=0;j<n_upts_per_ele;j++)
        {
          out_disu_ppts(i,k) += opp_p(i,j)*disu_upts_plot(j,k);
        }
      }
    }
    
#endif
    
  }
}

// calculate gradient of solution at the plot points
void eles::calc_grad_disu_ppts(int in_ele, array<double>& out_grad_disu_ppts)
{
  if (n_eles!=0)
  {
    
    int i,j,k,l;
    
    array<double> grad_disu_upts_temp(n_upts_per_ele,n_fields,n_dims);
    
    for(i=0;i<n_fields;i++)
    {
      for(j=0;j<n_upts_per_ele;j++)
      {
        for(k=0;k<n_dims;k++)
        {
          grad_disu_upts_temp(j,i,k)=grad_disu_upts(j,in_ele,i,k);
        }
      }
    }
    
#if defined _ACCELERATE_BLAS || defined _MKL_BLAS || defined _STANDARD_BLAS
    
    for (i=0;i<n_dims;i++) {
      cblas_dgemm(CblasColMajor,CblasNoTrans,CblasNoTrans,n_ppts_per_ele,n_fields,n_upts_per_ele,1.0,opp_p.get_ptr_cpu(),n_ppts_per_ele,grad_disu_upts_temp.get_ptr_cpu(0,0,i),n_upts_per_ele,0.0,out_grad_disu_ppts.get_ptr_cpu(0,0,i),n_ppts_per_ele);
    }
    
#elif defined _NO_BLAS
    
    for (i=0;i<n_dims;i++) {
      dgemm(n_ppts_per_ele,n_fields,n_upts_per_ele,1.0,0.0,opp_p.get_ptr_cpu(),grad_disu_upts_temp.get_ptr_cpu(0,0,i),out_grad_disu_ppts.get_ptr_cpu(0,0,i));
    }
    
#else
    
    //HACK (inefficient, but useful if cblas is unavailible)
    
    for(i=0;i<n_ppts_per_ele;i++)
    {
      for(k=0;k<n_fields;k++)
      {
        for(l=0;l<n_dims;l++)
        {
          out_grad_disu_ppts(i,k,l) = 0.;
          for(j=0;j<n_upts_per_ele;j++)
          {
            out_grad_disu_ppts(i,k,l) += opp_p(i,j)*grad_disu_upts_temp(j,k,l);
          }
        }
      }
    }
    
#endif
    
  }
}

// calculate dynamic LES coeff at the plot points
void eles::calc_dynamic_coeff_ppts(int in_ele, array<double>& out_coeff_ppts)
{
  if (n_eles!=0)
  {
    
    int i,j,k;
    
    array<double> coeff_upts_plot(n_upts_per_ele);
    
    for(j=0;j<n_upts_per_ele;j++)
    {
      coeff_upts_plot(j)=dynamic_coeff(j,in_ele);
    }
    
#if defined _ACCELERATE_BLAS || defined _MKL_BLAS || defined _STANDARD_BLAS
    
    cblas_dgemm(CblasColMajor,CblasNoTrans,CblasNoTrans,n_ppts_per_ele,1,n_upts_per_ele,1.0,opp_p.get_ptr_cpu(),n_ppts_per_ele,coeff_upts_plot.get_ptr_cpu(),n_upts_per_ele,0.0,out_coeff_ppts.get_ptr_cpu(),n_ppts_per_ele);
    
#elif defined _NO_BLAS
    dgemm(n_ppts_per_ele,1,n_upts_per_ele,1.0,0.0,opp_p.get_ptr_cpu(),coeff_upts_plot.get_ptr_cpu(),out_coeff_ppts.get_ptr_cpu());
    
#else
    
    //HACK (inefficient, but useful if cblas is unavailible)
    
    for(i=0;i<n_ppts_per_ele;i++)
    {
      out_coeff_ppts(i) = 0.;
        
      for(j=0;j<n_upts_per_ele;j++)
      {
        out_coeff_ppts(i) += opp_p(i,j)*coeff_upts_plot(j,k);
      }
    }
    
#endif
    
  }
}

// calculate turbulent viscosity at the plot points
void eles::calc_turb_visc_ppts(int in_ele, array<double>& out_turb_visc_ppts)
{
  if (n_eles!=0)
  {
    
    int i,j,k;
    
    array<double> turb_visc_upts_plot(n_upts_per_ele);
    
    for(j=0;j<n_upts_per_ele;j++)
    {
      turb_visc_upts_plot(j)=turb_visc(j,in_ele);
    }
    
#if defined _ACCELERATE_BLAS || defined _MKL_BLAS || defined _STANDARD_BLAS
    
    cblas_dgemm(CblasColMajor,CblasNoTrans,CblasNoTrans,n_ppts_per_ele,1,n_upts_per_ele,1.0,opp_p.get_ptr_cpu(),n_ppts_per_ele,turb_visc_upts_plot.get_ptr_cpu(),n_upts_per_ele,0.0,out_turb_visc_ppts.get_ptr_cpu(),n_ppts_per_ele);
    
#elif defined _NO_BLAS
    dgemm(n_ppts_per_ele,1,n_upts_per_ele,1.0,0.0,opp_p.get_ptr_cpu(),turb_visc_upts_plot.get_ptr_cpu(),out_turb_visc_ppts.get_ptr_cpu());
    
#else
    
    //HACK (inefficient, but useful if cblas is unavailible)
    
    for(i=0;i<n_ppts_per_ele;i++)
    {
      out_turb_visc_ppts(i) = 0.;
      
      for(j=0;j<n_upts_per_ele;j++)
      {
        out_turb_visc_ppts(i) += opp_p(i,j)*turb_visc_upts_plot(j,k);
      }
    }
    
#endif
    
  }
}

// calculate diagnostic fields at the plot points
void eles::calc_diagnostic_fields_ppts(int in_ele, array<double>& in_disu_ppts, array<double>& in_coeff_ppts, array<double>& in_turb_visc_ppts, array<double>& in_grad_disu_ppts, array<double>& out_diag_field_ppts)
{
  int i,j,k,m;
  double diagfield_upt;
  double u,v,w;
  double irho,pressure,v_sq;
  double wx,wy,wz;
  double dudx, dudy, dudz;
  double dvdx, dvdy, dvdz;
  double dwdx, dwdy, dwdz;
  double eps=1.e-12;
  
  for(j=0;j<n_ppts_per_ele;j++)
  {
    // Compute velocity square
    v_sq = 0.;
    for (m=0;m<n_dims;m++)
      v_sq += (in_disu_ppts(j,m+1)*in_disu_ppts(j,m+1));
    v_sq /= in_disu_ppts(j,0)*in_disu_ppts(j,0);
    
    // Compute pressure
    pressure = (run_input.gamma-1.0)*( in_disu_ppts(j,n_dims+1) - 0.5*in_disu_ppts(j,0)*v_sq);
    
    // compute diagnostic fields
    for (k=0;k<n_diagnostic_fields;k++)
    {
      irho = 1./in_disu_ppts(j,0);
      
      if (run_input.diagnostic_fields(k)=="u")
        diagfield_upt = in_disu_ppts(j,1)*irho;
      else if (run_input.diagnostic_fields(k)=="v")
        diagfield_upt = in_disu_ppts(j,2)*irho;
      else if (run_input.diagnostic_fields(k)=="w")
      {
        if (n_dims==2)
          diagfield_upt = 0.;
        else if (n_dims==3)
          diagfield_upt = in_disu_ppts(j,3)*irho;
      }
      else if (run_input.diagnostic_fields(k)=="energy")
      {
        if (n_dims==2)
          diagfield_upt = in_disu_ppts(j,3);
        else if (n_dims==3)
          diagfield_upt = in_disu_ppts(j,4);
      }
      // flow properties
      else if (run_input.diagnostic_fields(k)=="mach")
      {
        diagfield_upt = sqrt( v_sq / (run_input.gamma*pressure/in_disu_ppts(j,0)) );
      }
      else if (run_input.diagnostic_fields(k)=="pressure")
      {
        diagfield_upt = pressure;
      }
      // turbulence metrics
      else if (run_input.diagnostic_fields(k)=="vorticity" || run_input.diagnostic_fields(k)=="q_criterion")
      {
        u = in_disu_ppts(j,1)*irho;
        v = in_disu_ppts(j,2)*irho;
        
        dudx = irho*(in_grad_disu_ppts(j,1,0) - u*in_grad_disu_ppts(j,0,0));
        dudy = irho*(in_grad_disu_ppts(j,1,1) - u*in_grad_disu_ppts(j,0,1));
        dvdx = irho*(in_grad_disu_ppts(j,2,0) - v*in_grad_disu_ppts(j,0,0));
        dvdy = irho*(in_grad_disu_ppts(j,2,1) - v*in_grad_disu_ppts(j,0,1));
        
        if (n_dims==2)
        {
          if (run_input.diagnostic_fields(k) == "vorticity")
          {
            diagfield_upt = abs(dvdx-dudy);
          }
          else if (run_input.diagnostic_fields(k) == "q_criterion")
          {
            FatalError("Not implemented in 2D");
          }
        }
        else if (n_dims==3)
        {
          w = in_disu_ppts(j,3)*irho;
          
          dudz = irho*(in_grad_disu_ppts(j,1,2) - u*in_grad_disu_ppts(j,0,2));
          dvdz = irho*(in_grad_disu_ppts(j,2,2) - v*in_grad_disu_ppts(j,0,2));
          
          dwdx = irho*(in_grad_disu_ppts(j,3,0) - w*in_grad_disu_ppts(j,0,0));
          dwdy = irho*(in_grad_disu_ppts(j,3,1) - w*in_grad_disu_ppts(j,0,1));
          dwdz = irho*(in_grad_disu_ppts(j,3,2) - w*in_grad_disu_ppts(j,0,2));
          
          wx = dwdy - dvdz;
          wy = dudz - dwdx;
          wz = dvdx - dudy;
          
          if (run_input.diagnostic_fields(k) == "vorticity")
          {
            diagfield_upt = sqrt(wx*wx+wy*wy+wz*wz);
          }
          else if (run_input.diagnostic_fields(k) == "q_criterion")
          {
            
            wx *= 0.5;
            wy *= 0.5;
            wz *= 0.5;
            
            double Sxx,Syy,Szz,Sxy,Sxz,Syz,SS,OO;
            Sxx = dudx;
            Syy = dvdy;
            Szz = dwdz;
            Sxy = 0.5*(dudy+dvdx);
            Sxz = 0.5*(dudz+dwdx);
            Syz = 0.5*(dvdz+dwdy);
            
            SS = Sxx*Sxx + Syy*Syy + Szz*Szz + 2*Sxy*Sxy + 2*Sxz*Sxz + 2*Syz*Syz;
            OO = 2*wx*wx + 2*wy*wy + 2*wz*wz;
            
            diagfield_upt = 0.5*(OO-SS);
            
          }
        }
      }
      else if (run_input.diagnostic_fields(k)=="average_u" || run_input.diagnostic_fields(k)=="average_v" || run_input.diagnostic_fields(k)=="average_w")
      {
        double av=0.0;
        diagfield_upt = av;
      }
      else if(run_input.diagnostic_fields(k)=="dynamic_coeff")
      {
        diagfield_upt = in_coeff_ppts(j);
      }
      else if(run_input.diagnostic_fields(k)=="viscosity_ratio")
      {
        double inte, rt_ratio, mu, mu_t;
        
        // internal energy
        inte = in_disu_ppts(j,n_fields-1)*irho - 0.5*in_disu_ppts(j,0)*v_sq;
        
        // viscosity - really must write a function that does this, or else store mu as an extra field
        rt_ratio = (run_input.gamma-1.0)*inte/(run_input.rt_inf);
        mu = (run_input.mu_inf)*pow(rt_ratio,1.5)*(1+(run_input.c_sth))/(rt_ratio+(run_input.c_sth));
        mu = mu + run_input.fix_vis*(run_input.mu_inf - mu);

        // turbulent viscosity
        mu_t = in_turb_visc_ppts(j);

        diagfield_upt = mu_t/(mu+eps);
      }
      else
        FatalError("plot_quantity not recognized");
      
      if (isnan(diagfield_upt))
        FatalError("NaN");
      
      // Paraview may have problems with very small numbers
      if (abs(diagfield_upt) < eps) diagfield_upt = 0.0;
      
      // set array with solution point value
      out_diag_field_ppts(j,k) = diagfield_upt;
    }
  }
}

// calculate position of solution point

void eles::calc_pos_upt(int in_upt, int in_ele, array<double>& out_pos)
{
  int i;
  
  array<double> loc(n_dims);
  
  for(i=0;i<n_dims;i++)
  {
    loc(i)=loc_upts(i,in_upt);
  }
  
  calc_pos(loc,in_ele,out_pos);
}

double eles::get_loc_upt(int in_upt, int in_dim)
{
  return loc_upts(in_dim,in_upt);
}

// set transforms

void eles::set_transforms()
{
  if (n_eles!=0)
  {
    
    int i,j,k;
    
    int n_comp;
    
    if(n_dims == 2)
    {
      n_comp = 3;
    }
    else if(n_dims == 3)
    {
      n_comp = 6;
    }
    
    array<double> loc(n_dims);
    array<double> pos(n_dims);
    array<double> d_pos(n_dims,n_dims);
    array<double> dd_pos(n_dims,n_comp);
    array<double> tnorm_dot_inv_detjac_mul_jac(n_dims);
    
    double xr, xs, xt;
    double yr, ys, yt;
    double zr, zs, zt;
    
    double xrr, xss, xtt, xrs, xrt, xst;
    double yrr, yss, ytt, yrs, yrt, yst;
    double zrr, zss, ztt, zrs, zrt, zst;
    
    detjac_upts.setup(n_upts_per_ele,n_eles);
    inv_detjac_mul_jac_upts.setup(n_upts_per_ele,n_eles,n_dims,n_dims);
    
    if (viscous) {
      tgrad_detjac_upts.setup(n_upts_per_ele,n_eles,n_dims);
    }
    
    if (rank==0) {
      cout << " at solution points" << endl;
    }
    
    for(i=0;i<n_eles;i++)
    {
      if ((i%1000)==0 && rank==0)
        cout << fixed << setprecision(2) <<  (i*1.0/n_eles)*100 << "% " << flush;
      
      for(j=0;j<n_upts_per_ele;j++)
      {
        // get coordinates of the solution point
        
        for(k=0;k<n_dims;k++)
        {
          loc(k)=loc_upts(k,j);
        }
        
        // calculate first derivatives of shape functions at the solution point
        calc_d_pos(loc,i,d_pos);
        
        // calculate second derivatives of shape functions at the solution point
        if (viscous)
          calc_dd_pos(loc,i,dd_pos);
        
        // store quantities at the solution point
        
        if(n_dims==2)
        {
          xr = d_pos(0,0);
          xs = d_pos(0,1);
          
          yr = d_pos(1,0);
          ys = d_pos(1,1);
          
          // store determinant of jacobian at solution point
          detjac_upts(j,i)= xr*ys - xs*yr;
          
          if (detjac_upts(j,i) < 0)
          {
            FatalError("Negative Jacobian at solution points");
          }
          
          // store inverse of determinant of jacobian multiplied by jacobian at the solution point
          inv_detjac_mul_jac_upts(j,i,0,0)= ys;
          inv_detjac_mul_jac_upts(j,i,0,1)= -xs;
          inv_detjac_mul_jac_upts(j,i,1,0)= -yr;
          inv_detjac_mul_jac_upts(j,i,1,1)= xr;
          
          // gradient of detjac at solution point
          if(viscous)
          {
            xrr = dd_pos(0,0);
            xss = dd_pos(0,1);
            xrs = dd_pos(0,2);
            
            yrr = dd_pos(1,0);
            yss = dd_pos(1,1);
            yrs = dd_pos(1,2);
            
            tgrad_detjac_upts(j,i,0) = xrr*ys + yrs*xr - yrr*xs - xrs*yr;
            tgrad_detjac_upts(j,i,1) = yss*xr + xrs*ys - xss*yr - yrs*xs;
          }
          
        }
        else if(n_dims==3)
        {
          xr = d_pos(0,0);
          xs = d_pos(0,1);
          xt = d_pos(0,2);
          
          yr = d_pos(1,0);
          ys = d_pos(1,1);
          yt = d_pos(1,2);
          
          zr = d_pos(2,0);
          zs = d_pos(2,1);
          zt = d_pos(2,2);
          
          // store determinant of jacobian at solution point
          
          detjac_upts(j,i) = xr*(ys*zt - yt*zs) - xs*(yr*zt - yt*zr) + xt*(yr*zs - ys*zr);
          
          //cout << "jac=" << detjac_upts(j,i) << endl;
          
          inv_detjac_mul_jac_upts(j,i,0,0) = ys*zt - yt*zs;
          inv_detjac_mul_jac_upts(j,i,0,1) = xt*zs - xs*zt;
          inv_detjac_mul_jac_upts(j,i,0,2) = xs*yt - xt*ys;
          inv_detjac_mul_jac_upts(j,i,1,0) = yt*zr - yr*zt;
          inv_detjac_mul_jac_upts(j,i,1,1) = xr*zt - xt*zr;
          inv_detjac_mul_jac_upts(j,i,1,2) = xt*yr - xr*yt;
          inv_detjac_mul_jac_upts(j,i,2,0) = yr*zs - ys*zr;
          inv_detjac_mul_jac_upts(j,i,2,1) = xs*zr - xr*zs;
          inv_detjac_mul_jac_upts(j,i,2,2) = xr*ys - xs*yr;
          
          // store inverse of determinant of jacobian multiplied by jacobian at the solution point
          
          // gradient of detjac at solution point
          
          if(viscous)
          {
            xrr = dd_pos(0,0);
            xss = dd_pos(0,1);
            xtt = dd_pos(0,2);
            xrs = dd_pos(0,3);
            xrt = dd_pos(0,4);
            xst = dd_pos(0,5);
            
            yrr = dd_pos(1,0);
            yss = dd_pos(1,1);
            ytt = dd_pos(1,2);
            yrs = dd_pos(1,3);
            yrt = dd_pos(1,4);
            yst = dd_pos(1,5);
            
            zrr = dd_pos(2,0);
            zss = dd_pos(2,1);
            ztt = dd_pos(2,2);
            zrs = dd_pos(2,3);
            zrt = dd_pos(2,4);
            zst = dd_pos(2,5);
            
            tgrad_detjac_upts(j,i,0) = xrt*(zs*yr - ys*zr) - xrs*(zt*yr - yt*zr) + xrr*(zt*ys - yt*zs) +
            xr*(-zs*yrt + ys*zrt + zt*yrs - yt*zrs) - xs*(-zr*yrt + yr*zrt + zt*yrr - yt*zrr) + xt*(-zr*yrs + yr*zrs + zs*yrr - ys*zrr);
            tgrad_detjac_upts(j,i,1) = -xss*(zt*yr - yt*zr) + xst*(zs*yr - ys*zr) + xrs*(zt*ys - yt*zs) +
            xr*(-zs*yst + ys*zst + zt*yss - yt*zss) - xs*(zst*yr - yst*zr + zt*yrs - yt*zrs) + xt*(zss*yr - yss*zr + zs*yrs - ys*zrs);
            tgrad_detjac_upts(j,i,2) = -xst*(zt*yr - yt*zr) + xtt*(zs*yr - ys*zr) + xrt*(zt*ys - yt*zs) +
            xr*(ztt*ys - ytt*zs + zt*yst - yt*zst) - xs*(ztt*yr - ytt*zr + zt*yrt - yt*zrt) + xt*(zst*yr - yst*zr + zs*yrt - ys*zrt);
          }
        }
        else
        {
          cout << "ERROR: Invalid number of dimensions ... " << endl;
        }
      }
    }
    
#ifdef _GPU
    detjac_upts.cp_cpu_gpu(); // Copy since need in write_tec
    inv_detjac_mul_jac_upts.mv_cpu_gpu();
    /*
     if (viscous) {
     tgrad_detjac_upts.mv_cpu_gpu();
     }
     */
#endif
    
    // Compute metrics term at flux points
    detjac_fpts.setup(n_fpts_per_ele,n_eles);
    inv_detjac_mul_jac_fpts.setup(n_fpts_per_ele,n_eles,n_dims,n_dims);
    mag_tnorm_dot_inv_detjac_mul_jac_fpts.setup(n_fpts_per_ele,n_eles);
    norm_fpts.setup(n_fpts_per_ele,n_eles,n_dims);
    loc_fpts.setup(n_fpts_per_ele,n_eles,n_dims);
    
    if (viscous)
    {
      tgrad_detjac_fpts.setup(n_fpts_per_ele,n_eles,n_dims);
    }
    
    if (rank==0)
      cout << endl << " at flux points"  << endl;
    
    for(i=0;i<n_eles;i++)
    {
      if ((i%1000)==0 && rank==0)
        cout << fixed << setprecision(2) <<  (i*1.0/n_eles)*100 << "% " << flush;
      
      for(j=0;j<n_fpts_per_ele;j++)
      {
        // get coordinates of the flux point
        
        for(k=0;k<n_dims;k++)
        {
          loc(k)=tloc_fpts(k,j);
        }
        
        calc_pos(loc,i,pos);
        
        for(k=0;k<n_dims;k++)
        {
          loc_fpts(j,i,k)=pos(k);
        }
        
        // calculate first derivatives of shape functions at the flux points
        
        calc_d_pos(loc,i,d_pos);
        
        // calculate second derivatives of shape functions at the flux point
        
        if(viscous)
          calc_dd_pos(loc,i,dd_pos);
        
        // store quantities at the flux point
        
        if(n_dims==2)
        {
          xr = d_pos(0,0);
          xs = d_pos(0,1);
          
          yr = d_pos(1,0);
          ys = d_pos(1,1);
          
          // store determinant of jacobian at flux point
          
          detjac_fpts(j,i)= xr*ys - xs*yr;
          
          if (detjac_fpts(j,i) < 0)
          {
            FatalError("Negative Jacobian at flux points");
          }
          
          // store inverse of determinant of jacobian multiplied by jacobian at the flux point
          
          inv_detjac_mul_jac_fpts(j,i,0,0)= ys;
          inv_detjac_mul_jac_fpts(j,i,0,1)= -xs;
          inv_detjac_mul_jac_fpts(j,i,1,0)= -yr;
          inv_detjac_mul_jac_fpts(j,i,1,1)= xr;
          
          // gradient of detjac at the flux point
          
          if(viscous)
          {
            xrr = dd_pos(0,0);
            xss = dd_pos(0,1);
            xrs = dd_pos(0,2);
            
            yrr = dd_pos(1,0);
            yss = dd_pos(1,1);
            yrs = dd_pos(1,2);
            
            tgrad_detjac_fpts(j,i,0) = xrr*ys + yrs*xr - yrr*xs - xrs*yr;
            tgrad_detjac_fpts(j,i,1) = yss*xr + xrs*ys - xss*yr - yrs*xs;
          }
          
          // temporarily store transformed normal dot inverse of determinant of jacobian multiplied by jacobian at the flux point
          
          tnorm_dot_inv_detjac_mul_jac(0)=(tnorm_fpts(0,j)*d_pos(1,1))-(tnorm_fpts(1,j)*d_pos(1,0));
          tnorm_dot_inv_detjac_mul_jac(1)=-(tnorm_fpts(0,j)*d_pos(0,1))+(tnorm_fpts(1,j)*d_pos(0,0));
          
          // store magnitude of transformed normal dot inverse of determinant of jacobian multiplied by jacobian at the flux point
          
          mag_tnorm_dot_inv_detjac_mul_jac_fpts(j,i)=sqrt(tnorm_dot_inv_detjac_mul_jac(0)*tnorm_dot_inv_detjac_mul_jac(0)+
                                                          tnorm_dot_inv_detjac_mul_jac(1)*tnorm_dot_inv_detjac_mul_jac(1));
          
          
          // store normal at flux point
          
          norm_fpts(j,i,0)=tnorm_dot_inv_detjac_mul_jac(0)/mag_tnorm_dot_inv_detjac_mul_jac_fpts(j,i);
          norm_fpts(j,i,1)=tnorm_dot_inv_detjac_mul_jac(1)/mag_tnorm_dot_inv_detjac_mul_jac_fpts(j,i);
        }
        else if(n_dims==3)
        {
          xr = d_pos(0,0);
          xs = d_pos(0,1);
          xt = d_pos(0,2);
          
          yr = d_pos(1,0);
          ys = d_pos(1,1);
          yt = d_pos(1,2);
          
          zr = d_pos(2,0);
          zs = d_pos(2,1);
          zt = d_pos(2,2);
          
          // store determinant of jacobian at flux point
          
          detjac_fpts(j,i) = xr*(ys*zt - yt*zs) - xs*(yr*zt - yt*zr) + xt*(yr*zs - ys*zr);
          
          // store inverse of determinant of jacobian multiplied by jacobian at the flux point
          
          inv_detjac_mul_jac_fpts(j,i,0,0) = ys*zt - yt*zs;
          inv_detjac_mul_jac_fpts(j,i,0,1) = xt*zs - xs*zt;
          inv_detjac_mul_jac_fpts(j,i,0,2) = xs*yt - xt*ys;
          inv_detjac_mul_jac_fpts(j,i,1,0) = yt*zr - yr*zt;
          inv_detjac_mul_jac_fpts(j,i,1,1) = xr*zt - xt*zr;
          inv_detjac_mul_jac_fpts(j,i,1,2) = xt*yr - xr*yt;
          inv_detjac_mul_jac_fpts(j,i,2,0) = yr*zs - ys*zr;
          inv_detjac_mul_jac_fpts(j,i,2,1) = xs*zr - xr*zs;
          inv_detjac_mul_jac_fpts(j,i,2,2) = xr*ys - xs*yr;
          
          // gradient of detjac at the flux point
          
          if(viscous)
          {
            xrr = dd_pos(0,0);
            xss = dd_pos(0,1);
            xtt = dd_pos(0,2);
            xrs = dd_pos(0,3);
            xrt = dd_pos(0,4);
            xst = dd_pos(0,5);
            
            yrr = dd_pos(1,0);
            yss = dd_pos(1,1);
            ytt = dd_pos(1,2);
            yrs = dd_pos(1,3);
            yrt = dd_pos(1,4);
            yst = dd_pos(1,5);
            
            zrr = dd_pos(2,0);
            zss = dd_pos(2,1);
            ztt = dd_pos(2,2);
            zrs = dd_pos(2,3);
            zrt = dd_pos(2,4);
            zst = dd_pos(2,5);
            
            tgrad_detjac_fpts(j,i,0) = xrt*(zs*yr - ys*zr) - xrs*(zt*yr - yt*zr) + xrr*(zt*ys - yt*zs) +
            xr*(-zs*yrt + ys*zrt + zt*yrs - yt*zrs) - xs*(-zr*yrt + yr*zrt + zt*yrr - yt*zrr) + xt*(-zr*yrs + yr*zrs + zs*yrr - ys*zrr);
            tgrad_detjac_fpts(j,i,1) = -xss*(zt*yr - yt*zr) + xst*(zs*yr - ys*zr) + xrs*(zt*ys - yt*zs) +
            xr*(-zs*yst + ys*zst + zt*yss - yt*zss) - xs*(zst*yr - yst*zr + zt*yrs - yt*zrs) + xt*(zss*yr - yss*zr + zs*yrs - ys*zrs);
            tgrad_detjac_fpts(j,i,2) = -xst*(zt*yr - yt*zr) + xtt*(zs*yr - ys*zr) + xrt*(zt*ys - yt*zs) +
            xr*(ztt*ys - ytt*zs + zt*yst - yt*zst) - xs*(ztt*yr - ytt*zr + zt*yrt - yt*zrt) + xt*(zst*yr - yst*zr + zs*yrt - ys*zrt);
          }
          
          // temporarily store transformed normal dot inverse of determinant of jacobian multiplied by jacobian at the flux point
          
          tnorm_dot_inv_detjac_mul_jac(0)=((tnorm_fpts(0,j)*(d_pos(1,1)*d_pos(2,2)-d_pos(1,2)*d_pos(2,1)))+(tnorm_fpts(1,j)*(d_pos(1,2)*d_pos(2,0)-d_pos(1,0)*d_pos(2,2)))+(tnorm_fpts(2,j)*(d_pos(1,0)*d_pos(2,1)-d_pos(1,1)*d_pos(2,0))));
          tnorm_dot_inv_detjac_mul_jac(1)=((tnorm_fpts(0,j)*(d_pos(0,2)*d_pos(2,1)-d_pos(0,1)*d_pos(2,2)))+(tnorm_fpts(1,j)*(d_pos(0,0)*d_pos(2,2)-d_pos(0,2)*d_pos(2,0)))+(tnorm_fpts(2,j)*(d_pos(0,1)*d_pos(2,0)-d_pos(0,0)*d_pos(2,1))));
          tnorm_dot_inv_detjac_mul_jac(2)=((tnorm_fpts(0,j)*(d_pos(0,1)*d_pos(1,2)-d_pos(0,2)*d_pos(1,1)))+(tnorm_fpts(1,j)*(d_pos(0,2)*d_pos(1,0)-d_pos(0,0)*d_pos(1,2)))+(tnorm_fpts(2,j)*(d_pos(0,0)*d_pos(1,1)-d_pos(0,1)*d_pos(1,0))));
          
          // store magnitude of transformed normal dot inverse of determinant of jacobian multiplied by jacobian at the flux point
          
          mag_tnorm_dot_inv_detjac_mul_jac_fpts(j,i)=sqrt(tnorm_dot_inv_detjac_mul_jac(0)*tnorm_dot_inv_detjac_mul_jac(0)+
                                                          tnorm_dot_inv_detjac_mul_jac(1)*tnorm_dot_inv_detjac_mul_jac(1)+
                                                          tnorm_dot_inv_detjac_mul_jac(2)*tnorm_dot_inv_detjac_mul_jac(2));
          
          // store normal at flux point
          
          norm_fpts(j,i,0)=tnorm_dot_inv_detjac_mul_jac(0)/mag_tnorm_dot_inv_detjac_mul_jac_fpts(j,i);
          norm_fpts(j,i,1)=tnorm_dot_inv_detjac_mul_jac(1)/mag_tnorm_dot_inv_detjac_mul_jac_fpts(j,i);
          norm_fpts(j,i,2)=tnorm_dot_inv_detjac_mul_jac(2)/mag_tnorm_dot_inv_detjac_mul_jac_fpts(j,i);
        }
        else
        {
          cout << "ERROR: Invalid number of dimensions ... " << endl;
        }
      }
    }
    
#ifdef _GPU
    mag_tnorm_dot_inv_detjac_mul_jac_fpts.mv_cpu_gpu();
    norm_fpts.mv_cpu_gpu();
    loc_fpts.cp_cpu_gpu();
    
    /*
     inv_detjac_mul_jac_fpts.mv_cpu_gpu();
     detjac_fpts.mv_cpu_gpu();
     if (viscous)
     {
     tgrad_detjac_fpts.mv_cpu_gpu();
     }
     */
#endif
    
    if (rank==0) cout << endl;
  } // if n_eles!=0
}


void eles::set_bdy_ele2ele(void)
{
  
  n_bdy_eles=0;
  // Count the number of bdy_eles
  for (int i=0;i<n_eles;i++) {
    for (int j=0;j<n_inters_per_ele;j++) {
      if (bctype(i,j) != 0) {
        n_bdy_eles++;
        break;
      }
    }
  }
  
  if (n_bdy_eles!=0) {
    
    bdy_ele2ele.setup(n_bdy_eles);
    
    n_bdy_eles=0;
    for (int i=0;i<n_eles;i++) {
      for (int j=0;j<n_inters_per_ele;j++) {
        if (bctype(i,j) != 0) {
          bdy_ele2ele(n_bdy_eles++) = i;
          break;
        }
      }
    }
    
  }
  
}


// set transforms

void eles::set_transforms_inters_cubpts(void)
{
  if (n_eles!=0)
    {
      int i,j,k;
      int n_comp;

      double xr, xs, xt;
      double yr, ys, yt;
      double zr, zs, zt;

      // Initialize bdy_ele2ele array
      (*this).set_bdy_ele2ele();

      if(n_dims == 2)
        {
          n_comp = 3;
        }
      if(n_dims == 3)
        {
          n_comp = 6;
        }
      double mag_tnorm;

      array<double> loc(n_dims);
      array<double> d_pos(n_dims,n_dims);
      array<double> tnorm_dot_inv_detjac_mul_jac(n_dims);

      inter_detjac_inters_cubpts.setup(n_inters_per_ele);
      norm_inters_cubpts.setup(n_inters_per_ele);
      vol_detjac_inters_cubpts.setup(n_inters_per_ele);

      for (int i=0;i<n_inters_per_ele;i++)
        {
          inter_detjac_inters_cubpts(i).setup(n_cubpts_per_inter(i),n_bdy_eles);
          norm_inters_cubpts(i).setup(n_cubpts_per_inter(i),n_bdy_eles,n_dims);
          vol_detjac_inters_cubpts(i).setup(n_cubpts_per_inter(i),n_bdy_eles);
        }

      for(i=0;i<n_bdy_eles;i++)
        {
          for (int l=0;l<n_inters_per_ele;l++)
            {
              for(j=0;j<n_cubpts_per_inter(l);j++)
                {
                  // get coordinates of the cubature point

                  for(k=0;k<n_dims;k++)
                    {
                      loc(k)=loc_inters_cubpts(l)(k,j);
                    }

                  // calculate first derivatives of shape functions at the cubature points

                  // TODO: Need mapping between bdy_interfaces and ele
                  calc_d_pos(loc,bdy_ele2ele(i),d_pos);

                  // store quantities at the cubature point

                  if(n_dims==2)
                    {

                      xr = d_pos(0,0);
                      xs = d_pos(0,1);

                      yr = d_pos(1,0);
                      ys = d_pos(1,1);

                      // store determinant of jacobian at cubature point. TODO: what is this for?
                      vol_detjac_inters_cubpts(l)(j,i)= xr*ys - xs*yr;

                      // temporarily store transformed normal dot inverse of determinant of jacobian multiplied by jacobian at the cubature point
                      tnorm_dot_inv_detjac_mul_jac(0)=(tnorm_inters_cubpts(l)(0,j)*d_pos(1,1))-(tnorm_inters_cubpts(l)(1,j)*d_pos(1,0));
                      tnorm_dot_inv_detjac_mul_jac(1)=-(tnorm_inters_cubpts(l)(0,j)*d_pos(0,1))+(tnorm_inters_cubpts(l)(1,j)*d_pos(0,0));

                      // calculate interface area
                      mag_tnorm = sqrt(tnorm_dot_inv_detjac_mul_jac(0)*tnorm_dot_inv_detjac_mul_jac(0)+
                                       tnorm_dot_inv_detjac_mul_jac(1)*tnorm_dot_inv_detjac_mul_jac(1));

                      // store normal at cubature point
                      norm_inters_cubpts(l)(j,i,0)=tnorm_dot_inv_detjac_mul_jac(0)/mag_tnorm;
                      norm_inters_cubpts(l)(j,i,1)=tnorm_dot_inv_detjac_mul_jac(1)/mag_tnorm;

                      inter_detjac_inters_cubpts(l)(j,i) = compute_inter_detjac_inters_cubpts(l,d_pos);
                    }
                  else if(n_dims==3)
                    {

                      xr = d_pos(0,0);
                      xs = d_pos(0,1);
                      xt = d_pos(0,2);

                      yr = d_pos(1,0);
                      ys = d_pos(1,1);
                      yt = d_pos(1,2);

                      zr = d_pos(2,0);
                      zs = d_pos(2,1);
                      zt = d_pos(2,2);

                      // store determinant of jacobian at cubature point
                      vol_detjac_inters_cubpts(l)(j,i) = xr*(ys*zt - yt*zs) - xs*(yr*zt - yt*zr) + xt*(yr*zs - ys*zr);

                      // temporarily store transformed normal dot inverse of determinant of jacobian multiplied by jacobian at the cubature point
                      tnorm_dot_inv_detjac_mul_jac(0)=((tnorm_inters_cubpts(l)(0,j)*(d_pos(1,1)*d_pos(2,2)-d_pos(1,2)*d_pos(2,1)))+(tnorm_inters_cubpts(l)(1,j)*(d_pos(1,2)*d_pos(2,0)-d_pos(1,0)*d_pos(2,2)))+(tnorm_inters_cubpts(l)(2,j)*(d_pos(1,0)*d_pos(2,1)-d_pos(1,1)*d_pos(2,0))));
                      tnorm_dot_inv_detjac_mul_jac(1)=((tnorm_inters_cubpts(l)(0,j)*(d_pos(0,2)*d_pos(2,1)-d_pos(0,1)*d_pos(2,2)))+(tnorm_inters_cubpts(l)(1,j)*(d_pos(0,0)*d_pos(2,2)-d_pos(0,2)*d_pos(2,0)))+(tnorm_inters_cubpts(l)(2,j)*(d_pos(0,1)*d_pos(2,0)-d_pos(0,0)*d_pos(2,1))));
                      tnorm_dot_inv_detjac_mul_jac(2)=((tnorm_inters_cubpts(l)(0,j)*(d_pos(0,1)*d_pos(1,2)-d_pos(0,2)*d_pos(1,1)))+(tnorm_inters_cubpts(l)(1,j)*(d_pos(0,2)*d_pos(1,0)-d_pos(0,0)*d_pos(1,2)))+(tnorm_inters_cubpts(l)(2,j)*(d_pos(0,0)*d_pos(1,1)-d_pos(0,1)*d_pos(1,0))));

                      // calculate interface area
                      mag_tnorm=sqrt(tnorm_dot_inv_detjac_mul_jac(0)*tnorm_dot_inv_detjac_mul_jac(0)+
                                     tnorm_dot_inv_detjac_mul_jac(1)*tnorm_dot_inv_detjac_mul_jac(1)+
                                     tnorm_dot_inv_detjac_mul_jac(2)*tnorm_dot_inv_detjac_mul_jac(2));

                      // store normal at cubature point
                      norm_inters_cubpts(l)(j,i,0)=tnorm_dot_inv_detjac_mul_jac(0)/mag_tnorm;
                      norm_inters_cubpts(l)(j,i,1)=tnorm_dot_inv_detjac_mul_jac(1)/mag_tnorm;
                      norm_inters_cubpts(l)(j,i,2)=tnorm_dot_inv_detjac_mul_jac(2)/mag_tnorm;

                      inter_detjac_inters_cubpts(l)(j,i) = compute_inter_detjac_inters_cubpts(l,d_pos);
                    }
                  else
                    {
                      FatalError("ERROR: Invalid number of dimensions ... ");
                    }
                }
            }
        }

    } // if n_eles!=0
}

// Set transforms at volume cubature points
void eles::set_transforms_vol_cubpts(void)
{
  if(n_eles!=0)
  {
    int i,j,m;
    array<double> d_pos(n_dims,n_dims);
    array<double> loc(n_dims);
    array<double> pos(n_dims);
    
    vol_detjac_vol_cubpts.setup(n_cubpts_per_ele);
    
    for (i=0;i<n_cubpts_per_ele;i++)
      vol_detjac_vol_cubpts(i).setup(n_eles);
    
    for (i=0;i<n_eles;i++)
    {
      for (j=0;j<n_cubpts_per_ele;j++)
      {
        // Get jacobian determinant at cubpts
        for (m=0;m<n_dims;m++)
          loc(m) = loc_volume_cubpts(m,j);
        
        calc_pos(loc,i,pos);
        calc_d_pos(loc,i,d_pos);
        
        if (n_dims==2)
        {
          vol_detjac_vol_cubpts(j)(i) = d_pos(0,0)*d_pos(1,1) - d_pos(0,1)*d_pos(1,0);
        }
        else if (n_dims==3)
        {
          vol_detjac_vol_cubpts(j)(i) = d_pos(0,0)*(d_pos(1,1)*d_pos(2,2) - d_pos(1,2)*d_pos(2,1))
          - d_pos(0,1)*(d_pos(1,0)*d_pos(2,2) - d_pos(1,2)*d_pos(2,0))
          + d_pos(0,2)*(d_pos(1,0)*d_pos(2,1) - d_pos(1,1)*d_pos(2,0));
        }
      }
    }
  }
}

// get a pointer to the transformed discontinuous solution at a flux point

double* eles::get_disu_fpts_ptr(int in_inter_local_fpt, int in_ele_local_inter, int in_field, int in_ele)
{
  int i;
  
  int fpt;
  
  fpt=in_inter_local_fpt;
  
  for(i=0;i<in_ele_local_inter;i++)
  {
    fpt+=n_fpts_per_inter(i);
  }
  
#ifdef _GPU
  return disu_fpts.get_ptr_gpu(fpt,in_ele,in_field);
#else
  return disu_fpts.get_ptr_cpu(fpt,in_ele,in_field);
#endif
}

// get a pointer to the normal transformed continuous inviscid flux at a flux point

double* eles::get_norm_tconf_fpts_ptr(int in_inter_local_fpt, int in_ele_local_inter, int in_field, int in_ele)
{
  int i;
  
  int fpt;
  
  fpt=in_inter_local_fpt;
  
  for(i=0;i<in_ele_local_inter;i++)
  {
    fpt+=n_fpts_per_inter(i);
  }
  
#ifdef _GPU
  return norm_tconf_fpts.get_ptr_gpu(fpt,in_ele,in_field);
#else
  return norm_tconf_fpts.get_ptr_cpu(fpt,in_ele,in_field);
#endif
  
}

// get a pointer to the determinant of the jacobian at a flux point

double* eles::get_detjac_fpts_ptr(int in_inter_local_fpt, int in_ele_local_inter, int in_ele)
{
  int i;
  
  int fpt;
  
  fpt=in_inter_local_fpt;
  
  for(i=0;i<in_ele_local_inter;i++)
  {
    fpt+=n_fpts_per_inter(i);
  }
  
#ifdef _GPU
  return detjac_fpts.get_ptr_gpu(fpt,in_ele);
#else
  return detjac_fpts.get_ptr_cpu(fpt,in_ele);
#endif
}

// get a pointer to the magnitude of normal dot inverse of (determinant of jacobian multiplied by jacobian) at flux points

double* eles::get_mag_tnorm_dot_inv_detjac_mul_jac_fpts_ptr(int in_inter_local_fpt, int in_ele_local_inter, int in_ele)
{
  int i;
  
  int fpt;
  
  fpt=in_inter_local_fpt;
  
  for(i=0;i<in_ele_local_inter;i++)
  {
    fpt+=n_fpts_per_inter(i);
  }
  
#ifdef _GPU
  return mag_tnorm_dot_inv_detjac_mul_jac_fpts.get_ptr_gpu(fpt,in_ele);
#else
  return mag_tnorm_dot_inv_detjac_mul_jac_fpts.get_ptr_cpu(fpt,in_ele);
#endif
}

// get a pointer to the normal at a flux point

double* eles::get_norm_fpts_ptr(int in_inter_local_fpt, int in_ele_local_inter, int in_dim, int in_ele)
{
  int i;
  
  int fpt;
  
  fpt=in_inter_local_fpt;
  
  for(i=0;i<in_ele_local_inter;i++)
  {
    fpt+=n_fpts_per_inter(i);
  }
  
#ifdef _GPU
  return norm_fpts.get_ptr_gpu(fpt,in_ele,in_dim);
#else
  return norm_fpts.get_ptr_cpu(fpt,in_ele,in_dim);
#endif
}

// get a CPU pointer to the coordinates at a flux point

double* eles::get_loc_fpts_ptr_cpu(int in_inter_local_fpt, int in_ele_local_inter, int in_dim, int in_ele)
{
  int i;
  
  int fpt;
  
  fpt=in_inter_local_fpt;
  
  for(i=0;i<in_ele_local_inter;i++)
  {
    fpt+=n_fpts_per_inter(i);
  }
  
  return loc_fpts.get_ptr_cpu(fpt,in_ele,in_dim);
}

// get a GPU pointer to the coordinates at a flux point

double* eles::get_loc_fpts_ptr_gpu(int in_inter_local_fpt, int in_ele_local_inter, int in_dim, int in_ele)
{
  int i;
  
  int fpt;
  
  fpt=in_inter_local_fpt;
  
  for(i=0;i<in_ele_local_inter;i++)
  {
    fpt+=n_fpts_per_inter(i);
  }
  
  return loc_fpts.get_ptr_gpu(fpt,in_ele,in_dim);
}

// get a pointer to delta of the transformed discontinuous solution at a flux point

double* eles::get_delta_disu_fpts_ptr(int in_inter_local_fpt, int in_ele_local_inter, int in_field, int in_ele)
{
  int i;
  
  int fpt;
  
  fpt=in_inter_local_fpt;
  
  //if (ele2global_ele(in_ele)==53)
  //{
  //  cout << "HERE" << endl;
  //  cout << "local_face=" << in_ele_local_inter << endl;
  //}
  
  for(i=0;i<in_ele_local_inter;i++)
  {
    fpt+=n_fpts_per_inter(i);
  }
  
#ifdef _GPU
  return delta_disu_fpts.get_ptr_gpu(fpt,in_ele,in_field);
#else
  return delta_disu_fpts.get_ptr_cpu(fpt,in_ele,in_field);
#endif
}

// get a pointer to gradient of discontinuous solution at a flux point

double* eles::get_grad_disu_fpts_ptr(int in_inter_local_fpt, int in_ele_local_inter, int in_dim, int in_field, int in_ele)
{
  int i;
  
  int fpt;
  
  fpt=in_inter_local_fpt;
  
  for(i=0;i<in_ele_local_inter;i++)
  {
    fpt+=n_fpts_per_inter(i);
  }
  
#ifdef _GPU
  return grad_disu_fpts.get_ptr_gpu(fpt,in_ele,in_field,in_dim);
#else
  return grad_disu_fpts.get_ptr_cpu(fpt,in_ele,in_field,in_dim);
#endif
}

double* eles::get_normal_disu_fpts_ptr(int in_inter_local_fpt, int in_ele_local_inter, int in_field, int in_ele, array<double> temp_loc, double temp_pos[3])
{
  
  array<double> pos(n_dims);
  double dist = 0.0, min_dist = 1E6;
  int min_index = 0;
  
  // find closest solution point
  
  for (int i=0; i<n_upts_per_ele; i++) {
    
    calc_pos_upt(i, in_ele, pos);
    
    dist = 0.0;
    for(int j=0;j<n_dims;j++) {
      dist += (pos(j)-temp_loc(j))*(pos(j)-temp_loc(j));
    }
    dist = sqrt(dist);
    
    if (dist < min_dist) {
      min_dist = dist;
      min_index = i;
      for(int j=0;j<n_dims;j++) {
        temp_pos[j] = pos(j);
      }
    }
    
  }
  
#ifdef _GPU
  return disu_upts(0).get_ptr_gpu(min_index,in_ele,in_field);
#else
  return disu_upts(0).get_ptr_cpu(min_index,in_ele,in_field);
#endif
  
}

// get a pointer to the normal transformed continuous viscous flux at a flux point
/*
 double* eles::get_norm_tconvisf_fpts_ptr(int in_inter_local_fpt, int in_ele_local_inter, int in_field, int in_ele)
 {
 int i;
 
 int fpt;
 
 fpt=in_inter_local_fpt;
 
 for(i=0;i<in_ele_local_inter;i++)
 {
 fpt+=n_fpts_per_inter(i);
 }
 
 #ifdef _GPU
 return norm_tconvisf_fpts.get_ptr_gpu(fpt,in_ele,in_field);
 #else
 return norm_tconvisf_fpts.get_ptr_cpu(fpt,in_ele,in_field);
 #endif
 }
 */

// get a pointer to the subgrid-scale flux at a flux point
double* eles::get_sgsf_fpts_ptr(int in_inter_local_fpt, int in_ele_local_inter, int in_field, int in_dim, int in_ele)
{
  int i;
  
  int fpt;
  
  fpt=in_inter_local_fpt;
  
  for(i=0;i<in_ele_local_inter;i++)
  {
    fpt+=n_fpts_per_inter(i);
  }
  
#ifdef _GPU
  return sgsf_fpts.get_ptr_gpu(fpt,in_ele,in_field,in_dim);
#else
  return sgsf_fpts.get_ptr_cpu(fpt,in_ele,in_field,in_dim);
#endif
}

//#### helper methods ####

// calculate position

void eles::calc_pos(array<double> in_loc, int in_ele, array<double>& out_pos)
{
  int i,j;
  
  for(i=0;i<n_dims;i++)
  {
    out_pos(i)=0.0;
    
    for(j=0;j<n_spts_per_ele(in_ele);j++)
    {
      out_pos(i)+=eval_nodal_s_basis(j,in_loc,n_spts_per_ele(in_ele))*shape(i,j,in_ele);
    }
  }
  
}

// calculate derivative of position - NEEDS TO BE OPTIMIZED

void eles::calc_d_pos(array<double> in_loc, int in_ele, array<double>& out_d_pos)
{
  int i,j,k;
  
  eval_d_nodal_s_basis(d_nodal_s_basis,in_loc,n_spts_per_ele(in_ele));
  
  for(j=0;j<n_dims;j++)
  {
    for(k=0;k<n_dims;k++)
    {
      out_d_pos(j,k)=0.0;
      for(i=0;i<n_spts_per_ele(in_ele);i++)
      {
        //out_d_pos(j,k)+=eval_d_nodal_s_basis(i,k,in_loc,n_spts_per_ele(in_ele))*shape(j,i,in_ele);
        out_d_pos(j,k)+=d_nodal_s_basis(i,k)*shape(j,i,in_ele);
      }
    }
  }
}

// calculate second derivative of position

void eles::calc_dd_pos(array<double> in_loc, int in_ele, array<double>& out_dd_pos)
{
  int i,j,k;
  int n_comp;
  
  if(n_dims == 2)
    n_comp = 3;
  else if(n_dims == 3)
    n_comp = 6;
  
  eval_dd_nodal_s_basis(dd_nodal_s_basis,in_loc,n_spts_per_ele(in_ele));
  
  for(j=0;j<n_dims;j++)
  {
    for(k=0;k<n_comp;k++)
    {
      out_dd_pos(j,k)=0.0;
      
      for(i=0;i<n_spts_per_ele(in_ele);i++)
      {
        out_dd_pos(j,k)+=dd_nodal_s_basis(i,k)*shape(j,i,in_ele);
      }
    }
  }
}

/*! Calculate residual sum for monitoring purposes */
double eles::compute_res_upts(int in_norm_type, int in_field) {
  
  int i, j;
  double sum = 0.;
  double cell_sum = 0.;
  
  // NOTE: div_tconf_upts must be on CPU
  
  for (i=0; i<n_eles; i++) {
    cell_sum=0;
    for (j=0; j<n_upts_per_ele; j++) {
      if (in_norm_type == 1) {
        cell_sum += abs(div_tconf_upts(0)(j, i, in_field)/detjac_upts(j, i));
      }
      else if (in_norm_type == 2) {
        cell_sum += div_tconf_upts(0)(j, i, in_field)/detjac_upts(j,i)*div_tconf_upts(0)(j, i, in_field)/detjac_upts(j, i);
      }
    }
    sum += cell_sum;
  }
  
  return sum;
  
}


array<double> eles::compute_error(int in_norm_type, double& time)
{
  array<double> disu_cubpt(n_fields);
  array<double> grad_disu_cubpt(n_fields,n_dims);
  double detjac;
  array<double> pos(n_dims);
  
  array<double> error(2,n_fields);  //storage
  array<double> error_sum(2,n_fields);  //output
  
  for (int i=0; i<n_fields; i++)
  {
    error_sum(0,i) = 0.;
    error_sum(1,i) = 0.;
  }
  
  for (int i=0;i<n_eles;i++)
  {
    for (int j=0;j<n_cubpts_per_ele;j++)
    {
      // Get jacobian determinant at cubpts
      detjac = vol_detjac_vol_cubpts(j)(i);
      
      // Get the solution at cubature point
      for (int m=0;m<n_fields;m++)
      {
        disu_cubpt(m) = 0.;
        for (int k=0;k<n_upts_per_ele;k++)
        {
          disu_cubpt(m) += opp_volume_cubpts(j,k)*disu_upts(0)(k,i,m);
        }
      }
      
      // Get the gradient at cubature point
      if (viscous==1)
      {
        for (int m=0;m<n_fields;m++) {
          for (int n=0;n<n_dims;n++) {
            double value=0.;
            for (int k=0;k<n_upts_per_ele;k++) {
              value += opp_volume_cubpts(j,k)*grad_disu_upts(k,i,m,n);
            }
            grad_disu_cubpt(m,n) = value;
            //cout << value << endl;
          }
        }
      }
      
      error = get_pointwise_error(disu_cubpt,grad_disu_cubpt,pos,time,in_norm_type);
      
      for (int m=0;m<n_fields;m++) {
        error_sum(0,m) += error(0,m)*weight_volume_cubpts(j)*detjac;
        error_sum(1,m) += error(1,m)*weight_volume_cubpts(j)*detjac;
      }
    }
  }
  
  cout << "time   " << time << endl;
  
  return error_sum;
}


array<double> eles::get_pointwise_error(array<double>& sol, array<double>& grad_sol, array<double>& loc, double& time, int in_norm_type)
{
  array<double> error(2,n_fields);  //output
  
  array<double> error_sol(n_fields);
  array<double> error_grad_sol(n_fields,n_dims);
  
  for (int i=0; i<n_fields; i++) {
    error_sol(i) = 0.;
    
    error(0,i) = 0.;
    error(1,i) = 0.;
    
    for (int j=0; j<n_dims; j++) {
      error_grad_sol(i,j) = 0.;
    }
  }
  
  if (run_input.test_case==1) // Isentropic vortex
  {
    // Computing error in x-momentum
    double rho,vx,vy,vz,p;
    eval_isentropic_vortex(loc,time,rho,vx,vy,vz,p,n_dims);
    
    error_sol(1) = sol(1) - rho*vx;
  }
  else if (run_input.test_case==2) // Sine Wave (single)
  {
    double rho;
    array<double> grad_rho(n_dims);
    
    if(viscous) {
      eval_sine_wave_single(loc,run_input.wave_speed,run_input.diff_coeff,time,rho,grad_rho,n_dims);
    }
    else {
      eval_sine_wave_single(loc,run_input.wave_speed,0.,time,rho,grad_rho,n_dims);
    }
    
    error_sol(0) = sol(0) - rho;
    
    for (int j=0; j<n_dims; j++) {
      error_grad_sol(0,j) = grad_sol(0,j) - grad_rho(j);
    }
    
  }
  else if (run_input.test_case==3) // Sine Wave (group)
  {
    double rho;
    array<double> grad_rho(n_dims);
    
    if(viscous) {
      eval_sine_wave_group(loc,run_input.wave_speed,run_input.diff_coeff,time,rho,grad_rho,n_dims);
    }
    else {
      eval_sine_wave_group(loc,run_input.wave_speed,0.,time,rho,grad_rho,n_dims);
    }
    
    error_sol(0) = sol(0) - rho;
    
    for (int j=0; j<n_dims; j++) {
      error_grad_sol(0,j) = grad_sol(0,j) - grad_rho(j);
    }
  }
  else if (run_input.test_case==4) // Sphere Wave
  {
    double rho;
    eval_sphere_wave(loc,run_input.wave_speed,time,rho,n_dims);
    error_sol(0) = sol(0) - rho;
  }
  else if (run_input.test_case==5) // Couette flow
  {
    int ind;
    double ene, u_wall;
    array<double> grad_ene(n_dims);
    
    u_wall = run_input.v_wall(0);
    
    eval_couette_flow(loc,run_input.gamma, run_input.R_ref, u_wall, run_input.T_wall, run_input.p_bound, run_input.prandtl, time, ene, grad_ene, n_dims);
    
    ind = n_dims+1;
    
    error_sol(ind) = sol(ind) - ene;
    
    for (int j=0; j<n_dims; j++) {
      error_grad_sol(ind,j) = grad_sol(ind,j) - grad_ene(j);
    }
  }
  else {
    FatalError("Test case not recognized in compute error, exiting");
  }
  
  if (in_norm_type==1)
  {
    for (int m=0;m<n_fields;m++) {
      error(0,m) += abs(error_sol(m));
      
      for(int n=0;n<n_dims;n++) {
        error(1,m) += abs(error_grad_sol(m,n)); //might be incorrect
      }
    }
  }
  
  if (in_norm_type==2)
  {
    for (int m=0;m<n_fields;m++) {
      error(0,m) += error_sol(m)*error_sol(m);
      
      for(int n=0;n<n_dims;n++) {
        error(1,m) += error_grad_sol(m,n)*error_grad_sol(m,n);
      }
    }
  }
  
  return error;
}

// Calculate body forcing term for periodic channel flow. HARDCODED FOR THE CHANNEL!

void eles::calc_body_force_upts(array <double>& vis_force, array <double>& body_force)
{
#ifdef _CPU
  
  if (n_eles!=0) {
    int i,j,k,l,m;
    double lenx, areayz, vol, detjac, sum;
    array <double> cubwgts(n_cubpts_per_ele);
    double mdot, ubulk, wallf, dpdx;
    double alpha=0.1; // relaxation parameter
    double mdot0 = 1.0; // initial mass flow rate
    array <double> disu_cubpt(2);
    array <double> solint(2);
    array <int> inflowinters(n_bdy_eles,n_inters_per_ele);
    array <double> norm(n_dims), flow(n_dims);
    double wgt;
    
    solint(0)=0.0; solint(1)=0.0;
    
    // Calculate mass flux as area integral
    for (i=0;i<n_bdy_eles;i++)
      for (l=0;l<n_inters_per_ele;l++)
        inflowinters(i,l)=0;
    sum=0;
    // Mass flux on inflow boundary
    // Integrate density and x-velocity over inflow area
    for (i=0;i<n_bdy_eles;i++)
    {
      int ele = bdy_ele2ele(i);
      for (l=0;l<n_inters_per_ele;l++)
      {
        if(inflowinters(i,l)!=1) // only unflagged inters
        {
          // Inlet has either Sub_In_Simp (1), Sub_In_Char (3), Sup_In (5) or Cyclic (9) BC
          if(bctype(ele,l) == 1 || bctype(ele,l) == 3 || bctype(ele,l) == 5 || bctype(ele,l) == 9)
          {
            // HACK NUMBER UMPTEEN: inflow plane normal direction is -x
            if(bctype(ele,l) == 9)
            {
              // Get the normal
              for (m=0;m<n_dims;m++)
                norm(m) = norm_inters_cubpts(l)(0,i,m);
              
              if(norm(0)==-1)
              {
                inflowinters(i,l)=1; // Flag this interface
              }
              else
              {
                inflowinters(i,l)=0;
              }
            }
            else
            {
              inflowinters(i,l)=1; // Flag this interface
            }
          }
        }
        sum+=inflowinters(i,l);
      }
    }
    
    // Now loop over flagged inters
    for (i=0;i<n_bdy_eles;i++)
    {
      int ele = bdy_ele2ele(i);
      for (l=0;l<n_inters_per_ele;l++)
      {
        if(inflowinters(i,l)==1)
        {
          for (j=0;j<n_cubpts_per_inter(l);j++)
          {
            wgt = weight_inters_cubpts(l)(j);
            detjac = inter_detjac_inters_cubpts(l)(j,i);
            
            // Get the solution at cubature point
            disu_cubpt(0) = 0.; disu_cubpt(1) = 0.;
            for (k=0;k<n_upts_per_ele;k++)
            {
              disu_cubpt(0) += opp_inters_cubpts(l)(j,k)*disu_upts(0)(k,ele,0); // density
              disu_cubpt(1) += opp_inters_cubpts(l)(j,k)*disu_upts(0)(k,ele,1); // x-momentum
            }
            solint(0) += wgt*disu_cubpt(0)*detjac;
            solint(1) += wgt*disu_cubpt(1)*detjac;
          }
        }
      }
    }
    
    if(solint(0)==0.0 or solint(1)==0.0)
    {
      cout<<"Body force error diagnostics:"<<endl;
      cout<<disu_cubpt(0)<<", "<<disu_cubpt(1)<<", "<<wgt<<", "<<detjac<<", "<<solint(0)<<", "<<solint(1)<<", "<<sum<<", "<<n_bdy_eles<<endl;
    }
    
    lenx = 2*pi;
    areayz = 2*pi;
    vol = areayz*lenx;
    mdot = solint(1)/areayz;
    if(solint(0)==0)
      ubulk = 0.0;
    else
      ubulk = solint(1)/solint(0);
    
    body_force(1) = vis_force(0)/vol; // x-momentum forcing
    body_force(n_fields-1) = body_force(1)*ubulk; // energy forcing
    
    /*#ifdef _MPI
     array<double> bodyforce_global(n_fields);
     for (m=0;m<n_fields;m++)
     {
     bodyforce_global(m) = 0.;
     MPI_Reduce(&bodyforce(m),&bodyforce_global(m),1,MPI_DOUBLE,MPI_SUM,0,MPI_COMM_WORLD);
     bodyforce(m) = bodyforce_global(m);
     }
     #endif*/
    
    cout<<"Channel body force: " << setprecision(10)<<body_force(1)<<", "<<body_force(n_fields-1)<<endl;
    if(isnan(body_force(1)) or isnan(body_force(n_fields-1)))
    {
      cout<<"ERROR: NaN body force, exiting"<<endl;
      cout<<"timestep, vol: "<< run_input.dt<<", "<<vol<<endl;
      cout<<"Channel mass flux: " << setprecision(10)<<mdot<<endl;
      cout<<"Channel bulk velocity: " << setprecision(10)<<ubulk<<endl;
      cout<<"Channel viscous force: " << setprecision(10)<<vis_force(0)<<endl;
      exit(1);
    }
  }
#endif
}

void eles::evaluate_bodyForce(array <double>& body_force)
{
  if (n_eles!=0) {
    int i,j,k,l,m;
    // Add to viscous flux at solution points
    for (i=0;i<n_eles;i++)
      for (j=0;j<n_upts_per_ele;j++)
        for(k=0;k<n_fields;k++)
          for(l=0;l<n_dims;l++)
            for(m=0;m<n_dims;m++)
              tdisf_upts(j,i,k,l)+=inv_detjac_mul_jac_upts(j,i,l,m)*body_force(k);
  }
}

// Compute integral quantities
void eles::CalcIntegralQuantities(int n_integral_quantities, array <double>& integral_quantities)
{
  array<double> disu_cubpt(n_fields);
  array<double> grad_disu_cubpt(n_fields,n_dims);
  array<double> S(n_dims,n_dims);
  double wx, wy, wz;
  double dudx, dudy, dudz;
  double dvdx, dvdy, dvdz;
  double dwdx, dwdy, dwdz;
  double diagnostic, tke, pressure, diag, irho, detjac;
  
  // Sum over elements
  for (int i=0;i<n_eles;i++)
  {
    for (int j=0;j<n_cubpts_per_ele;j++)
    {
      // Get jacobian determinant at cubpts
      detjac = vol_detjac_vol_cubpts(j)(i);
      
      // Get the solution at cubature point
      for (int m=0;m<n_fields;m++)
      {
        disu_cubpt(m) = 0.;
        for (int k=0;k<n_upts_per_ele;k++)
        {
          disu_cubpt(m) += opp_volume_cubpts(j,k)*disu_upts(0)(k,i,m);
        }
      }
      // Get the solution gradient at cubature point
      for (int m=0;m<n_fields;m++)
      {
        for (int n=0;n<n_dims;n++)
        {
          grad_disu_cubpt(m,n)=0.;
          for (int k=0;k<n_upts_per_ele;k++)
          {
            grad_disu_cubpt(m,n) += opp_volume_cubpts(j,k)*grad_disu_upts(k,i,m,n);
          }
        }
      }
      irho = 1./disu_cubpt(0);
      dudx = irho*(grad_disu_cubpt(1,0) - disu_cubpt(1)*irho*grad_disu_cubpt(0,0));
      dudy = irho*(grad_disu_cubpt(1,1) - disu_cubpt(1)*irho*grad_disu_cubpt(0,1));
      dvdx = irho*(grad_disu_cubpt(2,0) - disu_cubpt(2)*irho*grad_disu_cubpt(0,0));
      dvdy = irho*(grad_disu_cubpt(2,1) - disu_cubpt(2)*irho*grad_disu_cubpt(0,1));
      
      if (n_dims==3)
      {
        dudz = irho*(grad_disu_cubpt(1,2) - disu_cubpt(1)*irho*grad_disu_cubpt(0,2));
        dvdz = irho*(grad_disu_cubpt(2,2) - disu_cubpt(2)*irho*grad_disu_cubpt(0,2));
        dwdx = irho*(grad_disu_cubpt(3,0) - disu_cubpt(3)*irho*grad_disu_cubpt(0,0));
        dwdy = irho*(grad_disu_cubpt(3,1) - disu_cubpt(3)*irho*grad_disu_cubpt(0,1));
        dwdz = irho*(grad_disu_cubpt(3,2) - disu_cubpt(3)*irho*grad_disu_cubpt(0,2));
      }
      
      // Now calculate integral quantities
      for (int m=0;m<n_integral_quantities;++m)
      {
        diagnostic = 0.0;
        if (run_input.integral_quantities(m)=="kineticenergy")
        {
          // Compute kinetic energy
          tke = 0.0;
          for (int n=1;n<n_fields-1;n++)
            tke += 0.5*disu_cubpt(n)*disu_cubpt(n);
          
          diagnostic = irho*tke;
        }
        else if (run_input.integral_quantities(m)=="vorticity")
        {
          // Compute vorticity squared
          wz = dvdx - dudy;
          diagnostic = wz*wz;
          if (n_dims==3)
          {
            wx = dwdy - dvdz;
            wy = dudz - dwdx;
            diagnostic += wx*wx+wy*wy;
          }
          diagnostic *= 0.5/irho;
        }
        else if (run_input.integral_quantities(m)=="pressuredilatation")
        {
          // Kinetic energy
          tke = 0.0;
          for (int n=1;n<n_fields-1;n++)
            tke += 0.5*disu_cubpt(n)*disu_cubpt(n);
          
          // Compute pressure
          pressure = (run_input.gamma-1.0)*(disu_cubpt(n_fields-1) - irho*tke);
          
          // Multiply pressure by divergence of velocity
          if (n_dims==2) {
            diagnostic = pressure*(dudx+dvdy);
          }
          else if (n_dims==3) {
            diagnostic = pressure*(dudx+dvdy+dwdz);
          }
        }
        else if (run_input.integral_quantities(m)=="straincolonproduct" || run_input.integral_quantities(m)=="devstraincolonproduct")
        {
          // Rate of strain tensor
          S(0,0) = dudx;
          S(0,1) = (dudy+dvdx)/2.0;
          S(1,0) = S(0,1);
          S(1,1) = dvdy;
          diag = (S(0,0)+S(1,1))/3.0;
          
          if (n_dims==3)
          {
            S(0,2) = (dudz+dwdx)/2.0;
            S(1,2) = (dvdz+dwdy)/2.0;
            S(2,0) = S(0,2);
            S(2,1) = S(1,2);
            S(2,2) = dwdz;
            diag += S(2,2)/3.0;
          }
          
          // Subtract diag if deviatoric strain
          if (run_input.integral_quantities(m)=="devstraincolonproduct") {
            for (int i=0;i<n_dims;i++)
              S(i,i) -= diag;
          }
          
          for (int i=0;i<n_dims;i++)
            for (int j=0;j<n_dims;j++)
              diagnostic += S(i,j)*S(i,j);
          
        }
        else
        {
          cout<<"Error: integral diagnostic quantity not recognized"<<endl;
          exit(1);
        }
        // Add contribution to global integral
        integral_quantities(m) += diagnostic*weight_volume_cubpts(j)*detjac;
      }
    }
  }
}

void eles::compute_wall_forces( array<double>& inv_force, array<double>& vis_force,  double& temp_cl, double& temp_cd, ofstream& coeff_file, bool write_forces)
{
  
  array<double> u_l(n_fields),norm(n_dims);
  double p_l,v_sq,vn_l;
  array<double> grad_u_l(n_fields,n_dims);
  array<double> dv(n_dims,n_dims);
  array<double> de(n_dims);
  array<double> drho(n_dims);
  array<double> taun(n_dims);
  array<double> tautan(n_dims);
  array<double> Finv(n_dims);
  array<double> Fvis(n_dims);
  array<double> loc(n_dims);
  array<double> pos(n_dims);
  double inte, mu, rt_ratio, gamma=run_input.gamma;
  double diag, tauw, taundotn, wgt, detjac;
  double factor, aoa, aos, cp, cf, cl, cd;
  
  // Need to add a reference area to the input file... Not needed for Cp/Cf,
  // but will be needed for forces if not equal to 1.0 for different geometries
  
  double area_ref = 1.0;
  
  for (int m=0;m<n_dims;m++)
  {
    Finv(m) = 0.;
    Fvis(m) = 0.;
    inv_force(m) = 0.;
    vis_force(m) = 0.;
  }
  
  temp_cd = 0.0;
  temp_cl = 0.0;
  
  // angle of attack
  aoa = atan2(run_input.v_c_ic, run_input.u_c_ic);
  
  // angle of side slip
  if (n_dims == 3)
  {
    aos = atan2(run_input.w_c_ic, run_input.u_c_ic);
  }
  
  // one over the dynamic pressure - factor for computing friction coeff, pressure coeff, forces
  factor = 1.0 / (0.5*run_input.rho_c_ic*(run_input.u_c_ic*run_input.u_c_ic+run_input.v_c_ic*run_input.v_c_ic+run_input.w_c_ic*run_input.w_c_ic));
  
  // loop over the boundary elements
  for (int i=0;i<n_bdy_eles;i++) {

      int ele = bdy_ele2ele(i);
    
      // loop over the interfaces of the element
      for (int l=0;l<n_inters_per_ele;l++) {

          if (bctype(ele,l) == 7 || bctype(ele,l) == 11 || bctype(ele,l) == 12 || bctype(ele,l)==16) {

              // Compute force on this interface
              for (int j=n_cubpts_per_inter(l)-1;j>=0;j--)
                {
                  // Get determinant of Jacobian (=area of interface)
                  detjac = inter_detjac_inters_cubpts(l)(j,i);

                  // Get cubature weight
                  wgt = weight_inters_cubpts(l)(j);

                  // Get position of cubature point
                  for (int m=0;m<n_dims;m++)
                    loc(m) = loc_inters_cubpts(l)(m,j);

                  calc_pos(loc,ele,pos);

                  // Compute solution at current cubature point
                  for (int m=0;m<n_fields;m++) {
                      double value = 0.;
                      for (int k=0;k<n_upts_per_ele;k++) {
                          value += opp_inters_cubpts(l)(j,k)*disu_upts(0)(k,ele,m);
                        }
                      u_l(m) = value;
                    }

                  // If viscous, extrapolate the gradient at the cubature points
                  if (viscous==1)
                    {
                      for (int m=0;m<n_fields;m++) {
                          for (int n=0;n<n_dims;n++) {
                              double value=0.;
                              for (int k=0;k<n_upts_per_ele;k++) {
                                  value += opp_inters_cubpts(l)(j,k)*grad_disu_upts(k,ele,m,n);
                                }
                              grad_u_l(m,n) = value;
                            }
                        }
                    }

                  // Get the normal
                  for (int m=0;m<n_dims;m++)
                    {
                      norm(m) = norm_inters_cubpts(l)(j,i,m);
                    }

                  // Get pressure

                  // Not dual consistent
                  if (bctype(ele,l)!=16) {
                      v_sq = 0.;
                      for (int m=0;m<n_dims;m++)
                        v_sq += (u_l(m+1)*u_l(m+1));
                      p_l   = (gamma-1.0)*( u_l(n_dims+1) - 0.5*v_sq/u_l(0));
                    }
                  else
                    {
                      //Dual consistent approach
                      vn_l = 0.;
                      for (int m=0;m<n_dims;m++)
                        vn_l += u_l(m+1)*norm(m);
                      vn_l /= u_l(0);

                      for (int m=0;m<n_dims;m++)
                        u_l(m+1) = u_l(m+1)-(vn_l)*norm(m);

                      v_sq = 0.;
                      for (int m=0;m<n_dims;m++)
                        v_sq += (u_l(m+1)*u_l(m+1));
                      p_l   = (gamma-1.0)*( u_l(n_dims+1) - 0.5*v_sq/u_l(0));
                    }
                  
                  // calculate pressure coefficient at current point on the surface
                  cp = (p_l-run_input.p_c_ic)*factor;
                  
                  // Inviscid force
                  for (int m=0;m<n_dims;m++)
                    {
                      Finv(m) = wgt*(p_l-run_input.p_c_ic)*norm(m)*detjac*factor;
                    }
                  
                  // inviscid component of the lift and drag coefficients
                  
                  if (n_dims==2)
                  {
                    cl = -Finv(0)*sin(aoa) + Finv(1)*cos(aoa);
                    cd = Finv(0)*cos(aoa) + Finv(1)*sin(aoa);
                  }
                  else if (n_dims==3)
                  {
                    cl = -Finv(0)*sin(aoa) + Finv(1)*cos(aoa);
                    cd = Finv(0)*cos(aoa)*cos(aos) + Finv(1)*sin(aoa) + Finv(2)*sin(aoa)*cos(aos);
                  }
                  
                  // write to file
                  if (write_forces) { coeff_file << scientific << setw(18) << setprecision(12) << pos(0) << " " << setw(18) << setprecision(12) << cp;}

                  if (viscous==1)
                    {
                      // TODO: Have a function that returns tau given u and grad_u
                      // Computing the n_dims derivatives of rho,u,v,w and ene
                      for (int m=0;m<n_dims;m++)
                        {
                          drho(m) = grad_u_l(0,m);
                          for (int n=0;n<n_dims;n++)
                            {
                              dv(n,m) = 1.0/u_l(0)*(grad_u_l(n+1,m)-drho(m)*u_l(n+1));;
                            }
                          de(m) = 1.0/u_l(0)*(grad_u_l(n_dims+1,m)-drho(m)*u_l(n_dims+1));;
                        }

                      // trace of stress tensor
                      diag = 0.;
                      for (int m=0;m<n_dims;m++)
                        {
                          diag += dv(m,m);
                        }
                      diag /= 3.0;

                      // internal energy
                      inte = u_l(n_dims+1)/u_l(0);
                      for (int m=0;m<n_dims;m++)
                        {
                          inte -= 0.5*u_l(m+1)*u_l(m+1);
                        }

                      // get viscosity
                      rt_ratio = (run_input.gamma-1.0)*inte/(run_input.rt_inf);
                      mu = (run_input.mu_inf)*pow(rt_ratio,1.5)*(1+(run_input.c_sth))/(rt_ratio+(run_input.c_sth));
                      mu = mu + run_input.fix_vis*(run_input.mu_inf - mu);

                      // Compute the coefficient of friction and wall shear stress
                      if (n_dims==2)
                        {
                          // stresses w.r.t. normal
                          taun(0) = mu*(2.*(dv(0,0)-diag)*norm(0) + (dv(0,1)+dv(1,0))*norm(1));
                          taun(1) = mu*(2.*(dv(1,1)-diag)*norm(1) + (dv(0,1)+dv(1,0))*norm(0));

                          // take dot product with normal
                          taundotn = taun(0)*norm(0)+taun(1)*norm(1);
                          
                          // stresses tangent to wall
                          tautan(0) = taun(0) - taundotn*norm(0);
                          tautan(1) = taun(1) - taundotn*norm(1);

                          // wall shear stress
                          tauw = sqrt(pow(tautan(0),2)+pow(tautan(1),2));

                          // coefficient of friction
                          cf = tauw*factor;
                          
                          if (write_forces) { coeff_file << " " << setw(18) <<setprecision(12) << cf; }

                          // viscous force
                          for (int m=0;m<n_dims;m++)
                          {
                            Fvis(m) = -wgt*taun(m)*detjac*factor;
                          }
                          
                          // viscous component of the lift and drag coefficients
                          
                          cl += -Fvis(0)*sin(aoa) + Fvis(1)*cos(aoa);
                          cd += Fvis(0)*cos(aoa) + Fvis(1)*sin(aoa);
                          
                        }

                      if (n_dims==3)
                        {
                          // stresses w.r.t. normal
                          taun(0) = mu*(2.*(dv(0,0)-diag)*norm(0) + (dv(0,1)+dv(1,0))*norm(1) + (dv(0,2)+dv(2,0))*norm(2));
                          taun(1) = mu*(2.*(dv(1,1)-diag)*norm(1) + (dv(0,1)+dv(1,0))*norm(0) + (dv(1,2)+dv(2,1))*norm(2));
                          taun(2) = mu*(2.*(dv(2,2)-diag)*norm(2) + (dv(0,2)+dv(2,0))*norm(0) + (dv(1,2)+dv(2,1))*norm(1));
                          
                          // take dot product with normal
                          taundotn = taun(0)*norm(0)+taun(1)*norm(1)+taun(2)*norm(2);
                          
                          // stresses tangent to wall
                          tautan(0) = taun(0) - taundotn*norm(0);
                          tautan(1) = taun(1) - taundotn*norm(1);
                          tautan(2) = taun(2) - taundotn*norm(2);
                          
                          // wall shear stress
                          tauw = sqrt(pow(tautan(0),2)+pow(tautan(1),2)+pow(tautan(2),2));
                          
                          // coefficient of friction
                          cf = tauw*factor;
                          
                          if (write_forces) { coeff_file << " " << setw(18) <<setprecision(12) << cf; }
                          
                          // viscous force
                          for (int m=0;m<n_dims;m++)
                            {
                              Fvis(m) = -wgt*taun(m)*detjac*factor;
                            }

                          // viscous component of the lift and drag coefficients
                          
                          cl += -Fvis(0)*sin(aoa) + Fvis(1)*cos(aoa);
                          cd += Fvis(0)*cos(aoa)*cos(aos) + Fvis(1)*sin(aoa) + Fvis(2)*sin(aoa)*cos(aos);
                          
                        }
                    } // End of if viscous

                  if (write_forces) { coeff_file << endl; }
                  
                  // Add force and coefficient contributions from current face
                  for (int m=0;m<n_dims;m++)
                  {
                    inv_force(m) += Finv(m);
                    vis_force(m) += Fvis(m);
                  }
                  temp_cl += cl;
                  temp_cd += cd;
                }
            }
        }
    }
}
<|MERGE_RESOLUTION|>--- conflicted
+++ resolved
@@ -241,11 +241,8 @@
       disuf_upts.setup(1);
       grad_disuf_upts.setup(1);
       dynamic_coeff.setup(1);
-<<<<<<< HEAD
       strainproduct.setup(1);
-=======
       turb_visc.setup(1);
->>>>>>> 0594fba3
       Lu.setup(1);
       uu.setup(1);
       Le.setup(1);
