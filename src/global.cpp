--- conflicted
+++ resolved
@@ -19,9 +19,8 @@
 input run_input;
 double pi=3.141592654;
 
-<<<<<<< HEAD
 const char* HIFILES_DIR = getenv("HIFILES_HOME");
-=======
+
 /*! Routine to multiply matrices similar to BLAS's dgemm */
 int dgemm(int Arows, int Bcols, int Acols, double alpha, double beta, double* a, double* b, double* c)
 {
@@ -102,4 +101,3 @@
 
   return 0;
 }
->>>>>>> e37c55b1
