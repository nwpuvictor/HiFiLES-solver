--- conflicted
+++ resolved
@@ -161,10 +161,6 @@
 
     interior_ppt_to_ppt.setup(n_interior_ppts);
 
-<<<<<<< HEAD
-    create_map_ppt();
-	}
-=======
     create_map_ppt();  
 	}
 
@@ -209,7 +205,6 @@
 
     create_map_ppt();  
   }
->>>>>>> 2b8640d5
 }
 
 void eles_quads::create_map_ppt(void)
