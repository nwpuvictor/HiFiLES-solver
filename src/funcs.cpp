/*!
 * \file funcs.cpp
 * \brief _____________________________
 * \author - Original code: SD++ developed by Patrice Castonguay, Antony Jameson,
 *                          Peter Vincent, David Williams (alphabetical by surname).
 *         - Current development: Aerospace Computing Laboratory (ACL) directed
 *                                by Prof. Jameson. (Aero/Astro Dept. Stanford University).
 * \version 1.0.0
 *
 * HiFiLES (High Fidelity Large Eddy Simulation).
 * Copyright (C) 2013 Aerospace Computing Laboratory.
 */

#include <iomanip>
#include <iostream>
#include <cmath>

#if defined _ACCELERATE_BLAS
#include <Accelerate/Accelerate.h>
#endif

#if defined _MKL_BLAS
#include "mkl.h"
#include "mkl_spblas.h"
#endif

#if defined _STANDARD_BLAS
extern "C"
{
#include "cblas.h"
}
#endif

#include "../include/funcs.h"
#include "../include/array.h"
#include "../include/cubature_1d.h"
#include "../include/global.h"

using namespace std;

// #### global functions ####

// evaluate lagrange basis

double eval_lagrange(double in_r, int in_mode, array<double>& in_loc_pts)
{
  int i;

  double dtemp_0;

  dtemp_0=1.0;

  for(i=0;i<in_loc_pts.get_dim(0);i++)
    {
      if(i!=in_mode)
        {
          dtemp_0=dtemp_0*((in_r-in_loc_pts(i))/(in_loc_pts(in_mode)-in_loc_pts(i)));
        }
    }

  return dtemp_0;
}

// evaluate derivative of lagrange basis

double eval_d_lagrange(double in_r, int in_mode, array<double>& in_loc_pts)
{
  int i,j;

  double dtemp_0, dtemp_1, dtemp_2;

  dtemp_0=0.0;

  for(i=0;i<in_loc_pts.get_dim(0);i++)
    {
      if(i!=in_mode)
        {
          dtemp_1=1.0;
          dtemp_2=1.0;

          for(j=0;j<in_loc_pts.get_dim(0);j++)
            {
              if(j!=in_mode&&j!=i)
                {
                  dtemp_1=dtemp_1*(in_r-in_loc_pts(j));
                }

              if(j!=in_mode)
                {
                  dtemp_2=dtemp_2*(in_loc_pts(in_mode)-in_loc_pts(j));
                }
            }

          dtemp_0=dtemp_0+(dtemp_1/dtemp_2);
        }
    }

  return dtemp_0;
}

// evaluate second derivative of lagrange basis

double eval_dd_lagrange(double in_r, int in_mode, array<double>& in_loc_pts)
{
  int i,j,k;

  double dtemp_0, dtemp_1, dtemp_2;

  dtemp_0=0.0;

  for(i=0;i<in_loc_pts.get_dim(0);i++)
    {
      if(i!=in_mode)
        {
          for(j=0;j<in_loc_pts.get_dim(0);j++)
            {
              if(j!=in_mode)
                {
                  dtemp_1 =1.0;
                  dtemp_2 =1.0;

                  for(k=0;k<in_loc_pts.get_dim(0);k++)
                    {
                      if(k!=in_mode)
                        {
                          if( (k!=i) && (k!=j) )
                            {
                              dtemp_1 = dtemp_1*(in_r-in_loc_pts(k));
                            }

                          dtemp_2 = dtemp_2*(in_loc_pts(in_mode)-in_loc_pts(k));
                        }
                    }

                  if(j!=i)
                    {
                      dtemp_0 = dtemp_0 + (dtemp_1/dtemp_2);
                    }
                }
            }
        }
    }

  return dtemp_0;
}

// evaluate legendre basis

double eval_legendre(double in_r, int in_mode)
{
  double d_temp;

  if(in_mode==0)
    {
      d_temp=1.0;
    }
  else if(in_mode==1)
    {
      d_temp=in_r;
    }
  else
    {
      d_temp=((2*in_mode-1)*in_r*eval_legendre(in_r,in_mode-1)-(in_mode-1)*eval_legendre(in_r,in_mode-2))/in_mode;
    }

  return d_temp;
}

// evaluate derivative of legendre basis

double eval_d_legendre(double in_r, int in_mode)
{
  int par;
  double d_temp;

  if(in_mode==0)
    {
      d_temp=0;
    }
  else
    {
      if(in_r > -1.0 && in_r < 1.0)
        {
          d_temp=(in_mode*((in_r*eval_legendre(in_r,in_mode))-eval_legendre(in_r,in_mode-1)))/((in_r*in_r)-1.0);
        }
      else
        {
          if(in_r == -1.0)
            {
              d_temp = pow(-1.0, in_mode-1.0)*0.5*in_mode*(in_mode + 1.0);
            }
          if(in_r == 1.0)
            {
              d_temp = 0.5*in_mode*(in_mode + 1.0);
            }
        }
    }

  return d_temp;
}

// evaluate derivative of 1d vcjh basis

double eval_d_vcjh_1d(double in_r, int in_mode, int in_order, double in_eta)
{
  double dtemp_0;

  if(in_mode==0) // left correction function
    {
      if(in_order == 0)
        {
          // if (in_eta != 0)
          //     FatalError("P=0 only compatible with DG. Set VCJH scheme to 1 OR eta to 0.0")

          dtemp_0=0.5*pow(-1.0,in_order)*(eval_d_legendre(in_r,in_order)-((eval_d_legendre(in_r,in_order+1))/(1.0+in_eta)));
        }
      else
        {
          dtemp_0=0.5*pow(-1.0,in_order)*(eval_d_legendre(in_r,in_order)-(((in_eta*eval_d_legendre(in_r,in_order-1))+eval_d_legendre(in_r,in_order+1))/(1.0+in_eta)));
        }
    }
  else if(in_mode==1) // right correction function
    {
      if (in_order == 0)
        {
          //if (in_eta != 0)
          //    FatalError("P=0 only compatible with DG. Set VCJH scheme to 1 OR eta to 0.0")

          dtemp_0=0.5*(eval_d_legendre(in_r,in_order)+((eval_d_legendre(in_r,in_order+1))/(1.0+in_eta)));
        }
      else
        {
          dtemp_0=0.5*(eval_d_legendre(in_r,in_order)+(((in_eta*eval_d_legendre(in_r,in_order-1))+eval_d_legendre(in_r,in_order+1))/(1.0+in_eta)));
        }
    }

  return dtemp_0;
}


void get_opp_3_tri(array<double>& opp_3, array<double>& loc_upts_tri, array<double>& loc_1d_fpts, array<double>& vandermonde_tri, array<double>& inv_vandermonde_tri, int n_upts_per_tri, int order, double c_tri, int vcjh_scheme_tri)
{

  array<double> Filt(n_upts_per_tri,n_upts_per_tri);
  array<double> opp_3_dg(n_upts_per_tri, 3*(order+1));
  array<double> m_temp;

  compute_filt_matrix_tri(Filt,vandermonde_tri,inv_vandermonde_tri,n_upts_per_tri,order,c_tri,vcjh_scheme_tri,loc_upts_tri);

  get_opp_3_dg(opp_3_dg, loc_upts_tri, loc_1d_fpts, n_upts_per_tri, order);
  m_temp = mult_arrays(Filt,opp_3_dg);
  opp_3 = array<double> (m_temp);
}

void get_opp_3_dg(array<double>& opp_3_dg, array<double>& loc_upts_tri, array<double>& loc_1d_fpts, int n_upts_per_tri, int order)
{

  int i,j,k;
  array<double> loc(2);

  for(i=0;i<3*(order+1);i++)
    {
      for(j=0;j<n_upts_per_tri;j++)
        {
          for(k=0;k<2;k++)
            {
              loc(k)=loc_upts_tri(k,j);
            }

          int edge = i/ (order+1);
          int edge_fpt = i%(order+1);

          opp_3_dg(j,i)=eval_div_dg_tri(loc,edge,edge_fpt,order,loc_1d_fpts);
        }
    }
}

// Compute a 1D modal filter matrix, given Vandermonde matrix and inverse
void compute_modal_filter_1d(array <double>& filter_upts, array<double>& vandermonde, array<double>& inv_vandermonde, int N, int order)
{
	int i,j,ind=0;
	double Cp=0.1;     // filter strength coeff.
	double p=order;    // filter exponent
	double alpha, eta;
	array <double> modal(N,N), mtemp(N,N);

	zero_array(modal);
	zero_array(filter_upts);

  // Exponential filter (SVV method) (similar to Meister et al 2009)

  // Full form: alpha = Cp*p*dt
  /*alpha = Cp*p;

  for(i=0;i<p+1;i++) {
    eta = i/(p+1.0);
    modal(ind,ind) = exp(-alpha*pow(eta,2*p));
    ind++;
  }*/

  // Gaussian filter in modal space (from SD3D)
  for(i=0;i<N;i++) {
    eta = i/double(N);
    modal(i,i) = exp(-pow(2.0*eta,2.0)/48.0);
  }

  // Sharp cutoff filter
  //modal(N-1,N-1) = 1.0;

	//cout<<"modal coeffs:"<<endl;
	//modal.print();

	#if defined _ACCELERATE_BLAS || defined _MKL_BLAS || defined _STANDARD_BLAS

	cblas_dgemm(CblasColMajor,CblasNoTrans,CblasNoTrans,N,N,N,1.0,vandermonde.get_ptr_cpu(),N,modal.get_ptr_cpu(),N,0.0,mtemp.get_ptr_cpu(),N);

    cblas_dgemm(CblasColMajor,CblasNoTrans,CblasNoTrans,N,N,N,1.0,mtemp.get_ptr_cpu(),N,inv_vandermonde.get_ptr_cpu(),N,0.0,filter_upts.get_ptr_cpu(),N);

    #else // inefficient matrix multiplication

	mtemp = mult_arrays(inv_vandermonde,modal);
	filter_upts = mult_arrays(mtemp,vandermonde);

	#endif
}

// Compute a modal filter matrix for a triangular element, given Vandermonde matrix and inverse
void compute_modal_filter_tri(array <double>& filter_upts, array<double>& vandermonde, array<double>& inv_vandermonde, int N, int order)
{
	int i,j,ind=0;
	double Cp=0.1;     // Dubiner SVV filter strength coeff.
	double p=order;    // filter exponent
	double alpha, eta;
	array <double> modal(N,N), mtemp(N,N);

	zero_array(modal);
	zero_array(filter_upts);

  // Exponential filter (SVV method) (similar to Meister et al 2009)

  // Full form: alpha = Cp*(p+1)*dt/delta
  /*alpha = Cp*p;

  for(i=0;i<p+1;i++) {
    for(j=0;j<p-i+1;j++) {
      eta = (i+j)/(p+1.0);
      modal(ind,ind) = exp(-alpha*pow(eta,2*p));
      ind++;
    }
  }*/

  // Gaussian filter in modal space (from SD3D)
  for(i=0;i<N;i++) {
    eta = i/double(N);
    modal(i,i) = exp(-pow(2.0*eta,2.0)/48.0);
  }

  // Sharp modal cutoff filter
  //modal(N-1,N-1)=0.0;

	//cout<<"modal coeffs:"<<endl;
	//modal.print();

	#if defined _ACCELERATE_BLAS || defined _MKL_BLAS || defined _STANDARD_BLAS

	cblas_dgemm(CblasColMajor,CblasNoTrans,CblasNoTrans,N,N,N,1.0,vandermonde.get_ptr_cpu(),N,modal.get_ptr_cpu(),N,0.0,mtemp.get_ptr_cpu(),N);

	cblas_dgemm(CblasColMajor,CblasNoTrans,CblasNoTrans,N,N,N,1.0,mtemp.get_ptr_cpu(),N,inv_vandermonde.get_ptr_cpu(),N,0.0,filter_upts.get_ptr_cpu(),N);

	#else // inefficient matrix multiplication

	mtemp = mult_arrays(inv_vandermonde,modal);
	filter_upts = mult_arrays(mtemp,vandermonde);

	#endif
}

// Compute a modal filter matrix for a tetrahedral element, given Vandermonde matrix and inverse
void compute_modal_filter_tet(array <double>& filter_upts, array<double>& vandermonde, array<double>& inv_vandermonde, int N, int order)
{
	int i,j,k,ind=0;
	double Cp=0.1;     // Dubiner SVV filter strength coeff.
	double p=order;    // filter exponent
	double alpha, eta;
	array <double> modal(N,N), mtemp(N,N);

	zero_array(modal);
	zero_array(filter_upts);

  // Exponential filter (SVV method) (similar to Meister et al 2009)

  // Full form: alpha = Cp*(p+1)*dt/delta
  /*alpha = Cp*p;

  for(i=0;i<p+1;i++) {
    for(j=0;j<p-i+1;j++) {
      for(k=0;k<p-i-j+1;k++) {
        eta = (i+j+k)/(p+1.0);
        modal(ind,ind) = exp(-alpha*pow(eta,2*p));
        ind++;
      }
    }
  }*/

  // Gaussian filter in modal space (from SD3D)
  for(i=0;i<N;i++) {
<<<<<<< HEAD
    eta = i/N;
=======
    eta = i/double(N);
>>>>>>> 7fbc9dc0
    modal(i,i) = exp(-pow(2.0*eta,2.0)/48.0);
  }

  // Sharp modal cutoff filter
  //modal(N-1,N-1)=0.0;

  //cout<<"modal coeffs:"<<endl;
  //modal.print();

  #if defined _ACCELERATE_BLAS || defined _MKL_BLAS || defined _STANDARD_BLAS

  cblas_dgemm(CblasColMajor,CblasNoTrans,CblasNoTrans,N,N,N,1.0,vandermonde.get_ptr_cpu(),N,modal.get_ptr_cpu(),N,0.0,mtemp.get_ptr_cpu(),N);

  cblas_dgemm(CblasColMajor,CblasNoTrans,CblasNoTrans,N,N,N,1.0,mtemp.get_ptr_cpu(),N,inv_vandermonde.get_ptr_cpu(),N,0.0,filter_upts.get_ptr_cpu(),N);

  #else // inefficient matrix multiplication

  mtemp = mult_arrays(inv_vandermonde,modal);
  filter_upts = mult_arrays(mtemp,vandermonde);

  #endif
}

void compute_filt_matrix_tri(array<double>& Filt, array<double>& vandermonde_tri, array<double>& inv_vandermonde_tri, int n_upts_tri, int order, double c_tri, int vcjh_scheme_tri, array<double>& loc_upts_tri)
{

  // -----------------
  // VCJH Filter
  // -----------------
  double ap;
  double c_plus;
  double c_plus_1d, c_sd_1d, c_hu_1d;

  array<double> c_coeff(order+1);
  array<double> mtemp_0, mtemp_1, mtemp_2;
  array<double> K(n_upts_tri,n_upts_tri);
  array<double> Identity(n_upts_tri,n_upts_tri);
  array<double> Filt_dubiner(n_upts_tri,n_upts_tri);
  array<double> Dr(n_upts_tri,n_upts_tri);
  array<double> Ds(n_upts_tri,n_upts_tri);
  array<double> tempr(n_upts_tri,n_upts_tri);
  array<double> temps(n_upts_tri,n_upts_tri);
  array<double> D_high_order_trans(n_upts_tri,n_upts_tri);
  array<double> vandermonde_tri_trans(n_upts_tri,n_upts_tri);

  array<array <double> > D_high_order;
  array<array <double> > D_T_D;

  // 1D prep
  ap = 1./pow(2.0,order)*factorial(2*order)/ (factorial(order)*factorial(order));

  c_sd_1d = (2*order)/((2*order+1)*(order+1)*(factorial(order)*ap)*(factorial(order)*ap));
  c_hu_1d = (2*(order+1))/((2*order+1)*order*(factorial(order)*ap)*(factorial(order)*ap));

  if(vcjh_scheme_tri>1)
    {
      if (order==2)
        c_plus_1d = 0.206;
      else if (order==3)
        c_plus_1d = 3.80e-3;
      else if (order==4)
        c_plus_1d = 4.67e-5;
      else if (order==5)
        c_plus_1d = 4.28e-7;
      else
        FatalError("C_plus scheme not implemented for this order");

      //2D
      if (order==2)
        c_plus = 3.13e-2;
      else if (order==3)
        c_plus = 4.67e-4;
      else if (order==4)
        c_plus = 6.55e-6;
      else
        FatalError("C_plus scheme not implemented for this order");
    }


  if (vcjh_scheme_tri==0)
    {
      //c_tri set by user
    }
  else if (vcjh_scheme_tri==1) // DG
    {
      c_tri = 0.;
    }
  else if (vcjh_scheme_tri==2) // SD-like
    {
      c_tri = (c_sd_1d/c_plus_1d)*c_plus;
    }
  else if (vcjh_scheme_tri==3) // HU-like
    {
      c_tri = (c_hu_1d/c_plus_1d)*c_plus;
    }
  else if (vcjh_scheme_tri==4) // Cplus scheme
    {
      c_tri = c_plus;
    }
  else
    FatalError("VCJH triangular scheme not recognized");

  cout << "c_tri " << c_tri << endl;

  run_input.c_tri = c_tri;

  // Evaluate the derivative normalized of Dubiner basis at position in_loc
  for (int i=0;i<n_upts_tri;i++) {
      for (int j=0;j<n_upts_tri;j++) {
          tempr(i,j) = eval_dr_dubiner_basis_2d(loc_upts_tri(0,i),loc_upts_tri(1,i),j,order);
          temps(i,j) = eval_ds_dubiner_basis_2d(loc_upts_tri(0,i),loc_upts_tri(1,i),j,order);
        }
    }

  //Convert to nodal derivatives
  Dr = mult_arrays(tempr,inv_vandermonde_tri);
  Ds = mult_arrays(temps,inv_vandermonde_tri);

  //Create identity matrix
  zero_array(Identity);

  for (int i=0;i<n_upts_tri;++i)
    Identity(i,i) = 1.;

  // Set array with binomial coefficients multiplied by value of c
  for(int k=0; k<(order+1);k++) {
      c_coeff(k) = (1./n_upts_tri)*(factorial(order)/( factorial(k)*factorial(order-k) ));
      //cout << "k=" << k << "coeff= " << c_coeff(k) << endl;
    }

  // Initialize K to zero
  zero_array(K);

  // Compute D_transpose*D
  D_high_order.setup(order+1);
  D_T_D.setup(order+1);

  for (int k=0;k<(order+1);k++)
    {
      int m = order-k;
      D_high_order(k) = array<double> (Identity);
      for (int k2=0;k2<k;k2++)
        D_high_order(k) = mult_arrays(D_high_order(k),Ds);
      for (int m2=0;m2<m;m2++)
        D_high_order(k) = mult_arrays(D_high_order(k),Dr);
      //cout << "k=" << k << endl;
      //cout<<"D_high_order(k)"<<endl;
      //D_high_order(k).print();
      //cout << endl;

      D_high_order_trans = transpose_array(D_high_order(k));
      D_T_D(k) = mult_arrays(D_high_order_trans,D_high_order(k));

      //mtemp_2 = transpose_array(vandermonde_tri);
      //mtemp_2 = mult_arrays(mtemp_2,D_high_order(k));
      //mtemp_2 = mult_arrays(mtemp_2,vandermonde_tri);
      //cout<<"V^T*D_high_order(k)*V"<<endl;
      //mtemp_2.print();
      //cout << endl;

      // Scale by c_coeff
      for (int i=0;i<n_upts_tri;i++) {
          for (int j=0;j<n_upts_tri;j++) {
              D_T_D(k)(i,j) = c_tri*c_coeff(k)*D_T_D(k)(i,j);
              K(i,j) += D_T_D(k)(i,j); //without jacobian scaling
            }
        }
    }

  //inverse mass matrix
  vandermonde_tri_trans = transpose_array(vandermonde_tri);
  mtemp_0 = mult_arrays(vandermonde_tri,vandermonde_tri_trans);

  //filter
  mtemp_1 = array<double>(mtemp_0);
  mtemp_1 = mult_arrays(mtemp_1,K);

  for (int i=0;i<n_upts_tri;i++)
    for (int j=0;j<n_upts_tri;j++)
      mtemp_1(i,j) += Identity(i,j);

  Filt = inv_array(mtemp_1);
  Filt_dubiner = mult_arrays(inv_vandermonde_tri,Filt);
  Filt_dubiner = mult_arrays(Filt_dubiner,vandermonde_tri);

  //cout << "Filt" << endl;
  //Filt.print();
  //cout << endl;
  //cout << "Filt_dubiner" << endl;
  //Filt_dubiner.print();
  //cout << endl;

  /*
  // ------------------------
  // Diagonal filter
  // ------------------------
  //matrix Filt_dubiner(n_upts_tri,n_upts_tri);
  int n_upts_lower = (order+1)*order/2;

  double frac;

  if (vcjh_scheme_tri==0)
  {
    double c_1d = c_tri*2*order;
    double cp = 1./pow(2.0,order)*factorial(2*order)/ (factorial(order)*factorial(order));
    double kappa = (2*order+1)/2*(factorial(order)*cp)*(factorial(order)*cp);
    frac = 1./ (1+c_1d*kappa);
  }
  else if (vcjh_scheme_tri==1) // DG
  {
    frac = 1.0;
  }
  else if (vcjh_scheme_tri==2) // SD-like
  {
    frac = (order+1.)/(2.*order+1);
  }
  else if (vcjh_scheme_tri==3) // HU-like
  {
    frac = (order)/(2.*order+1);
  }
  else if (vcjh_scheme_tri==4) // Cplus scheme
  {
    if (order==2)
      c_tri = 4.3e-2;
    else if (order==3)
      c_tri = 6.4e-4;
    else if (order==4)
      c_tri = 5.3e-6;
    else
      FatalError("C_plus scheme not implemented for this order");

    double c_1d = c_tri*2*order;
    double cp = 1./pow(2.0,order)*factorial(2*order)/ (factorial(order)*factorial(order));
    double kappa = (2*order+1)/2*(factorial(order)*cp)*(factorial(order)*cp);
    frac = 1./ (1+c_1d*kappa);
  }
  else
    FatalError("VCJH triangular scheme not recognized");

  cout << "Filtering fraction=" << frac << endl;

  for (int j=0;j<n_upts_tri;j++) {
    for (int k=0;k<n_upts_tri;k++) {
      if (j==k) {
        if (j < n_upts_lower)
          Filt_dubiner(j,k) = 1.;
        else
          Filt_dubiner(j,k) = frac;
      }
      else {
        Filt_dubiner(j,k) = 0.;
      }
    }
  }

  Filt = mult_arrays(vandermonde_tri,Filt_dubiner);
  Filt = mult_arrays(Filt,inv_vandermonde_tri);

  cout << "Filt_dubiner_diag" << endl;
  Filt_dubiner.print();

  cout << "Filt_diag" << endl;
  Filt.print();
  */

}


double eval_div_dg_tri(array<double> &in_loc , int in_edge, int in_edge_fpt, int in_order, array<double> &in_loc_fpts_1d)
{
  int n_upts_tri = (in_order+1)*(in_order+2)/2;

  double r,s,t;
  double integral, edge_length, gdotn_at_cubpt;
  double div_vcjh_basis;

  array<double> mtemp_0((in_order+1),(in_order+1));
  array<double> gdotn((in_order+1),1);
  array<double> coeff_gdotn((in_order+1),1);
  array<double> coeff_divg(n_upts_tri,1);

  cubature_1d cub1d(20);  // TODO: CHECK STRENGTH

  if (in_edge==0)
    edge_length=2.;
  else if (in_edge==1)
    edge_length=2.*sqrt(2.);
  else if (in_edge==2)
    edge_length=2.;

  // Compute the coefficients of vjch basis in Dubiner basis
  // i.e. sigma_i = integral of (h cdot n)*L_i over the edge


  // 1. Construct a polynomial for g*n over the edge
  //    Store the coefficient of g*n in terms of jacobi basis in coeff_gdotn
  for (int i=0;i<(in_order+1);i++) {

      if (i==in_edge_fpt)
        gdotn(i,0) = 1.;
      else
        gdotn(i,0) = 0.;

      // map to [0..edge_length] interval
      t = (1.+in_loc_fpts_1d(i))/2.*edge_length;

      for (int j=0;j<(in_order+1);j++)
        mtemp_0(i,j) = eval_jacobi(t,0,0,j);
    }

  mtemp_0 = inv_array(mtemp_0);
  coeff_gdotn = mult_arrays(mtemp_0,gdotn);

  // 2. Perform the edge integrals to obtain coefficients sigma_i
  for (int i=0;i<n_upts_tri;i++)
    {
      integral = 0.;

      for (int j=0;j<cub1d.get_n_pts();j++)
        {
          // Get the position along the edge
          if (in_edge==0)
            {
              t = (cub1d.get_r(j)+1.)/2.*edge_length;
              r = -1 + t;
              s = -1;
            }
          else if (in_edge==1)
            {
              t = (cub1d.get_r(j)+1.)/2.*edge_length;
              r = 1 - t/edge_length*2;
              s = -1 + t/edge_length*2;
            }
          else if (in_edge==2)
            {
              t = (cub1d.get_r(j)+1.)/2.*edge_length;
              r = -1;
              s = 1 - t;
            }

          gdotn_at_cubpt = 0.;
          for (int k=0;k<(in_order+1);k++)
            gdotn_at_cubpt += coeff_gdotn(k,0)*eval_jacobi(t,0,0,k);

          integral += cub1d.get_weight(j)*eval_dubiner_basis_2d(r,s,i,in_order)*gdotn_at_cubpt;
        }
      coeff_divg(i,0) = integral*(edge_length)/2;
    }

  div_vcjh_basis = 0.;
  for (int i=0;i<n_upts_tri;i++)
    div_vcjh_basis += coeff_divg(i,0)*eval_dubiner_basis_2d(in_loc(0),in_loc(1),i,in_order);

  return div_vcjh_basis;

}

// get intel mkl csr 4 array format
void array_to_mklcsr(array<double>& in_array, array<double>& out_data, array<int>& out_cols, array<int>& out_b, array<int>& out_e)
{
  int i,j;

  double tol=1e-24;
  int nnz=0;
  int pos=0;
  int new_row=0;

  array<double> temp_data;
  array<int> temp_cols, temp_b, temp_e;

  for(j=0;j<in_array.get_dim(0);j++)
    {
      for(i=0;i<in_array.get_dim(1);i++)
        {
          if((in_array(j,i)*in_array(j,i))>tol)
            {
              nnz++;
            }
        }
    }

  temp_data.setup(nnz);
  temp_cols.setup(nnz);
  temp_b.setup(in_array.get_dim(0));
  temp_e.setup(in_array.get_dim(0));

  pos=0;

  for(j=0;j<in_array.get_dim(0);j++)
    {
      for(i=0;i<in_array.get_dim(1);i++)
        {
          if((in_array(j,i)*in_array(j,i))>tol)
            {
              temp_data(pos)=in_array(j,i);
              temp_cols(pos)=i+1;

              if(new_row==0)
                {
                  temp_b(j)=pos+1;
                  new_row=1;
                }

              pos++;
            }
        }

      new_row=0;
    }

  for(i=0;i<temp_e.get_dim(0)-1;i++)
    {
      temp_e(i)=temp_b(i+1);
    }

  temp_e(temp_e.get_dim(0)-1)=pos+1;

  out_data=temp_data;
  out_cols=temp_cols;
  out_b=temp_b;
  out_e=temp_e;
}

void array_to_ellpack(array<double>& in_array, array<double>& out_data, array<int>& out_cols, int& nnz_per_row)
{

  double zero_tol = 1.0e-12;

  int n_rows = in_array.get_dim(0);
  int n_cols = in_array.get_dim(1);
  nnz_per_row = 0;
  int temp;

  for (int i=0;i<n_rows;i++)
    {
      temp = 0;
      for (int j=0;j<n_cols;j++)
        {
          //cout << "in_array=" << in_array(i,j) << endl;
          if (abs(in_array(i,j)) >= zero_tol)
            temp++;
        }
      //cout << "temp= " << temp << endl;
      if (temp > nnz_per_row)
        nnz_per_row=temp;
    }
  //cout << "nnz_per_row=" << nnz_per_row << endl;

  out_data.setup(nnz_per_row*n_rows);
  out_cols.setup(nnz_per_row*n_rows);

  for (int i=0;i<nnz_per_row*n_rows;i++) {
      out_data(i) = 0.;
      out_cols(i) = 0.;
    }

  //cout << "nnz_per_row*n_rows=" << nnz_per_row*n_rows << endl;
  int index;
  for (int i=0;i<n_rows;i++)
    {
      int count=0;
      for (int j=0;j<n_cols;j++)
        {
          if ( abs(in_array(i,j)) >= zero_tol)
            {
              index=i+count*n_rows;
              out_data(index) = in_array(i,j);
              out_cols(index) = j;
              count++;
            }
        }
    }


}


array<double> rs_to_ab(double in_r, double in_s)
{
  array<double> ab(2);

  if(in_s==1.0) // to avoid singularity
    {
      ab(0)=-1.0;
    }
  else
    {
      ab(0)=(2.0*((1.0+in_r)/(1.0-in_s)))-1.0;
    }

  ab(1)=in_s;

  return ab;
}

#ifdef _GPU
/*
void array_to_cusparse_csr(array<double>& in_array, cusparseHybMat_t &hyb_array, cusparseHandle_t& handle)
{
  int n_rows = in_array.get_dim(0);
  int n_cols = in_array.get_dim(1);

  cout << "Converting to hybrid format" << endl;

  array<int> nnz_per_row(n_rows);
  int nnzTotalDevHostPtr;

  //cusparseCreateHybMat(&hyb_array);
  cusparseMatDescr_t mat_description;
  cusparseStatus_t status;

  status = cusparseCreateMatDescr(&mat_description);
  if (status != CUSPARSE_STATUS_SUCCESS){
    cout << "error create Mat Desc" << endl;
    exit(1);
  }

  cusparseSetMatType(mat_description,CUSPARSE_MATRIX_TYPE_GENERAL);
  cusparseSetMatIndexBase(mat_description,CUSPARSE_INDEX_BASE_ZERO);

  cusparseDnnz(handle, CUSPARSE_DIRECTION_ROW, n_rows, n_cols,mat_description,in_array.get_ptr_gpu(),n_rows,nnz_per_row.get_ptr_cpu(),&nnzTotalDevHostPtr);

  const double* gpu_ptr = in_array.get_ptr_gpu();

  cusparseDdense2csr(handle,n_rows,n_cols,mat_description,gpu_ptr,n_rows,nnz_per_row.get_ptr_cpu(),hyb_array,NULL,CUSPARSE_HYB_PARTITION_AUTO);
}
*/
#endif

array<double> rst_to_abc(double in_r, double in_s, double in_t) // CHECK (PASSING)
{
  array<double> abc(3);

  if (in_s + in_t == 0.0)
    {
      abc(0) = -1.0;
    }
  else
    {
      abc(0) = -2.0*(1.0+in_r)/(in_s+in_t) - 1.0;

    }

  if (in_t == 1.0)
    {
      abc(1) = -1.0;
    }
  else
    {
      abc(1) = 2.0*(1.0+in_s)/(1.0-in_t) - 1.0;

    }
  abc(2) = in_t;

  return abc;
}

// helper method to evaluate the gamma function for positive integers
double eval_gamma(int in_n)
{
  int i;
  double gamma_val;

  if(in_n==1)
    gamma_val=1;
  else
    {
      gamma_val=in_n-1;

      for(i=0;i<in_n-2;i++)
        {
          gamma_val=gamma_val*(in_n-2-i);
        }
    }

  return gamma_val;
}

// helper method to evaluate a normalized jacobi polynomial
double eval_jacobi(double in_r, int in_alpha, int in_beta, int in_mode)
{
  double jacobi;

  if(in_mode==0)
    {
      double dtemp_0, dtemp_1, dtemp_2;

      dtemp_0=pow(2.0,(-in_alpha-in_beta-1));
      dtemp_1=eval_gamma(in_alpha+in_beta+2);
      dtemp_2=eval_gamma(in_alpha+1)*eval_gamma(in_beta+1);

      jacobi=sqrt(dtemp_0*(dtemp_1/dtemp_2));
    }
  else if(in_mode==1)
    {
      double dtemp_0, dtemp_1, dtemp_2, dtemp_3, dtemp_4, dtemp_5;

      dtemp_0=pow(2.0,(-in_alpha-in_beta-1));
      dtemp_1=eval_gamma(in_alpha+in_beta+2);
      dtemp_2=eval_gamma(in_alpha+1)*eval_gamma(in_beta+1);
      dtemp_3=in_alpha+in_beta+3;
      dtemp_4=(in_alpha+1)*(in_beta+1);
      dtemp_5=(in_r*(in_alpha+in_beta+2)+(in_alpha-in_beta));

      jacobi=0.5*sqrt(dtemp_0*(dtemp_1/dtemp_2))*sqrt(dtemp_3/dtemp_4)*dtemp_5;
    }
  else
    {
      double dtemp_0, dtemp_1, dtemp_2, dtemp_3, dtemp_4, dtemp_5, dtemp_6, dtemp_7, dtemp_8, dtemp_9, dtemp_10, dtemp_11, dtemp_12, dtemp_13, dtemp_14;

      dtemp_0=in_mode*(in_mode+in_alpha+in_beta)*(in_mode+in_alpha)*(in_mode+in_beta);
      dtemp_1=((2*in_mode)+in_alpha+in_beta-1)*((2*in_mode)+in_alpha+in_beta+1);
      dtemp_3=(2*in_mode)+in_alpha+in_beta;

      dtemp_4=(in_mode-1)*((in_mode-1)+in_alpha+in_beta)*((in_mode-1)+in_alpha)*((in_mode-1)+in_beta);
      dtemp_5=((2*(in_mode-1))+in_alpha+in_beta-1)*((2*(in_mode-1))+in_alpha+in_beta+1);
      dtemp_6=(2*(in_mode-1))+in_alpha+in_beta;

      dtemp_7=-((in_alpha*in_alpha)-(in_beta*in_beta));
      dtemp_8=((2*(in_mode-1))+in_alpha+in_beta)*((2*(in_mode-1))+in_alpha+in_beta+2);

      dtemp_9=(2.0/dtemp_3)*sqrt(dtemp_0/dtemp_1);
      dtemp_10=(2.0/dtemp_6)*sqrt(dtemp_4/dtemp_5);
      dtemp_11=dtemp_7/dtemp_8;

      dtemp_12=in_r*eval_jacobi(in_r,in_alpha,in_beta,in_mode-1);
      dtemp_13=dtemp_10*eval_jacobi(in_r,in_alpha,in_beta,in_mode-2);
      dtemp_14=dtemp_11*eval_jacobi(in_r,in_alpha,in_beta,in_mode-1);

      jacobi=(1.0/dtemp_9)*(dtemp_12-dtemp_13-dtemp_14);
    }

  return jacobi;
}

// helper method to evaluate the gradient of a normalized jacobi polynomial
double eval_grad_jacobi(double in_r, int in_alpha, int in_beta, int in_mode)
{
  double grad_jacobi;

  if(in_mode==0)
    {
      grad_jacobi=0.0;
    }
  else
    {
      grad_jacobi=sqrt(1.0*in_mode*(in_mode+in_alpha+in_beta+1))*eval_jacobi(in_r,in_alpha+1,in_beta+1,in_mode-1);
    }

  return grad_jacobi;
}

double eval_dubiner_basis_2d(double in_r, double in_s, int in_mode, int in_basis_order)
{
  double dubiner_basis_2d;

  int n_dof=((in_basis_order+1)*(in_basis_order+2))/2;

  if(in_mode<n_dof)
    {
      int i,j,k;
      int mode;
      double jacobi_0, jacobi_1;
      array<double> ab;

      ab=rs_to_ab(in_r,in_s);

      mode = 0;
      for (k=0;k<in_basis_order+1;k++)
        {
          for (j=0;j<k+1;j++)
            {
              i = k-j;
              if(mode==in_mode) // found the correct mode
                {
                  jacobi_0=eval_jacobi(ab(0),0,0,i);
                  jacobi_1=eval_jacobi(ab(1),(2*i)+1,0,j);
                  dubiner_basis_2d=sqrt(2.0)*jacobi_0*jacobi_1*pow(1.0-ab(1),i);
                }
              mode++;
            }
        }
    }
  else
    {
      cout << "ERROR: Invalid mode when evaluating Dubiner basis ...." << endl;
    }

  return dubiner_basis_2d;
}

double eval_dr_dubiner_basis_2d(double in_r, double in_s, int in_mode, int in_basis_order)
{
  double dr_dubiner_basis_2d;

  int n_dof=((in_basis_order+1)*(in_basis_order+2))/2;

  if(in_mode<n_dof)
    {
      int i,j,k;
      int mode;
      double jacobi_0, jacobi_1;
      array<double> ab;

      ab=rs_to_ab(in_r,in_s);

      mode = 0;
      for (k=0;k<in_basis_order+1;k++)
        {
          for (j=0;j<k+1;j++)
            {
              i = k-j;
              if(mode==in_mode) // found the correct mode
                {

                  jacobi_0=eval_grad_jacobi(ab(0),0,0,i);
                  jacobi_1=eval_jacobi(ab(1),(2*i)+1,0,j);

                  if(i==0) // to avoid singularity
                    {
                      //dr_dubiner_basis_2d=sqrt(2.0)*jacobi_0*jacobi_1;
                      dr_dubiner_basis_2d=0.;
                    }
                  else
                    {
                      dr_dubiner_basis_2d=2.0*sqrt(2.0)*jacobi_0*jacobi_1*pow(1.0-ab(1),i-1);
                    }
                }
              mode++;
            }
        }
    }
  else
    {
      cout << "ERROR: Invalid mode when evaluating basis ...." << endl;
    }

  return dr_dubiner_basis_2d;
}

// helper method to evaluate d/ds of scalar dubiner basis

double eval_ds_dubiner_basis_2d(double in_r, double in_s, int in_mode, int in_basis_order)
{
  double ds_dubiner_basis_2d;

  int n_dof=((in_basis_order+1)*(in_basis_order+2))/2;

  if(in_mode<n_dof)
    {
      int i,j,k;
      int mode;
      double jacobi_0, jacobi_1, jacobi_2, jacobi_3, jacobi_4;
      array<double> ab;

      ab=rs_to_ab(in_r,in_s);


      mode = 0;
      for (k=0;k<in_basis_order+1;k++)
        {
          for (j=0;j<k+1;j++)
            {
              i = k-j;
              if(mode==in_mode) // find the correct mode
                {
                  jacobi_0=eval_grad_jacobi(ab(0),0,0,i);
                  jacobi_1=eval_jacobi(ab(1),(2*i)+1,0,j);

                  jacobi_2=eval_jacobi(ab(0),0,0,i);
                  jacobi_3=eval_grad_jacobi(ab(1),(2*i)+1,0,j)*pow(1.0-ab(1),i);
                  jacobi_4=eval_jacobi(ab(1),(2*i)+1,0,j)*i*pow(1.0-ab(1),i-1);

                  if(i==0) // to avoid singularity
                    {
                      ds_dubiner_basis_2d=sqrt(2.0)*(jacobi_2*jacobi_3);
                    }
                  else
                    {
                      ds_dubiner_basis_2d=sqrt(2.0)*((jacobi_0*jacobi_1*pow(1.0-ab(1),i-1)*(1.0+ab(0)))+(jacobi_2*(jacobi_3-jacobi_4)));
                    }
                }
              mode++;
            }
        }
    }
  else
    {
      cout << "ERROR: Invalid mode when evaluating basis ...." << endl;
    }

  return ds_dubiner_basis_2d;
}


double eval_dubiner_basis_3d(double in_r, double in_s, double in_t, int in_mode, int in_basis_order)
{
  double sdubiner_basis_3d;

  int n_dof=((in_basis_order+1)*(in_basis_order+2)*(in_basis_order+3))/6;

  if(in_mode<n_dof)
    {
      int i,j,k,m,n;
      int mode;
      double jacobi_0, jacobi_1,jacobi_2;
      array<double> abc;

      abc=rst_to_abc(in_r,in_s,in_t);

      mode = 0;

      for(m=0;m<in_basis_order+1;m++)
        {
          for(n=0;n<m+1;n++)
            {
              for(k=0;k<n+1;k++)
                {
                  j= n-k;
                  i = m-j-k;
                  if(mode==in_mode) // found the correct mode
                    {
                      jacobi_0=eval_jacobi(abc(0),0,0,i);
                      jacobi_1=eval_jacobi(abc(1),(2*i)+1,0,j);
                      jacobi_2=eval_jacobi(abc(2),(2*i)+(2*j)+2,0,k);
                      sdubiner_basis_3d=2.0*sqrt(2.0)*jacobi_0*jacobi_1*jacobi_2*pow(1.0-abc(1),i)*pow(1-abc(2),i+j);
                    }
                  mode++;
                }
            }
        }

    }
  else
    {
      cout << "ERROR: Invalid mode when evaluating basis ...." << endl;
    }

  return sdubiner_basis_3d;
}

// helper method to evaluate gradient of scalar dubiner basis

double eval_grad_dubiner_basis_3d(double in_r, double in_s, double in_t, int in_mode, int in_basis_order, int component)
{
  double dr_sdubiner,ds_sdubiner,dt_sdubiner;
  double temp,fa,gb,hc,dfa,dgb,dhc;

  int n_dof=((in_basis_order+1)*(in_basis_order+2)*(in_basis_order+3))/6;

  if(in_mode<n_dof)
    {
      int i,j,k,m,n;
      int mode;
      array<double> abc;

      abc=rst_to_abc(in_r,in_s,in_t);

      mode = 0;

      for(m=0;m<in_basis_order+1;m++)
        {
          for(n=0;n<m+1;n++)
            {
              for(k=0;k<n+1;k++)
                {
                  j= n-k;
                  i = m-j-k;
                  if(mode==in_mode) // found the correct mode
                    {


                      fa = eval_jacobi(abc(0),0,0,i);
                      gb = eval_jacobi(abc(1),2*i+1,0,j);
                      hc = eval_jacobi(abc(2),2*(i+j)+2,0,k);

                      dfa = eval_grad_jacobi(abc(0),0,0,i);
                      dgb = eval_grad_jacobi(abc(1),2*i+1,0,j);
                      dhc = eval_grad_jacobi(abc(2),2*(i+j)+2,0,k);

                      dr_sdubiner = dfa*gb*hc;

                      if (i>0)
                        {
                          dr_sdubiner = dr_sdubiner*pow( 0.5*(1.-abc(1)), i-1);
                        }
                      if (i+j>0)
                        {
                          dr_sdubiner = dr_sdubiner*pow( 0.5*(1.-abc(2)), i+j-1);
                        }

                      if (component == 0)
                        {
                          return (dr_sdubiner*pow(2,2*i+j+1.5));
                        }

                      // ------------------

                      ds_sdubiner = (0.5*(1.+abc(0)))*dr_sdubiner;

                      temp = dgb*pow(0.5*(1.-abc(1)),i);

                      if (i>0)
                        {
                          temp = temp+(-0.5*i)*gb*pow((0.5*(1.-abc(1))),i-1);
                        }
                      if (i+j>0)
                        {
                          temp = temp*pow(0.5*(1-abc(2)),i+j-1);
                        }
                      temp = fa*temp*hc;

                      ds_sdubiner = ds_sdubiner + temp;

                      if (component == 1)
                        {
                          return (ds_sdubiner*pow(2,2*i+j+1.5));

                        }

                      dt_sdubiner = 0.5*(1.+abc(0))*dr_sdubiner + 0.5*(1.+abc(1))*temp;
                      temp = dhc*pow(0.5*(1.-abc(2)),i+j);

                      if (i+j > 0)
                        {
                          temp = temp - 0.5*(i+j)*(hc*pow(0.5*(1-abc(2)),i+j-1));
                        }

                      temp = fa*(gb*temp);

                      temp = temp*pow(0.5*(1.-abc(1)),i);

                      dt_sdubiner = dt_sdubiner + temp;

                      if (component==2)
                        {
                          return (dt_sdubiner*pow(2,2*i+j+1.5));
                        }

                    }
                  mode++;
                }
            }
        }

    }
  else
    {
      cout << "ERROR: Invalid mode when evaluating basis ...." << endl;
    }

}

bool is_perfect_square(int in_a)
{
  int number = round(sqrt(1.0*in_a));
  return (in_a == number*number);
}

bool is_perfect_cube(int in_a)
{
  int number = round(pow(1.0*in_a,1./3.));
  return (in_a == number*number*number);
}

double compute_eta(int vcjh_scheme, int order)
{
  double eta;
  // Check for P=0 compatibility
  if(order == 0 && vcjh_scheme != 1)
    FatalError("ERROR: P=0 only compatible with DG. Set VCJH scheme type to 1!")

        if(vcjh_scheme==1) // dg
    {
      eta=0.0;
    }
      else if(vcjh_scheme==2) // sd
      {
        eta=(1.0*(order))/(1.0*(order+1));
      }
    else if(vcjh_scheme==3) // hu
      {
        eta=(1.0*(order+1))/(1.0*order);
      }
    else if (vcjh_scheme==4)
      {
        double c_1d;
        if (order==2)
          c_1d = 0.206;
        else if (order==3)
          c_1d = 3.80e-3;
        else if (order==4)
          c_1d = 4.67e-5;
        else if (order==5)
          c_1d = 4.28e-7;
        else
          FatalError("C_plus scheme not implemented for this order");

        double ap = 1./pow(2.0,order)*factorial(2*order)/ (factorial(order)*factorial(order));
        eta = c_1d*(2*order+1)/2*(factorial(order)*ap)*(factorial(order)*ap);

      }
    else
      {
        cout << "ERROR: Invalid VCJH scheme ... " << endl;
      }

  return eta;
}

int compare_ints(const void * a, const void *b)
{
  return ( *(int*)a-*(int*)b );
}


// Method that searches a value in a sorted array without repeated entries and returns position in array
int index_locate_int(int value, int* array, int size)
{
  int ju,jm,jl;
  int ascnd;

  jl = 0;
  ju = size-1;

  if (array[ju] <= array[0] && ju!=0)
    {
      cout << "ERROR, array not sorted, exiting" << endl;
      cout << "size= " << size << endl;
      cout << "array[0] = " << array[0] << endl;
      cout << "array[size-1] = " << array[ju] << endl;
      exit(1);
    }

  while(ju-jl > 1)
    {
      jm = (ju+jl) >> 1;
      if (value>=array[jm])
        {
          jl=jm;
        }
      else
        {
          ju=jm;
        }
    }

  if (value == array[0])
    {
      return 0;
    }
  else if (value == array[size-1])
    {
      return size-1;
    }
  else if (value == array[jl])
    {
      return jl;
    }
  else
    {
      return -1;
    }
}

void eval_isentropic_vortex(array<double>& pos, double time, double& rho, double& vx, double& vy, double& vz, double& p, int n_dims)
{
  array<double> relative_pos(n_dims);

  double gamma=1.4;
  /*
                double ev_x_pos_ic;
                double ev_y_pos_ic;
                double ev_mach_ic;
                double ev_eps_ic;
                double ev_theta_ic;
                double ev_rho_inf_ic;
                double ev_magv_inf_ic;
                double ev_rad_ic;
                double ev_p_inf_ic;

                double f;
        */

  /*
                ev_x_pos_ic=0.0;
                ev_y_pos_ic=0.0;
                ev_mach_ic=0.4;
                ev_eps_ic=5.0;
                ev_theta_ic=pi/2.0;
                ev_rho_inf_ic=1.0;
                ev_magv_inf_ic=1.0;
                ev_rad_ic=1;
                ev_p_inf_ic=1.0/(gamma*ev_mach_ic*ev_mach_ic);
                ev_p_inf_ic=1.0/(gamma*ev_mach_ic*ev_mach_ic);

        relative_pos(0) = pos(0) - ev_magv_inf_ic*cos(ev_theta_ic)*time;
        relative_pos(1) = pos(1) - ev_magv_inf_ic*sin(ev_theta_ic)*time;

                f=(1.0-((relative_pos(0)-ev_x_pos_ic)*(relative_pos(0)-ev_x_pos_ic))-((relative_pos(1)-ev_y_pos_ic)*(relative_pos(1)-ev_y_pos_ic)))/(ev_rad_ic*ev_rad_ic);

                rho=ev_rho_inf_ic*pow((1.0-(((ev_eps_ic*ev_eps_ic*(gamma-1.0)*ev_mach_ic*ev_mach_ic)/(8.0*pi*pi))*exp(f))),1.0/(gamma-1.0));
                vx=ev_magv_inf_ic*(cos(ev_theta_ic)-(((ev_eps_ic*(relative_pos(1)-ev_y_pos_ic))/(2.0*pi*ev_rad_ic))*exp(f/2.0)));
                vy=ev_magv_inf_ic*(sin(ev_theta_ic)+(((ev_eps_ic*(relative_pos(0)-ev_x_pos_ic))/(2.0*pi*ev_rad_ic))*exp(f/2.0)));
                vz=0.0;
                p=ev_p_inf_ic*pow((1.0-(((ev_eps_ic*ev_eps_ic*(gamma-1.0)*ev_mach_ic*ev_mach_ic)/(8.0*pi*pi))*exp(f))),gamma/(gamma-1.0));
        */

  double ev_eps_ic= 5.0;


  double x = pos(0) - time;
  double y = pos(1) - time;

  double f=1.0-(x*x+y*y);

  rho=pow(1.0-ev_eps_ic*ev_eps_ic*(gamma-1.0)/(8.0*gamma*pi*pi)*exp(f),1.0/(gamma-1.0));
  vx=1.-ev_eps_ic*y/(2.0*pi)*exp(f/2.0);
  vy=1.+ev_eps_ic*x/(2.0*pi)*exp(f/2.0);
  p = pow(rho,gamma);

}


void eval_sine_wave_single(array<double>& pos, array<double>& wave_speed, double diff_coeff, double time, double& rho, array<double>& grad_rho, int n_dims)
{

  array<double> relative_pos(n_dims);
  relative_pos(0) = pos(0) - wave_speed(0)*time;
  relative_pos(1) = pos(1) - wave_speed(1)*time;
  if (n_dims==3)
    {
      relative_pos(2) = pos(2) - wave_speed(2)*time;
    }

  double angle;
  if (n_dims==2)
    angle = relative_pos(0)+relative_pos(1);
  else if (n_dims==3)
    angle = relative_pos(0)+relative_pos(1)+relative_pos(2);

  rho = exp(-((double) n_dims)*diff_coeff*pi*pi*time)*sin(pi*angle);

  grad_rho(0) = pi*exp(-((double) n_dims)*diff_coeff*pi*pi*time)*cos(pi*angle);
  grad_rho(1) = pi*exp(-((double) n_dims)*diff_coeff*pi*pi*time)*cos(pi*angle);

  if(n_dims==3)
    grad_rho(2) = pi*exp(-((double) n_dims)*diff_coeff*pi*pi*time)*cos(pi*angle);
}


void eval_sine_wave_group(array<double>& pos, array<double>& wave_speed, double diff_coeff, double time, double& rho, array<double>& grad_rho, int n_dims)
{

  array<double> relative_pos(n_dims);
  relative_pos(0) = pos(0) - wave_speed(0)*time;
  relative_pos(1) = pos(1) - wave_speed(1)*time;
  if (n_dims==3)
    relative_pos(2) = pos(2) - wave_speed(2)*time;

  if (n_dims==2)
    rho = exp(-((double) n_dims)*diff_coeff*pi*pi*time)*sin(pi*relative_pos(0))*sin(pi*relative_pos(1));
  if (n_dims==3)
    rho = exp(-((double) n_dims)*diff_coeff*pi*pi*time)*sin(pi*relative_pos(0))*sin(pi*relative_pos(1))*sin(pi*relative_pos(2));

  if(n_dims==2)
    {
      grad_rho(0) = pi*exp(-((double) n_dims)*diff_coeff*pi*pi*time)*cos(pi*relative_pos(0))*sin(pi*relative_pos(1));
      grad_rho(1) = pi*exp(-((double) n_dims)*diff_coeff*pi*pi*time)*sin(pi*relative_pos(0))*cos(pi*relative_pos(1));
    }
  if(n_dims==3)
    {
      grad_rho(0) = pi*exp(-((double) n_dims)*diff_coeff*pi*pi*time)*cos(pi*relative_pos(0))*sin(pi*relative_pos(1))*sin(pi*relative_pos(2));
      grad_rho(1) = pi*exp(-((double) n_dims)*diff_coeff*pi*pi*time)*sin(pi*relative_pos(0))*cos(pi*relative_pos(1))*sin(pi*relative_pos(2));
      grad_rho(2) = pi*exp(-((double) n_dims)*diff_coeff*pi*pi*time)*sin(pi*relative_pos(0))*sin(pi*relative_pos(1))*cos(pi*relative_pos(2));
    }
}


void eval_sphere_wave(array<double>& pos, array<double>& wave_speed, double time, double& rho, int n_dims)
{

  array<double> relative_pos(n_dims);
  relative_pos(0) = pos(0) - wave_speed(0)*time;
  relative_pos(1) = pos(1) - wave_speed(1)*time;
  relative_pos(2) = pos(2) - wave_speed(2)*time;

  rho = exp(-0.5*(  relative_pos(0)*relative_pos(0) +
                    relative_pos(1)*relative_pos(1) +
                    relative_pos(2)*relative_pos(2) ));
}

int factorial(int in_n)
{

  int result;

  if (in_n ==0)
    {
      return 1;
    }
  else
    {
      result = 1;
      for(int i=1;i<=in_n;i++)
        {
          result *= i;
        }
      return result;
    }
}

void eval_couette_flow(array<double>& pos, double in_gamma, double in_R_ref, double in_u_wall, double in_T_wall, double in_p_bound, double in_prandtl, double time, double& ene, array<double>& grad_ene, int n_dims)
{
  double x,y,z;

  double cp;
  double h_channel, T_fact;
  double rho, mom_x, mom_y, mom_z, vx, vy, vz, Ts, ps;
  double gam, R_ref, u_wall, T_wall, p_bound, prandtl, ka, kb;
  double rho_dx, rho_dy, rho_dz;
  double mom_x_dx, mom_x_dy, mom_x_dz;
  double mom_y_dx, mom_y_dy, mom_y_dz;
  double mom_z_dx, mom_z_dy, mom_z_dz;
  double ene_dx, ene_dy, ene_dz;

  gam = in_gamma;
  R_ref = in_R_ref;
  u_wall = in_u_wall;
  T_wall = in_T_wall;
  p_bound = in_p_bound;
  prandtl = in_prandtl;

  T_fact = 1.0;
  h_channel = 1.0;

  x = pos(0);
  y = pos(1);
  if(n_dims==3)
    z = pos(2);

  cp = (gam*R_ref)/(gam-1.0);

  vx = u_wall*(y/h_channel);
  vy = 0.0;
  if(n_dims==3)
    vz = 0.0;

  ka = (T_fact*T_wall - T_wall);
  kb = 0.5*(prandtl/cp)*(u_wall*u_wall);

  ps = p_bound;
  Ts = T_wall + (y/h_channel)*ka + kb*(y/h_channel)*(1.0 - (y/h_channel));

  rho = ps/(R_ref*Ts);

  mom_x 	= rho*vx;
  mom_y 	= rho*vy;
  if(n_dims==3)
    mom_z = rho*vz;

  if(n_dims==2)
    ene 	= (ps/(gam-1.0))+0.5*rho*((vx*vx)+(vy*vy));

  if(n_dims==3)
    ene 	= (ps/(gam-1.0))+0.5*rho*((vx*vx)+(vy*vy)+(vz*vz));

  rho_dx = 0.0;
  rho_dy = -(ps/R_ref)*((ka/h_channel) - ((kb*y)/(h_channel*h_channel)) + (kb/h_channel)*(1.0 - (y/h_channel)))/
      pow( T_wall + ka*(y/h_channel) + kb*(y/h_channel)*(1.0 - (y/h_channel)) ,2.0);
  if(n_dims==3)
    rho_dz = 0.0;

  mom_x_dx = 0.0;
  mom_x_dy = rho_dy*vx + rho*(u_wall/h_channel);
  if(n_dims==3)
    mom_x_dz = 0.0;

  mom_y_dx = 0.0;
  mom_y_dy = 0.0;
  if(n_dims==3)
    mom_y_dz = 0.0;

  ene_dx = 0.0;
  ene_dy = 0.5*rho_dy*(vx*vx) + mom_x*(u_wall/h_channel);
  if(n_dims==3)
    ene_dz = 0.0;

  grad_ene(0) = ene_dx;
  grad_ene(1) = ene_dy;
  if(n_dims==3)
    grad_ene(2) = ene_dz;
}

// Set initial momentum as up to 4th order polynomial in each direction
// TODO: allow mixed terms e.g. xy, yz^2
void eval_poly_ic(array<double>& pos, double rho, array<double>& ics, int n_dims)
{
  // Take N user-specified coefficients {a,b,c,...,n} to construct a polynomial of the form
  // u = a + bx + cx^2 + ... + nx^N (1D)
  // In 2D and 3D, add extra coeffs for mixed terms xy, xyz, x^2y etc.
  array <double> c(13);

  for(int i=0;i<13;++i)
    c(i) = run_input.x_coeffs(i);
  ics(1) = c(0)+c(1)*pos(0)+c(2)*pow(pos(0),2)+c(3)*pow(pos(0),3)+c(4)*pow(pos(0),4)+c(5)*pos(1)+c(6)*pow(pos(1),2)+c(7)*pow(pos(1),3)+c(8)*pow(pos(1),4);

  if(n_dims==3)
    ics(1) += c(9)*pos(2)+c(10)*pow(pos(2),2)+c(11)*pow(pos(2),3)+c(12)*pow(pos(2),4);

  for(int i=0;i<13;++i)
    c(i) = run_input.y_coeffs(i);
  ics(2) = c(0)+c(1)*pos(0)+c(2)*pow(pos(0),2)+c(3)*pow(pos(0),3)+c(4)*pow(pos(0),4)+c(5)*pos(1)+c(6)*pow(pos(1),2)+c(7)*pow(pos(1),3)+c(8)*pow(pos(1),4);

  if(n_dims==3)
    {
      ics(2) += c(9)*pos(2)+c(10)*pow(pos(2),2)+c(11)*pow(pos(2),3)+c(12)*pow(pos(2),4);

      for(int i=0;i<13;++i)
        c(i) = run_input.z_coeffs(i);
      ics(3) = c(0)+c(1)*pos(0)+c(2)*pow(pos(0),2)+c(3)*pow(pos(0),3)+c(4)*pow(pos(0),4)+c(5)*pos(1)+c(6)*pow(pos(1),2)+c(7)*pow(pos(1),3)+c(8)*pow(pos(1),4)+c(9)*pos(2)+c(10)*pow(pos(2),2)+c(11)*pow(pos(2),3)+c(12)*pow(pos(2),4);
    }
}

/*! Functions used in evaluation of shape functions and its 1st and 2nd derivatives
BEGIN:*/
array<double> convol(array<double> & polynomial1, array<double> & polynomial2)
{
  // Accepts only row vectors that represent polynomials
  // Get lengths
  int sizep1 = polynomial1.get_dim(1);
  int sizep2 = polynomial2.get_dim(1);

  // Allocate memory for result of multiplication of polynomials
  array<double> polynomial3;
  polynomial3.setup(1,sizep1 + sizep2 - 1);
  polynomial3.initialize_to_zero();

  for (int i = 0; i < sizep1; i++)
    {
      for (int j = 0; j < sizep2; j++)
        {
          polynomial3(i + j) += polynomial2(j)*polynomial1(i);
        }
    }

  return polynomial3;
}

array<double> LagrangeP(int order, int node, array<double> & subs)
{
  //Function that finds the coefficients of the Lagrange polynomial
  /*
    % order: order of the polynomial
    % node: index of xi corresponding to point where polynomial equals 1
    % subs: polynomial that is substituted for variable in lagrange polynomial
    */
  double range[] = {-1.0,1.0}; // range over which nodes are located

  // xi: array with location of points where function is zero

  array<double> xi = createEquispacedArray(range[0], range[1], order+1);

  int constInSubs = subs.get_dim(1); // location of the constant term in polynomial subs
  // this is just the last term of the polynomial
  // Constructing the polynomial

  array<double> num;
  num(0) = 1; // initalize this array to 1
  // Do the same for the denominator

  array<double> den;
  den(0) = 1; // initalize this array to 1

  // declare temporary variables
  array<double> term;
  array<double> tempConstant;

  for (int i = 0; i < order+1 ; i++)
    {
      if (i != node-1)
        {

          term = subs;
          term(constInSubs-1) -= xi(i); // adds constant from subs to that in lagrange polynomial calculation
          num = convol(num,term); // update the numerator; multiply polynomials

          tempConstant(0) = xi(node-1) - xi(i);
          den = convol(den,tempConstant); // update the denominator; this is a simple multiplication
        }
    }
  // Get reciprocal of denominator
  den(0) = 1/(den(0));

  return convol(num,den); // return the numerator times the reciprocal of the denominator

}


array<double> shapePoly4Tri(int in_index, int nNodesSide)
{
  /*
    % returns the polynomial function T_I(r) in the polynomial format
    % Array values are coefficients of monomials of increasing order
    % in_index : index of node in triangle
    % nNodesSide: number of nodes in side
    For specifics, refer to Hughes, pp 166
    */

  array<double> T_I;// special lagrange polynomial corresponding to a node in the triangle
  // this is the result

  if(in_index == 1)
    {
      T_I(0) = 1; // return constant 1
      return T_I;
    }
  else
    {
      int order = in_index - 1; // as described in Hughes pp 167

      double range[] = {-1.0,1.0}; // range over which nodes are located

      // xi: array with location of points where function is zero
      array<double> xi = createEquispacedArray(range[0], range[1], nNodesSide);

      double r_I = xi(in_index-1); // get location of node in_index in the range

      // Create polynomial to substitute to create polynomial related to triangles
      array<double> subs(1,2);
      // Specify coefficient of r
      subs(0) = 2./(r_I + 1.);
      subs(1) = (1. - r_I)/(1. + r_I);

      T_I = LagrangeP(order,in_index,subs); //note that order = in_index - 1

      return T_I;

    }
}


array<double> createEquispacedArray(double a, double b, int nPoints)
{
  array<double> xi(1,nPoints);
  for ( int i = 0; i < nPoints ; i++)
    {
      xi(i) = (i)/(double(nPoints)-1)*(b - a) + a;
    }
  return xi;
}


array<double> addPoly(array<double> & p1, array<double> & p2)
{
  // Returns a 3D array; each layer represents a multiplication of polynomials
  array<double> p3; // return polynomial

  // If any of the two is zero, return the other
  if (iszero(p1))   return p2;
  if (iszero(p2))  return p1;

  // Get dimensions from each polynomial
  int lengthp1 = p1.get_dim(1);
  int heightp1 = p1.get_dim(0);
  int depthp1 = p1.get_dim(2);
  //cout<<"length p1: "<<lengthp1<<"   height p1: "<<heightp1;
  //cout<<"   depth p1: "<<depthp1<<endl;
  int lengthp2 = p2.get_dim(1);
  int heightp2 = p2.get_dim(0);
  int depthp2 = p2.get_dim(2);
  //cout<<"length p2: "<<lengthp2<<"   height p2: "<<heightp2;
  //cout<<"   depth p2: "<<depthp2<<endl;

  int lengthp3 = max(lengthp1,lengthp2);
  int heightp3 = max(heightp1,heightp2);
  int depthp3 = depthp1 + depthp2;

  p3.setup(heightp3,lengthp3,depthp3);
  p3.initialize_to_zero();

  // Copy values from p1

  for(int k = 0; k < depthp1; k++)
    {
      for (int i = 0; i < heightp1; i++)
        {
          for (int j = 0; j < lengthp1; j++)
            {
              p3(i, lengthp3 - j - 1, k) = p1(i, lengthp1 - j - 1, k);
            }
        }
    }

  // Copy values from p2
  for(int k = 0; k < depthp2; k++)
    {
      for (int i = 0; i < heightp2; i++)
        {
          for (int j = 0; j < lengthp2; j++)
            {
              p3(i, lengthp3 - j - 1, depthp1 + k) = p2(i,lengthp2 - j - 1, k);
            }
        }
    }
  //cout<<endl<<"Depth of p3: "<<p3.get_dim(2)<<endl;
  //p2.print();
  return p3;

}


template <typename T>
array<T> multPoly(array<T> & p1, array<T> & p2)
{
  array<T> p3; // return polynomial
  if (iszero(p1) || iszero(p2))
    {
      p3(0) = 0;
      return p3;
    }

  else
    {
      int lengthp1 = p1.get_dim(1);
      int heightp1 = p1.get_dim(0);
      //cout<<"length p1: "<<lengthp1<<"   height p1: "<<heightp1<<endl;
      int lengthp2 = p2.get_dim(1);
      int heightp2 = p2.get_dim(0);
      //cout<<"length p2: "<<lengthp2<<"   height p2: "<<heightp2<<endl;

      // Calculate dimensions of p3: needs to accomodate sizes of p1 and p2
      int lengthp3 = max(lengthp1,lengthp2); // return largest of the two values
      int heightp3 = heightp1 + heightp2; // add heights to accomodate

      p3.setup(heightp3,lengthp3);
      p3.initialize_to_zero();

      for (int i = 0; i < heightp1; i++)
        {
          for (int j = 0; j < lengthp1; j++)
            {
              p3(i, lengthp3 - j - 1) = p1(i, lengthp1 - j - 1);
            }
        }


      for (int i = 0; i < heightp2; i++)
        {
          for (int j = 0; j < lengthp2; j++)
            {
              p3(heightp1 + i ,lengthp3 - j - 1) = p2(i, lengthp2 - j - 1);
            }
        }

    }

  return p3;
}

template <typename T>
bool iszero(array<T> & poly)
{
  // check if all contents of poly are zero
  int numDims = 4;
  int totalElements = 1;
  for (int i = 0; i < numDims; i++)
    {
      totalElements *= poly.get_dim(i);
    }
  //    cout<<"total elements: "<<totalElements<<endl;

  int check = true;

  for(int i = 0; i < totalElements; i++)
    {
      check = (*poly.get_ptr_cpu(i)*(*poly.get_ptr_cpu(i)) < 1e-12);// is it zero?
      if (!check) // if it is not zero, return false
        {
          //            cout<<check<<endl;
          return check;
        }
    }
  return check;


}

array<double> nodeFunctionTri(int in_index, int in_n_spts, array<int> & index_location_array)
{
  array<double> N_a; // Global node-specific shape function to be returned

  // Calculate number of nodes on each side
  int nNodesSide;
  nNodesSide =  calcNumSides(in_n_spts) ;

  // Get specific r,s,t index based on global index
  int II = int(index_location_array(0,in_index));
  int JJ = int(index_location_array(1,in_index));
  int KK = int(index_location_array(2,in_index));

  //cout<< " II = "<<II<<" ; JJ = "<<JJ<<" ; KK = "<<KK<<endl;

  // Create polynomial functions specific to r,s,t nodes
  array<double> T_Ir, T_Js, T_Kt, temp;

  T_Ir = shapePoly4Tri(II, nNodesSide);
  T_Js = shapePoly4Tri(JJ, nNodesSide);
  T_Kt = shapePoly4Tri(KK, nNodesSide);

  // Multiply polynomials (order of multiplication does matter in this case, as the differentiation
  // with respect to t --third row-- is different to that with respec to r or s)
  temp = multPoly(T_Ir,T_Js);
  N_a = multPoly(temp,T_Kt);

  return N_a;


}


array<int> linkTriangleNodes(int in_n_spts)
{
  // first row in index_location_array contains indeces of r arranged in ascending global node number;
  // second row contains indeces of s arranged in ascending global node number;
  // third row contains indeces of t arranged in ascending global node number;
  // refer to Hughes pp 169 to see link between r/s indeces ordering and global indeces ordering

  // Calculate number of nodes on each side
  int nNodesSide;
  nNodesSide =  calcNumSides(in_n_spts) ;
  array<int> index_location_array; // Global node-specific shape function to be returned

  // Initialize arrays that will contain indices corresponding to node numbers
  // Used temporarily to make code a bit clearer
  array<int> rind(1,in_n_spts); // stores r indeces; location in array is global node number
  array<int> sind(1,in_n_spts); // stores s indeces; location in array is global node number
  array<int> tind(1,in_n_spts); // stores t indeces; location in array is global node number
  array<int> temp; // temporary variable used while multiplying arrays

  // Initialize counters
  int nNodesLeft = in_n_spts; // stores number of nodes left to assign
  int lastInd = 0; // stores last index updated
  int cycle = 0; // stores number of cycles done
  int nSide; // counts number of nodes in side of next cycle; recalculated at every cycle
  int nNodesLayer; // counts number of nodes in outer layer just processed

  // Initialize constant
  int order = nNodesSide + 2; //used in the numbering

  while(nNodesLeft != 0)
    {
      // Update values of nSide and nNodesLayer as cycling progresses
      nSide = calcNumSides(nNodesLeft);

      if (nNodesLeft >= 3)
        {
          rind(lastInd) = cycle + 1;
          sind(lastInd) = cycle + 1;
          tind(lastInd) = cycle + nSide;

          rind(lastInd + 1) = cycle + nSide;
          sind(lastInd + 1) = cycle + 1;
          tind(lastInd + 1) = cycle + 1;

          rind(lastInd + 2) = cycle + 1;
          sind(lastInd + 2) = cycle + nSide;
          tind(lastInd + 2) = cycle + 1;

          if(nNodesLeft == 3) break; //skip while loop and process arrays
        }
      else // this means there is 1 node left
        {
          rind(lastInd) = cycle + 1;
          sind(lastInd) = cycle + 1;
          tind(lastInd) = cycle + 1;

          break; //skip while loop and process arrays
        }

      // go along the outer borders of triangle in this cycle
      for (int i = 2; i <= nSide-1; i++)
        {
          // going along the bottom side
          rind(lastInd + i + 1) = cycle + i;
          sind(lastInd + i + 1) = cycle + 1;
          tind(lastInd + i + 1) = order - (cycle + i) - (cycle + 1); // t = order - r - s

          // going along the hypotenuse
          rind(lastInd + i + nSide - 1) = nSide - i + 1 + cycle;
          tind(lastInd + i + nSide - 1) = cycle + 1;
          sind(lastInd + i + nSide - 1) = order - (nSide - i + 1 + cycle) - (cycle + 1) ;

          // going along the left side
          rind(lastInd + i + 2*(nSide-1) - 1) = cycle + 1;
          sind(lastInd + i + 2*(nSide-1) - 1) = nSide - i + 1 + cycle;
          tind(lastInd + i + 2*(nSide-1) - 1) = order - (nSide - i + 1 + cycle) - (cycle + 1) ;

        }

      // recalculate values
      nNodesLayer = 3*(nSide - 1);
      lastInd += nNodesLayer;
      nNodesLeft -= nNodesLayer;
      cycle++;

    }
  // Process arrays: assemble them by stacking them: use multPoly function
  // Order matters: r indeces go first, s indeces second, t indeces third
  temp = multPoly(rind,sind);

  index_location_array = multPoly(temp,tind);

  return index_location_array;

}


array<double> diffPoly(array<double> & p, array<int> & term2Diff)
{
  /*
    Returns 3D array; differentiates polynomial p with respect to dimensions specified by term2Diff
    term2Diff: n x 1 array of rows to differentiate (negative integer i differentiates row abs(i) and multiplies that row by -1 ); rows enumerated starting at 1
    */

  int numTerms = term2Diff.get_dim(1); // find number of variables with respect to which to differentiate
  //cout<<"numTerms = "<<numTerms<<endl;
  int depthp = p.get_dim(2); // find number of layers of polynomial p (remember layers represent addition; rows multiplication; columns coefficients of polynomials)

  array<double> finalp(1); // this is the polynomial that will be returned
  finalp(0) = 0;  // initialize the polynomial

  // Declare variables used in the for loop
  int row, coeff;
  for(int l = 0; l < numTerms; l++)
    {
      // Create copy of p(:,:,1)
      array<double> diffp;
      diffp = p;

      // Specify row to manipulate
      row = term2Diff(l);

      // Switch used in triangles; when row is negative, row number abs(row) is differentiated and multiplied by -1

      if(row < 0)
        {
          coeff = -1;
          row = -(row+1); // make value positive to use it later as an index
        }
      else
        {
          coeff = 1;
          row = row-1;
        }

      // Start differentiation of rows

      for( int k = 0; k < depthp; k++)
        {
          int lengthrow = diffp.get_dim(1); // obtain number of elements in the row
          diffp(row,0,k) = 0; // coefficients shift due to change in power of term

          for( int j = 1; j < lengthrow; j++)
            {
              //Grab column in row to manipulate
              int power = lengthrow - j; //power corresponding to coefficient being manipulated
              diffp(row,j,k) = coeff*p(row,j-1,k)*power;
            }
        }

      finalp = addPoly(finalp,diffp);

    }
  return finalp;
}


double evalPoly(array<double> p, array<double> coords)
{
  //need to check that length of coords is equal to height of p
  if(p.get_dim(0) != coords.get_dim(1))
    {
      FatalError("@evalPoly: number of coordinates at which to evaluate polynomial is not equal to number of polynomial variables");
    }

  int lengthp, heightp, depthp;
  lengthp = p.get_dim(1);
  heightp = p.get_dim(0);
  depthp = p.get_dim(2);

  double total = 0;
  double val, rowval,power;

  for(int k = 0; k < depthp; k++)
    {
      val = 1;


      for(int i = 0; i < heightp; i++)
        {
          rowval = 0;

          for(int j = 0; j < lengthp; j++)
            {
              power = lengthp - j - 1;
              rowval +=  p(i,j,k)*pow(coords(i),power);
            }

          val *= rowval;
          //cout<<"k = "<<k<<" ;  rowval = "<<rowval<<" ;  val = "<<val<<" ;  total = "<<total<<endl;
        }

      total += val;
    }

  return total;
}


void eval_dn_nodal_s_basis(array<double> &dd_nodal_s_basis,
                           array<double> in_loc, int in_n_spts, int n_deriv)
{
  /*
    Function that returns the values of the nth derivatives of the shape function
    of nodes (rows in dd_nodal_s_basis) with respect to r and s (dr^n, ds^2, drds are in 1st, 2nd, 3rd
    columns respectively) given:
    in_loc: 2x1 array of coordinates where derivatives are evaluated
    in_n_spts: number of nodes used to create triangle function ( n*(n+1)/2 where n is nodes on each
    side of the unit right triangle)
    n_deriv order of derivatives to take

    NOTE: number of nodes must be equal to number of rows in dd_nodal_s_basis
    */



  if(dd_nodal_s_basis.get_dim(0) != in_n_spts)
    {
      FatalError("@eval_dd_nodal_s_basis_new: number of nodes must be equal to number of rows in dd_nodal_s_basis");
    }

  if(dd_nodal_s_basis.get_dim(1) != 0.5*n_deriv*(n_deriv + 1))
    {
      if((n_deriv == 1 && dd_nodal_s_basis.get_dim(1) == 2) || (n_deriv ==0 && dd_nodal_s_basis.get_dim(1) == 1))
        {

        }
      else
        {
          FatalError("@eval_dd_nodal_s_basis_new: not enough columns in dd_nodal_s_basis to store all derivatives");
        }
    }


  // Obtain linked list of node enumeration for triangle given the number of nodes in_n_spts
  array<int> nodeList;
  nodeList = linkTriangleNodes(in_n_spts);

  //cout<<"Linked list: "<<endl;
  //nodeList.print();

  // Start loop to find derivatives at each node
  // Shape function N_a of node a
  array<double> N_a;
  // Differentiation of N_a
  array<double> diff_N_a;
  // Array that contains variables with respect to which shape function is differentiated
  array<int> diff_coord(1,2);
  // array that contains values of r,s,t to be plugged in when evaluating differentiated polynomial
  array<double> coords(1,3);
  coords(0) = in_loc(0);
  coords(1) = in_loc(1);
  coords(2) = -1 - in_loc(0) - in_loc(1); // value of t given values of r, s : t = -1 -r -s
  diff_coord(1) = -3; //differentiate 3rd row always and multiply by -1 because
  // t = -1 - s - r so
  // d [f(r)*g(s)*h(t)]/dr = d[f(r)]/dr*g(s)*h(t) +
  //                          f(r)*g(s)*(-1*d[h(t)]/dt)
  // and
  // d [f(r)*g(s)*h(t)]/ds = f(r)*d[g(s)]/ds*h(t) +
  //                          f(r)*g(s)*(-1*d[h(t)]/dt)
  // where d is partial diff

  int num_deriv_iterations = n_deriv*(n_deriv+1)/2 + (n_deriv <= 1?1:0);

  for(int a = 0; a < in_n_spts; a++) //in_n_spts
    {
      // Find shape function specific to node a
      N_a = nodeFunctionTri(a, in_n_spts,nodeList);

      // Loop through all possible combinations of derivatives of order n_deriv
      for(int i = 0; i < num_deriv_iterations; i++)
        {

          // Store value of 0th derivative in diff_N_a
          diff_N_a = N_a;

          // Differentiate with respect to r, (n_deriv - i) times
          // Specify row of polynomial in order to differentiate with respect to r
          diff_coord(0) = 1;
          for(int dr_count = 0; dr_count < n_deriv - i ; dr_count ++)
            {

              // Differentiate shape function with respect to one variable (r is 1, s is 2)
              diff_N_a = diffPoly(diff_N_a,diff_coord);
            }

          // Differentiate with respect to s, (i) times
          // Specify row of polynomial in order to differentiate with respect to r
          diff_coord(0) = 2;
          for(int ds_count = 0; ds_count < i ; ds_count ++)
            {

              // Differentiate shape function with respect to one variable (r is 1, s is 2)
              diff_N_a = diffPoly(diff_N_a,diff_coord);
            }

          // Evaluate differentiated shape function and store in array d_nodal_s_basis

          dd_nodal_s_basis(a, (i==num_deriv_iterations-1 ? (i==0?0:1):(i==0? i:(i+1)))) = evalPoly(diff_N_a,coords);
        }


    }
}

//----------------------------------------------------------------------------
// Linear equation solution by Gauss-Jordan elimination.
// a(1:n,1:n) is the coefficients input matrix.
// b(1:n) is the input matrix containing the right-hand side vector.
// On output, a(1:n,1:n) is replaced by its matrix inverse,
// and b(1:n) is replaced by the corresponding solution vector.
//
// From Numerical Recipes (http://www.nr.com/)
//----------------------------------------------------------------------------
void gaussj(int n, array<double>& A, array<double>& b)
{
  array<int> indxc(n),indxr(n),ipiv(n);
  int icol,irow,i,j,k,l,ll;
  double big,dum,pivinv;

  icol=0;irow=0;
  for(i=0;i<n;i++){
      ipiv(i)=0;indxr(i)=0;indxc(i)=0;
    }
  //
  for(i=0;i<n;i++){
      big=0.0;
      for(j=0;j<n;j++){
          if(ipiv(j)!=1){
              for(k=0;k<n;k++){
                  if(ipiv(k)==0){
                      if(abs(A(k,j))>=big){
                          big=abs(A(k,j));
                          irow=k; icol=j;
                        }
                    }
                }
            }
        }
      ipiv(icol)=ipiv(icol)+1;
      if(irow!=icol){
          for(l=0;l<n;l++){
              dum=A(l,irow);
              A(l,irow)=A(l,icol);
              A(l,icol)=dum;
            }
          dum=b(irow);
          b(irow)=b(icol);
          b(icol)=dum;
        }
      indxr(i)=irow;
      indxc(i)=icol;
      if(A(icol,icol)==0.0){
          cout<<"Error: Singular matrix in gaussj"<<endl;
          exit(1);
        }
      pivinv=1.0/A(icol,icol);
      A(icol,icol)=1.0;
      for(l=0;l<n;l++){
          A(l,icol)=A(l,icol)*pivinv;
        }
      b(icol)=b(icol)*pivinv;
      for(ll=0;ll<n;ll++){
          if(ll!=icol){
              dum=A(icol,ll);
              A(icol,ll)=0.0;
              for(l=0;l<n;l++){
                  A(l,ll)=A(l,ll)-A(l,icol)*dum;
                }
              b(ll)=b(ll)-b(icol)*dum;
            }
        }
    }
  //
  for(l=n-1;l>=0;l--){
      if(indxr(l)!=indxc(l)){
          for(k=0;k<n;k++){
              dum=A(indxr(l),k);
              A(indxr(l),k)=A(indxc(l),k);
              A(indxc(l),k)=dum;
            }
        }
    }
}

double flt_res(int N, array<double>& wf, array<double>& B, double k_0, double k_c, int ctype)
{
  int i;
  double norm, xm;
  array<double> flt(N);
  double flt_res=0.0;

  norm = 0.0;
  for (i=0;i<N;i++)
    {
      flt(i) = wf(i)*exp(-6.0*pow(k_c*B(i),2));
      norm += flt(i);
    }
  for (i=0;i<N;i++)
    flt(i) /= norm;

  if(ctype==0) // Constrain 2nd moment
    {
      xm = 0.0;
      norm = 0.0;
      for (i=0;i<N;i++)
        xm += flt(i)*B(i);
      for (i=0;i<N;i++)
        norm += flt(i)*pow((B(i)-xm),2);
      flt_res = sqrt(12.0*norm) - 1.0/k_0;
    }
  else // Constrain cutoff frequency
    {
      flt_res = -exp((pow((-1.0*pi),2))/24.0);
      for (i=0;i<N;i++)
        flt_res += flt(i)*cos(B(i)*k_0*pi);
    }
  //cout<<"flt_res: "<<flt_res<<endl;
  return flt_res;
}

// Set an array to zero
void zero_array(array <double>& in_array)
{
  int dim_1_0 = in_array.get_dim(0);
  int dim_1_1 = in_array.get_dim(1);
  int dim_1_2 = in_array.get_dim(2);
  int dim_1_3 = in_array.get_dim(3);

  for (int i=0;i<dim_1_0;++i) {
      for (int j=0;j<dim_1_1;++j) {
          for (int k=0;k<dim_1_2;++k) {
              for (int l=0;l<dim_1_3;++l) {
                  in_array(i,j,k,l) = 0.0;
                }
            }
        }
    }
}

// Add arrays M1 and M2
array <double> add_arrays(array <double>& M1, array <double>& M2)
{
  // Get dimensions of arrays
  int dim_1_0 = M1.get_dim(0);
  int dim_1_1 = M1.get_dim(1);
  int dim_1_2 = M1.get_dim(2);
  int dim_1_3 = M1.get_dim(3);

  int dim_2_0 = M2.get_dim(0);
  int dim_2_1 = M2.get_dim(1);
  int dim_2_2 = M2.get_dim(2);
  int dim_2_3 = M2.get_dim(3);

  if(dim_1_0==dim_2_0 and dim_1_1==dim_2_1 and dim_1_2==dim_2_2 and dim_1_3==dim_2_3) {
      array <double> sum(dim_1_0,dim_1_1,dim_1_2,dim_1_3);
      for (int i=0;i<dim_1_0;++i) {
          for (int j=0;j<dim_1_1;++j) {
              for (int k=0;k<dim_1_2;++k) {
                  for (int l=0;l<dim_1_3;++l) {
                      sum(i,j,k,l) = M1(i,j,k,l) + M2(i,j,k,l);
                    }
                }
            }
        }
    }
  else {
      cout << "ERROR: array dimensions are not compatible in sum function" << endl;
      exit(1);
    }
}

// Multiply M1(L*M) by M2(M*N)
array <double> mult_arrays(array <double>& M1, array <double>& M2)
{
  // Get dimensions of arrays
  int dim_1_0 = M1.get_dim(0);
  int dim_1_1 = M1.get_dim(1);
  int dim_1_2 = M1.get_dim(2);
  int dim_1_3 = M1.get_dim(3);

  int dim_2_0 = M2.get_dim(0);
  int dim_2_1 = M2.get_dim(1);
  int dim_2_2 = M2.get_dim(2);
  int dim_2_3 = M2.get_dim(3);

  // Only 2D arrays
  if(dim_1_2==1 and dim_1_3==1 and dim_2_2==1 and dim_2_3==1) {
      // Ensure consistent inner dimensions
      if(dim_1_1==dim_2_0) {
          array <double> product(dim_1_0,dim_2_1);

#if defined _ACCELERATE_BLAS || defined _MKL_BLAS || defined _STANDARD_BLAS

          cblas_dgemm(CblasColMajor,CblasNoTrans,CblasNoTrans,dim_1_0,dim_2_1,dim_1_1,1.0,M1.get_ptr_cpu(),dim_1_0,M2.get_ptr_cpu(),dim_2_0,0.0,product.get_ptr_cpu(),dim_1_0);

#else

          for (int i=0;i<dim_1_0;++i) {
              for (int j=0;j<dim_2_1;++j) {
                  product(i,j) = 0.0;
                  for (int k=0;k<dim_1_1;++k) {
                      product(i,j) += M1(i,k)*M2(k,j);
                    }
                }
            }

#endif

          return product;
        }
      else {
          cout << "ERROR: array dimensions are not compatible in multiplication function" << endl;
          exit(1);
        }
    }
  else {
      cout << "ERROR: Array multiplication function can only multiply 2-dimensional arrays together" << endl;
      exit(1);
    }
}

// method to get transpose of a square array
array <double> transpose_array(array <double>& in_array)
{
  // Get dimensions of arrays
  int dim_0 = in_array.get_dim(0);
  int dim_1 = in_array.get_dim(1);
  int dim_2 = in_array.get_dim(2);
  int dim_3 = in_array.get_dim(3);

  // Only 2D square arrays
  if(dim_2==1 and dim_3==1 and dim_0==dim_1) {
      int i,j;
      array <double> transpose(dim_1,dim_0);

      for(i=0;i<dim_0;i++) {
          for(j=0;j<dim_1;j++) {
              transpose(j,i)=in_array(i,j);
            }
        }
      return transpose;
    }
  else {
      cout << "ERROR: Array transpose function only accepts a 2-dimensional square array" << endl;
      exit(1);
    }
}

// method to get inverse of a square matrix

array <double> inv_array(array <double>& in_array)
{
  // Get dimensions of array
  int dim_0 = in_array.get_dim(0);
  int dim_1 = in_array.get_dim(1);
  int dim_2 = in_array.get_dim(2);
  int dim_3 = in_array.get_dim(3);

  if(dim_2==1 and dim_3==1) {
      if(dim_0==dim_1)
        {
          // Gaussian elimination with full pivoting
          // not to be used where speed is paramount

          int i,j,k;
          int pivot_i, pivot_j;
          int itemp_0;
          double mag;
          double max;
          double dtemp_0;
          double first;
          array <double> atemp_0(dim_0);
          array <double> identity(dim_0,dim_0);
          array <double> input(dim_0,dim_0);
          array <double> inverse(dim_0,dim_0);
          array <double> inverse_out(dim_0,dim_0);
          array<int> swap_0(dim_0);
          array<int> swap_1(dim_0);

          // setup input array
          for(i=0;i<dim_0;i++)
            for(j=0;j<dim_0;j++)
              input(i,j) = in_array(i,j);

          // setup swap arrays
          for(i=0;i<dim_0;i++) {
              swap_0(i)=i;
              swap_1(i)=i;
            }

          // setup identity array
          for(i=0;i<dim_0;i++) {
              for(j=0;j<dim_0;j++) {
                  identity(i,j)=0.0;
                }
              identity(i,i)=1.0;
            }

          // make triangular
          for(k=0;k<dim_0-1;k++) {
              max=0;

              // find pivot
              for(i=k;i<dim_0;i++) {
                  for(j=k;j<dim_0;j++) {
                      mag=input(i,j)*input(i,j);
                      if(mag>max) {
                          pivot_i=i;
                          pivot_j=j;
                          max=mag;
                        }
                    }
                }

              // swap the swap arrays
              itemp_0=swap_0(k);
              swap_0(k)=swap_0(pivot_i);
              swap_0(pivot_i)=itemp_0;
              itemp_0=swap_1(k);
              swap_1(k)=swap_1(pivot_j);
              swap_1(pivot_j)=itemp_0;

              // swap the columns
              for(i=0;i<dim_0;i++) {
                  atemp_0(i)=input(i,pivot_j);
                  input(i,pivot_j)=input(i,k);
                  input(i,k)=atemp_0(i);
                }

              // swap the rows
              for(j=0;j<dim_0;j++) {
                  atemp_0(j)=input(pivot_i,j);
                  input(pivot_i,j)=input(k,j);
                  input(k,j)=atemp_0(j);
                  atemp_0(j)=identity(pivot_i,j);
                  identity(pivot_i,j)=identity(k,j);
                  identity(k,j)=atemp_0(j);
                }

              // subtraction
              for(i=k+1;i<dim_0;i++) {
                  first=input(i,k);
                  for(j=0;j<dim_0;j++) {
                      if(j>=k) {
                          input(i,j)=input(i,j)-((first/input(k,k))*input(k,j));
                        }
                      identity(i,j)=identity(i,j)-((first/input(k,k))*identity(k,j));
                    }
                }

              //exact zero
              for(j=0;j<k+1;j++) {
                  for(i=j+1;i<dim_0;i++) {
                      input(i,j)=0.0;
                    }
                }
            }

          // back substitute
          for(i=dim_0-1;i>=0;i=i-1) {
              for(j=0;j<dim_0;j++) {
                  dtemp_0=0.0;
                  for(k=i+1;k<dim_0;k++) {
                      dtemp_0=dtemp_0+(input(i,k)*inverse(k,j));
                    }
                  inverse(i,j)=(identity(i,j)-dtemp_0)/input(i,i);
                }
            }

          // swap solution rows
          for(i=0;i<dim_0;i++) {
              for(j=0;j<dim_0;j++) {
                  inverse_out(swap_1(i),j)=inverse(i,j);
                }
            }

          return inverse_out;
        }
      else {
          cout << "ERROR: Can only obtain inverse of a square array" << endl;
          exit(1);
        }
    }
  else {
      cout << "ERROR: Array you are trying to invert has > 2 dimensions" << endl;
      exit(1);
    }
}

/*! END */
<|MERGE_RESOLUTION|>--- conflicted
+++ resolved
@@ -404,11 +404,7 @@
 
   // Gaussian filter in modal space (from SD3D)
   for(i=0;i<N;i++) {
-<<<<<<< HEAD
-    eta = i/N;
-=======
     eta = i/double(N);
->>>>>>> 7fbc9dc0
     modal(i,i) = exp(-pow(2.0*eta,2.0)/48.0);
   }
 
