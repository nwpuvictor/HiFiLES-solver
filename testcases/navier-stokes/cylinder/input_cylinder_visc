----------------------------
 Solver parameters
----------------------------
equation                          // 0: Euler/Navier-Stokes, 1:Advection/Adv-Diffusion
0
viscous
1
riemann_solve_type                // 0: Rusanov, 1: Lax-Friedrich, 2: Roe
0
vis_riemann_solve_type
0
ic_form                           // 0: Isentropic Vortex, 1: Uniform flow, 2: Sine Wave
1
test_case                         // 0: Normal (doesn't have an analytical solution), 1:Isentropic Vortex, 2: Advection-Equation
0
order                             // Order of basis polynomials
5
dt_type
0
dt 
0.0005
n_steps
<<<<<<< HEAD
1
=======
10000
>>>>>>> f666becd
adv_type                          // 0: Forward Euler, 3: RK45
0
tau 
1.0
pen_fact 
0.5
-----------------------
LES options
-----------------------
LES                               // 0: no LES, 1: LES
1
filter_type                       // 0: Vasilyev high-order, 1: discrete Gaussian, 2: Modal cutoff, 3: Modal exponential, 4: Modal Gaussian
2
filter_ratio                      // Filter width = filter_ratio*local resolution. Default: 1.5; try range 1:2. Not used for Modal Vandermonde filter.
1
SGS_model                         // 0: Smagorinsky, 1: WALE, 2: WALE-similarity, 3: SVV, 4: Similarity, 5: dynamic
2
wall_model                        // Select near-wall model for solid boundaries. 0: none, 1: Werner-Wengle, 2: Breuer & Rodi Three-layer
0
wall_layer_thickness              // Set thickness of layer within which wall model is applied
0
-----------------------
Restart options
-----------------------
restart_flag
0
restart_iter
2000000
n_restart_files
3
-----------------------
Mesh options
-----------------------
mesh_file
cylinder_2ndorder_quad.neu
dx_cyclic
200000000.0
dy_cyclic
200000000.0
dz_cyclic
200000000.0
-----------------------------------
Monitoring, plotting parameters
-----------------------------------
p_res                             // Plotting resolution, number of nodes per direction
2
write_type                        // 0: Paraview, 1: Tecplot
0
n_diagnostic_fields
1 viscosity_ratio
inters_cub_order                  // Order of cubature rule for integrating over element interfaces
6
volume_cub_order                  // Order of cubature rule for integrating over element volumes
6
plot_freq
100
restart_dump_freq
10000
monitor_integrals_freq
0
monitor_res_freq
10
monitor_cp_freq                   // specify output frequency of file containing cp point values on surface. 0: no output.
100
res_norm_type                     // 0:infinity norm, 1:L1 norm, 2:L2 norm
1
error_norm_type                   // 0:infinity norm, 1:L1 norm, 2:L2 norm
1
res_norm_field                    // Density
0
---------------------------
Wave Equation parameters
---------------------------
wave_speed_x
1.
wave_speed_y
0.
wave_speed_z
0.
lambda                            // 1: upwind
1
---------------------------
Element parameters
---------------------------
upts_type_tri
0
fpts_type_tri
0
vcjh_scheme_tri
1
c_tri
0.0
sparse_tri
0
upts_type_quad
0
vcjh_scheme_quad
0
eta_quad
0.0
sparse_quad
0
upts_type_hexa
0
vcjh_scheme_hexa
0
eta_hexa
0.
sparse_hexa
0
upts_type_tet
1
fpts_type_tet
0
vcjh_scheme_tet
0
eta_tet
0.0
sparse_tet
0
upts_type_pri_tri
0
upts_type_pri_1d
0
vcjh_scheme_pri_1d
0
eta_pri
0.0
sparse_pri
0
------------------------------------
Fluid Parameters
------------------------------------
gamma
1.4
prandtl 
0.72
S_gas
120.
T_gas
291.15
R_gas
286.9
mu_gas
1.827E-05
-----------------------------------
Boundary conditions
-----------------------------------
---------
Viscous
---------
fix_vis                               // 0: Sutherland's law, 1: Constant viscosity
0.
Mach_free_stream 
0.2
nx_free_stream 
1.
ny_free_stream 
0.
nz_free_stream
0.
Re_free_stream 
1000
L_free_stream 
1.
T_free_stream 
300 
Mach_wall 
0.0
nx_wall
1.
ny_wall
0.
nz_wall 
0.
T_wall    
300
Mach_c_ic
0.2
nx_c_ic
1.
ny_c_ic 
0.
nz_c_ic
0.
Re_c_ic
1000
T_c_ic
300
-----------
Inviscid
-----------
rho_c_ic
1.0
u_c_ic
1.0
v_c_ic
0.0
w_c_ic
0.0
p_c_ic
17.857142857142854098
rho_bound 
1.
u_bound  
1.0
v_bound 
0.0
w_bound 
0.0
p_bound 
17.857142857142854098<|MERGE_RESOLUTION|>--- conflicted
+++ resolved
@@ -14,17 +14,13 @@
 test_case                         // 0: Normal (doesn't have an analytical solution), 1:Isentropic Vortex, 2: Advection-Equation
 0
 order                             // Order of basis polynomials
-5
+3
 dt_type
 0
 dt 
 0.0005
 n_steps
-<<<<<<< HEAD
-1
-=======
 10000
->>>>>>> f666becd
 adv_type                          // 0: Forward Euler, 3: RK45
 0
 tau 
